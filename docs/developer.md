--- conflicted
+++ resolved
@@ -258,15 +258,9 @@
 
 Setting up OIDC can be an art.  The [Okta Developer Program](https://developer.okta.com/signup/) provides a nice to test OAuth flow.
 
-<<<<<<< HEAD
-1) Create a OCTA Developer Account
-    - A github account is the easiest to setup.
-2) Create a new App in the Octa UI.
-=======
 1) Create a Okta Developer Account
     - I used my github account.
 2) Create a new App in the Okta UI.
->>>>>>> e7712c1e
     - Select OIDC - OpenID Connect.
     - Select Web Application.
 3) In grant type, make sure to select Client Credentials.  This has the advantage of requiring little interaction. 
