--- conflicted
+++ resolved
@@ -12,7 +12,7 @@
 ## armada.operators.armada module
 
 
-### _class_ armada.operators.armada.ArmadaOperator(name, armada_channel_args, job_service_channel_args, armada_queue, job_request_items, lookout_url_template=None, poll_interval=30, \*\*kwargs)
+### _class_ armada.operators.armada.ArmadaOperator(name, armada_client, job_service_client, armada_queue, job_request_items, lookout_url_template=None, poll_interval=30, \*\*kwargs)
 Bases: `BaseOperator`
 
 Implementation of an ArmadaOperator for airflow.
@@ -22,16 +22,15 @@
 
 * **Parameters**
 
-
+    
     * **name** (*str*) – The name of the airflow task
 
 
-    * **armada_channel_args** (*GrpcChannelArgsDict*) – GRPC channel arguments to be used when creating
-    a grpc channel to connect to the armada server instance.
-
-
-    * **job_service_channel_args** (*GrpcChannelArgsDict*) – GRPC channel arguments to be used when creating
-    a grpc channel to connect to the job service instance.
+    * **armada_client** (*ArmadaClient*) – The Armada Python GRPC client
+    that is used for interacting with Armada
+
+
+    * **job_service_client** (*JobServiceClient*) – The JobServiceClient that is used for polling
 
 
     * **armada_queue** (*str*) – The queue name for Armada.
@@ -53,7 +52,7 @@
 
 * **Returns**
 
-  an armada operator instance
+    an armada operator instance
 
 
 
@@ -65,19 +64,19 @@
 
 * **Parameters**
 
-  **context** – The airflow context.
-
-
-
-* **Returns**
-
-  None
-
-
-
-* **Return type**
-
-  None
+    **context** – The airflow context.
+
+
+
+* **Returns**
+
+    None
+
+
+
+* **Return type**
+
+    None
 
 
 
@@ -87,13 +86,13 @@
 
 * **Returns**
 
-  None
-
-
-
-* **Return type**
-
-  None
+    None
+
+
+
+* **Return type**
+
+    None
 
 
 
@@ -105,7 +104,7 @@
 
 * **Parameters**
 
-
+    
     * **context** (*Context*) – Context dict with values to apply on content.
 
 
@@ -115,7 +114,7 @@
 
 * **Return type**
 
-  None
+    None
 
 
 
@@ -140,7 +139,7 @@
 
 * **Parameters**
 
-
+    
     * **name** (*str*) – The name of the airflow task.
 
 
@@ -168,7 +167,7 @@
 
 * **Returns**
 
-  A deferrable armada operator instance.
+    A deferrable armada operator instance.
 
 
 
@@ -181,19 +180,19 @@
 
 * **Parameters**
 
-  **context** – The airflow context.
-
-
-
-* **Returns**
-
-  None
-
-
-
-* **Return type**
-
-  None
+    **context** – The airflow context.
+
+
+
+* **Returns**
+
+    None
+
+
+
+* **Return type**
+
+    None
 
 
 
@@ -205,7 +204,7 @@
 
 * **Parameters**
 
-
+    
     * **context** (*Context*) – Context dict with values to apply on content.
 
 
@@ -215,7 +214,7 @@
 
 * **Return type**
 
-  None
+    None
 
 
 
@@ -228,7 +227,7 @@
 
 * **Parameters**
 
-
+    
     * **context** – The airflow context.
 
 
@@ -242,13 +241,13 @@
 
 * **Returns**
 
-  None
-
-
-
-* **Return type**
-
-  None
+    None
+
+
+
+* **Return type**
+
+    None
 
 
 
@@ -264,7 +263,7 @@
 
 * **Parameters**
 
-
+    
     * **job_id** (*str*) – The job ID to monitor.
 
 
@@ -285,7 +284,7 @@
 
 * **Returns**
 
-  An armada job complete trigger instance.
+    An armada job complete trigger instance.
 
 
 
@@ -299,14 +298,13 @@
 
 * **Returns**
 
-  Tuple of (class path, keyword arguments needed to re-instantiate).
-
-
-
-* **Return type**
-
-  tuple
-
+    Tuple of (class path, keyword arguments needed to re-instantiate).
+
+
+
+* **Return type**
+
+    tuple
 
 
 
@@ -332,7 +330,7 @@
 
 * **Parameters**
 
-
+    
     * **target** (*str*) – Target keyword argument used
     when instantiating a grpc channel.
 
@@ -352,7 +350,7 @@
 
 * **Returns**
 
-  a GrpcChannelArguments instance
+    a GrpcChannelArguments instance
 
 
 
@@ -362,14 +360,14 @@
 
 * **Returns**
 
-  Return grpc.aio.insecure_channel if credentials is None. Otherwise
-  returns grpc.aio.secure_channel.
-
-
-
-* **Return type**
-
-  *Channel*
+    Return grpc.aio.insecure_channel if credentials is None. Otherwise
+    returns grpc.aio.secure_channel.
+
+
+
+* **Return type**
+
+    *Channel*
 
 
 
@@ -379,14 +377,14 @@
 
 * **Returns**
 
-  Return grpc.insecure_channel if credentials is None. Otherwise
-  returns grpc.secure_channel.
-
-
-
-* **Return type**
-
-  *Channel*
+    Return grpc.insecure_channel if credentials is None. Otherwise
+    returns grpc.secure_channel.
+
+
+
+* **Return type**
+
+    *Channel*
 
 
 
@@ -396,29 +394,16 @@
 
 * **Returns**
 
-  A dict of keyword arguments used when calling
-  a grpc channel or instantiating this object.
-
-
-
-* **Return type**
-
-  dict
-
-
-<<<<<<< HEAD
-=======
-grpc{.aio}.{
-
-```
-insecure_
-```
-
-}channel or instantiating this object.
-
-=======
-
->>>>>>> d824296f
+    A dict of keyword arguments used when calling
+    a grpc channel or instantiating this object.
+
+
+
+* **Return type**
+
+    dict
+
+
 ## armada.operators.jobservice module
 
 
@@ -432,15 +417,15 @@
 
 * **Parameters**
 
-  **channel** – gRPC channel used for authentication. See
-  [https://grpc.github.io/grpc/python/grpc.html](https://grpc.github.io/grpc/python/grpc.html)
-  for more information.
-
-
-
-* **Returns**
-
-  a job service client instance
+    **channel** – gRPC channel used for authentication. See
+    [https://grpc.github.io/grpc/python/grpc.html](https://grpc.github.io/grpc/python/grpc.html)
+    for more information.
+
+
+
+* **Returns**
+
+    a job service client instance
 
 
 
@@ -452,7 +437,7 @@
 
 * **Parameters**
 
-
+    
     * **queue** (*str*) – The name of the queue
 
 
@@ -465,13 +450,13 @@
 
 * **Returns**
 
-  A Job Service Request (State, Error)
-
-
-
-* **Return type**
-
-  *JobServiceResponse*
+    A Job Service Request (State, Error)
+
+
+
+* **Return type**
+
+    *JobServiceResponse*
 
 
 
@@ -481,7 +466,7 @@
 
 * **Return type**
 
-  *HealthCheckResponse*
+    *HealthCheckResponse*
 
 
 
@@ -491,7 +476,7 @@
 
 * **Parameters**
 
-
+    
     * **target** (*str*) – grpc channel target
 
 
@@ -507,13 +492,13 @@
 
 * **Returns**
 
-  A job service client instance
-
-
-
-* **Return type**
-
-  *JobServiceClient*
+    A job service client instance
+
+
+
+* **Return type**
+
+    *JobServiceClient*
 
 
 ## armada.operators.jobservice_asyncio module
@@ -529,15 +514,15 @@
 
 * **Parameters**
 
-  **channel** (*Channel*) – AsyncIO gRPC channel used for authentication. See
-  [https://grpc.github.io/grpc/python/grpc_asyncio.html](https://grpc.github.io/grpc/python/grpc_asyncio.html)
-  for more information.
-
-
-
-* **Returns**
-
-  A job service client instance
+    **channel** (*Channel*) – AsyncIO gRPC channel used for authentication. See
+    [https://grpc.github.io/grpc/python/grpc_asyncio.html](https://grpc.github.io/grpc/python/grpc_asyncio.html)
+    for more information.
+
+
+
+* **Returns**
+
+    A job service client instance
 
 
 
@@ -549,7 +534,7 @@
 
 * **Parameters**
 
-
+    
     * **queue** (*str*) – The name of the queue
 
 
@@ -562,13 +547,13 @@
 
 * **Returns**
 
-  A Job Service Request (State, Error)
-
-
-
-* **Return type**
-
-  *JobServiceResponse*
+    A Job Service Request (State, Error)
+
+
+
+* **Return type**
+
+    *JobServiceResponse*
 
 
 
@@ -578,7 +563,7 @@
 
 * **Return type**
 
-  *HealthCheckResponse*
+    *HealthCheckResponse*
 
 
 
@@ -588,7 +573,7 @@
 
 * **Parameters**
 
-
+    
     * **target** (*str*) – grpc channel target
 
 
@@ -604,13 +589,13 @@
 
 * **Returns**
 
-  A job service asyncio client instance
-
-
-
-* **Return type**
-
-  *JobServiceAsyncIOClient*
+    A job service asyncio client instance
+
+
+
+* **Return type**
+
+    *JobServiceAsyncIOClient*
 
 
 ## armada.operators.utils module
@@ -644,7 +629,7 @@
 
 * **Parameters**
 
-
+    
     * **job_state** (*JobState*) – A JobState enum class
 
 
@@ -657,7 +642,7 @@
 
 * **Returns**
 
-  No Return or an AirflowFailException.
+    No Return or an AirflowFailException.
 
 
 AirflowFailException tells Airflow Schedule to not reschedule the task
@@ -669,7 +654,7 @@
 
 * **Parameters**
 
-
+    
     * **context** – The airflow context.
 
 
@@ -679,13 +664,13 @@
 
 * **Returns**
 
-  annotated job request items for armada
-
-
-
-* **Return type**
-
-  *List*[*JobSubmitRequestItem*]
+    annotated job request items for armada
+
+
+
+* **Return type**
+
+    *List*[*JobSubmitRequestItem*]
 
 
 
@@ -693,7 +678,7 @@
 
 * **Parameters**
 
-
+    
     * **armada_queue** (*str*) – 
 
 
@@ -709,7 +694,7 @@
 
 * **Return type**
 
-  *JobServiceResponse*
+    *JobServiceResponse*
 
 
 
@@ -721,13 +706,13 @@
 
 * **Returns**
 
-  string annotation key prefix
-
-
-
-* **Return type**
-
-  str
+    string annotation key prefix
+
+
+
+* **Return type**
+
+    str
 
 
 
@@ -735,7 +720,7 @@
 
 * **Return type**
 
-  *JobState*
+    *JobState*
 
 
 
@@ -747,7 +732,7 @@
 
 * **Parameters**
 
-
+    
     * **armada_queue** (*str*) – The queue for armada
 
 
@@ -778,13 +763,13 @@
 
 * **Returns**
 
-  A tuple of JobStateEnum, message
-
-
-
-* **Return type**
-
-  *Tuple*[*JobState*, str]
+    A tuple of JobStateEnum, message
+
+
+
+* **Return type**
+
+    *Tuple*[*JobState*, str]
 
 
 
@@ -796,7 +781,7 @@
 
 * **Parameters**
 
-
+    
     * **armada_queue** (*str*) – The queue for armada
 
 
@@ -821,10 +806,10 @@
 
 * **Returns**
 
-  A tuple of JobStateEnum, message
-
-
-
-* **Return type**
-
-  *Tuple*[*JobState*, str]+    A tuple of JobStateEnum, message
+
+
+
+* **Return type**
+
+    *Tuple*[*JobState*, str]