--- conflicted
+++ resolved
@@ -282,44 +282,18 @@
 A Serializable GRPC Arguments Object.
 
 
-<<<<<<< HEAD
-* **Target**
-
-  Target keyword argument used when instantiating a grpc channel.
-
-
-
-* **Credentials**
-
-  credentials keyword argument used when instantiating a grpc channel.
-
-=======
-* **Parameters**
->>>>>>> c4ee772c
 
     
     * **target** (*str*) – Target keyword argument used
     when instantiating a grpc channel.
 
 
-<<<<<<< HEAD
-  options keyword argument used when instantiating a grpc channel.
-=======
-    * **credentials** (*ChannelCredentials** | **None*) – credentials keyword argument used
-    when instantiating a grpc channel.
->>>>>>> c4ee772c
 
 
     * **options** (*Sequence**[**Tuple**[**str**, **Any**]**] **| **None*) – options keyword argument used
     when instantiating a grpc channel.
 
 
-<<<<<<< HEAD
-  compression keyword argument used when instantiating a grpc channel.
-=======
-    * **compression** (*Compression** | **None*) – compression keyword argument used
-    when instantiating a grpc channel.
->>>>>>> c4ee772c
 
 
 
@@ -329,37 +303,12 @@
 
 
 
-<<<<<<< HEAD
-* **Parameters**
-
-
-    * **target** (*str*) – 
-
-
-    * **credentials** (*ChannelCredentials** | **None*) – 
-
-
-    * **options** (*Sequence**[**Tuple**[**str**, **Any**]**] **| **None*) – 
-
-
-    * **compression** (*Compression** | **None*) – 
-
-
-
-=======
->>>>>>> c4ee772c
 #### aio_channel()
 Create a grpc.aio.Channel (asyncio) based on arguments supplied to this object.
 
 
 * **Returns**
 
-<<<<<<< HEAD
-  Return grpc.aio.insecure_channel if credentials is None. Otherwise
-=======
-    Return grpc.aio.insecure_channel if credentials is None. Otherwise
-    returns grpc.aio.secure_channel.
->>>>>>> c4ee772c
 
 
 
@@ -375,12 +324,6 @@
 
 * **Returns**
 
-<<<<<<< HEAD
-  Return grpc.insecure_channel if credentials is None. Otherwise
-=======
-    Return grpc.insecure_channel if credentials is None. Otherwise
-    returns grpc.secure_channel.
->>>>>>> c4ee772c
 
 
 
@@ -396,12 +339,6 @@
 
 * **Returns**
 
-<<<<<<< HEAD
-  A dict of keyword arguments used when calling
-=======
-    A dict of keyword arguments used when calling
-    a grpc channel or instantiating this object.
->>>>>>> c4ee772c
 
 
 
