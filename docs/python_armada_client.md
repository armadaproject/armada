--- conflicted
+++ resolved
@@ -69,11 +69,6 @@
 
 * **Parameters**
 
-<<<<<<< HEAD
-
-=======
-    
->>>>>>> 870abeb9
     * **queue** (*str*) – The name of the queue
 
 
@@ -96,11 +91,6 @@
 
 * **Parameters**
 
-<<<<<<< HEAD
-
-=======
-    
->>>>>>> 870abeb9
     * **priority** (*int*) – The priority of the job
 
 
