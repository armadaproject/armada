--- conflicted
+++ resolved
@@ -1,5 +1,3 @@
-# yaml-language-server: $schema=https://goreleaser.com/static/schema.json
-
 project_name: armada
 
 dist: "dist"
@@ -9,6 +7,7 @@
   env:
     - GOPROXY={{ if index .Env "GOPROXY"  }}{{ .Env.GOPROXY }}{{ else }}https://proxy.golang.org,direct{{ end }}
     - GOSUMDB={{ if index .Env "GOSUMDB"  }}{{ .Env.GOSUMDB }}{{ else }}sum.golang.org{{ end }}
+  gobinary: go
 
 builds:
   - env: [CGO_ENABLED=0]
@@ -115,7 +114,7 @@
       - goos: windows
         format: zip
 
-# macOS Universal Binaries
+# macOS Universal Binaries-*
 universal_binaries:
   - replace: true
     id: armadactl
@@ -132,12 +131,12 @@
   # If set, BASE_IMAGE determines the base image used for all containers.
   - BASE_IMAGE_ARG={{ if index .Env "BASE_IMAGE"  }}BASE_IMAGE={{ .Env.BASE_IMAGE }}{{ else }}{{ end }}
   - DOCKER_REPO={{ if index .Env "DOCKER_REPO"  }}{{ .Env.DOCKER_REPO }}/{{ else }}gresearch/{{ end }}
-  # GoReleaser always uses the docker buildx builder with name "default"; see
+  # Goreleaser always uses the docker buildx builder with name "default"; see
   # https://github.com/goreleaser/goreleaser/pull/3199
   # To use a builder other than "default", set this variable.
-  # Necessary for, e.g., GitHub actions cache integration.
-  - DOCKER_BUILDX_BUILDER={{ if index .Env "DOCKER_BUILDX_BUILDER"  }}{{ .Env.DOCKER_BUILDX_BUILDER }}{{ else }}{{ end }}
-  # Setup to enable Docker to use, e.g., the GitHub actions cache; see
+  # Necessary for, e.g., Github actions cache integration.
+  - DOCKER_BUILDX_BUILDER={{ if index .Env "DOCKER_BUILDX_BUILDER"  }}{{ .Env.DOCKER_BUILDX_BUILDER }}{{ else }}default{{ end }}
+  # Setup to enable Docker to use, e.g., the Github actions cache; see
   # https://docs.docker.com/build/building/cache/backends/
   # https://github.com/moby/buildkit#export-cache
   - DOCKER_BUILDX_CACHE_FROM={{ if index .Env "DOCKER_BUILDX_CACHE_FROM"  }}{{ .Env.DOCKER_BUILDX_CACHE_FROM }}{{ else }}type=registry{{ end }}
@@ -164,27 +163,8 @@
     goarch: amd64
     image_templates:
       - "{{ .Env.DOCKER_REPO }}armada:{{ .Major }}.{{ .Minor }}.{{ .Patch }}"
-<<<<<<< HEAD
-    build_flag_templates:
-      - --build-arg={{ .Env.BASE_IMAGE_ARG }}
-      - --context={{ .Env.DOCKER_BUILDX_BUILDER }}
-      - --cache-to={{ .Env.DOCKER_BUILDX_CACHE_TO }}
-      - --cache-from={{ .Env.DOCKER_BUILDX_CACHE_FROM }}
-      - --label=org.opencontainers.image.title=armada
-      - --label=org.opencontainers.image.description="Armada Bundle"
-      - --label=org.opencontainers.image.url=https://hub.docker.com/r/gresearchdev/armada
-      - --label=org.opencontainers.image.source=https://github.com/armadaproject/armada
-      - --label=org.opencontainers.image.version={{ .Version }}
-      - --label=org.opencontainers.image.created={{ time "2006-01-02T15:04:05Z07:00" }}
-      - --label=org.opencontainers.image.revision={{ .FullCommit }}
-      - --label=org.opencontainers.image.base.name=alpine:3.17.0
-      - --label=org.opencontainers.image.base.digest=c0d488a800e4
-      - --label=org.opencontainers.image.licenses=Apache-2.0
-      - --label=org.opencontainers.image.vendor=G-Research
-=======
       - "{{ .Env.DOCKER_REPO }}armada:latest"
     build_flag_templates: *BUILD_FLAG_TEMPLATES
->>>>>>> 201ebc38
     ids:
       - server
       - executor
@@ -260,27 +240,8 @@
     goarch: amd64
     image_templates:
       - "{{ .Env.DOCKER_REPO }}armada-server:{{ .Major }}.{{ .Minor }}.{{ .Patch }}"
-<<<<<<< HEAD
-    build_flag_templates:
-      - --build-arg={{ .Env.BASE_IMAGE_ARG }}
-      - --context={{ .Env.DOCKER_BUILDX_BUILDER }}
-      - --cache-to={{ .Env.DOCKER_BUILDX_CACHE_TO }}
-      - --cache-from={{ .Env.DOCKER_BUILDX_CACHE_FROM }}
-      - --label=org.opencontainers.image.title=armada-server
-      - --label=org.opencontainers.image.description="Armada Server"
-      - --label=org.opencontainers.image.url=https://hub.docker.com/r/gresearchdev/armada-server
-      - --label=org.opencontainers.image.source=https://github.com/armadaproject/armada
-      - --label=org.opencontainers.image.version={{ .Version }}
-      - --label=org.opencontainers.image.created={{ time "2006-01-02T15:04:05Z07:00" }}
-      - --label=org.opencontainers.image.revision={{ .FullCommit }}
-      - --label=org.opencontainers.image.base.name=alpine:3.17.0
-      - --label=org.opencontainers.image.base.digest=c0d488a800e4
-      - --label=org.opencontainers.image.licenses=Apache-2.0
-      - --label=org.opencontainers.image.vendor=G-Research
-=======
       - "{{ .Env.DOCKER_REPO }}armada-server:latest"
     build_flag_templates: *BUILD_FLAG_TEMPLATES
->>>>>>> 201ebc38
     ids:
       - server
     extra_files:
@@ -293,27 +254,8 @@
     goarch: amd64
     image_templates:
       - "{{ .Env.DOCKER_REPO }}armada-executor:{{ .Major }}.{{ .Minor }}.{{ .Patch }}"
-<<<<<<< HEAD
-    build_flag_templates:
-      - --build-arg={{ .Env.BASE_IMAGE_ARG }}
-      - --context={{ .Env.DOCKER_BUILDX_BUILDER }}
-      - --cache-to={{ .Env.DOCKER_BUILDX_CACHE_TO }}
-      - --cache-from={{ .Env.DOCKER_BUILDX_CACHE_FROM }}
-      - --label=org.opencontainers.image.title=armada-executor
-      - --label=org.opencontainers.image.description="Armada Executor"
-      - --label=org.opencontainers.image.url=https://hub.docker.com/r/gresearchdev/armada-executor
-      - --label=org.opencontainers.image.source=https://github.com/armadaproject/armada
-      - --label=org.opencontainers.image.version={{ .Version }}
-      - --label=org.opencontainers.image.created={{ time "2006-01-02T15:04:05Z07:00" }}
-      - --label=org.opencontainers.image.revision={{ .FullCommit }}
-      - --label=org.opencontainers.image.base.name=alpine:3.17.0
-      - --label=org.opencontainers.image.base.digest=c0d488a800e4
-      - --label=org.opencontainers.image.licenses=Apache-2.0
-      - --label=org.opencontainers.image.vendor=G-Research
-=======
       - "{{ .Env.DOCKER_REPO }}armada-executor:latest"
     build_flag_templates: *BUILD_FLAG_TEMPLATES
->>>>>>> 201ebc38
     ids:
       - executor
     extra_files:
@@ -326,27 +268,8 @@
     goarch: amd64
     image_templates:
       - "{{ .Env.DOCKER_REPO }}armada-lookoutingester:{{ .Major }}.{{ .Minor }}.{{ .Patch }}"
-<<<<<<< HEAD
-    build_flag_templates:
-      - --build-arg={{ .Env.BASE_IMAGE_ARG }}
-      - --context={{ .Env.DOCKER_BUILDX_BUILDER }}
-      - --cache-to={{ .Env.DOCKER_BUILDX_CACHE_TO }}
-      - --cache-from={{ .Env.DOCKER_BUILDX_CACHE_FROM }}
-      - --label=org.opencontainers.image.title=armada-lookoutingester
-      - --label=org.opencontainers.image.description="Armada Lookout Ingester"
-      - --label=org.opencontainers.image.url=https://hub.docker.com/r/gresearchdev/armada-lookoutingester
-      - --label=org.opencontainers.image.source=https://github.com/armadaproject/armada
-      - --label=org.opencontainers.image.version={{ .Version }}
-      - --label=org.opencontainers.image.created={{ time "2006-01-02T15:04:05Z07:00" }}
-      - --label=org.opencontainers.image.revision={{ .FullCommit }}
-      - --label=org.opencontainers.image.base.name=alpine:3.17.0
-      - --label=org.opencontainers.image.base.digest=c0d488a800e4
-      - --label=org.opencontainers.image.licenses=Apache-2.0
-      - --label=org.opencontainers.image.vendor=G-Research
-=======
       - "{{ .Env.DOCKER_REPO }}armada-lookoutingester:latest"
     build_flag_templates: *BUILD_FLAG_TEMPLATES
->>>>>>> 201ebc38
     ids:
       - lookoutingester
     extra_files:
@@ -359,27 +282,8 @@
     goarch: amd64
     image_templates:
       - "{{ .Env.DOCKER_REPO }}armada-lookoutingesterv2:{{ .Major }}.{{ .Minor }}.{{ .Patch }}"
-<<<<<<< HEAD
-    build_flag_templates:
-      - --build-arg={{ .Env.BASE_IMAGE_ARG }}
-      - --context={{ .Env.DOCKER_BUILDX_BUILDER }}
-      - --cache-to={{ .Env.DOCKER_BUILDX_CACHE_TO }}
-      - --cache-from={{ .Env.DOCKER_BUILDX_CACHE_FROM }}
-      - --label=org.opencontainers.image.title=armada-lookoutingesterv2
-      - --label=org.opencontainers.image.description="Armada Lookout Ingester v2"
-      - --label=org.opencontainers.image.url=https://hub.docker.com/r/gresearchdev/armada-lookoutingesterv2
-      - --label=org.opencontainers.image.source=https://github.com/armadaproject/armada
-      - --label=org.opencontainers.image.version={{ .Version }}
-      - --label=org.opencontainers.image.created={{ time "2006-01-02T15:04:05Z07:00" }}
-      - --label=org.opencontainers.image.revision={{ .FullCommit }}
-      - --label=org.opencontainers.image.base.name=alpine:3.17.0
-      - --label=org.opencontainers.image.base.digest=c0d488a800e4
-      - --label=org.opencontainers.image.licenses=Apache-2.0
-      - --label=org.opencontainers.image.vendor=G-Research
-=======
       - "{{ .Env.DOCKER_REPO }}armada-lookoutingesterv2:latest"
     build_flag_templates: *BUILD_FLAG_TEMPLATES
->>>>>>> 201ebc38
     ids:
       - lookoutingesterv2
     extra_files:
@@ -392,27 +296,8 @@
     goarch: amd64
     image_templates:
       - "{{ .Env.DOCKER_REPO }}armada-lookout:{{ .Major }}.{{ .Minor }}.{{ .Patch }}"
-<<<<<<< HEAD
-    build_flag_templates:
-      - --build-arg={{ .Env.BASE_IMAGE_ARG }}
-      - --context={{ .Env.DOCKER_BUILDX_BUILDER }}
-      - --cache-to={{ .Env.DOCKER_BUILDX_CACHE_TO }}
-      - --cache-from={{ .Env.DOCKER_BUILDX_CACHE_FROM }}
-      - --label=org.opencontainers.image.title=armada-lookout
-      - --label=org.opencontainers.image.description="Armada Lookout
-      - --label=org.opencontainers.image.url=https://hub.docker.com/r/gresearchdev/armada-lookout
-      - --label=org.opencontainers.image.source=https://github.com/armadaproject/armada
-      - --label=org.opencontainers.image.version={{ .Version }}
-      - --label=org.opencontainers.image.created={{ time "2006-01-02T15:04:05Z07:00" }}
-      - --label=org.opencontainers.image.revision={{ .FullCommit }}
-      - --label=org.opencontainers.image.base.name=alpine:3.17.0
-      - --label=org.opencontainers.image.base.digest=c0d488a800e4
-      - --label=org.opencontainers.image.licenses=Apache-2.0
-      - --label=org.opencontainers.image.vendor=G-Research
-=======
       - "{{ .Env.DOCKER_REPO }}armada-lookout:latest"
     build_flag_templates: *BUILD_FLAG_TEMPLATES
->>>>>>> 201ebc38
     ids:
       - lookout
       - lookoutingester
@@ -431,27 +316,8 @@
     goarch: amd64
     image_templates:
       - "{{ .Env.DOCKER_REPO }}armada-lookoutv2:{{ .Major }}.{{ .Minor }}.{{ .Patch }}"
-<<<<<<< HEAD
-    build_flag_templates:
-      - --build-arg={{ .Env.BASE_IMAGE_ARG }}
-      - --context={{ .Env.DOCKER_BUILDX_BUILDER }}
-      - --cache-to={{ .Env.DOCKER_BUILDX_CACHE_TO }}
-      - --cache-from={{ .Env.DOCKER_BUILDX_CACHE_FROM }}
-      - --label=org.opencontainers.image.title=armada-lookoutv2
-      - --label=org.opencontainers.image.description="Armada Lookout v2"
-      - --label=org.opencontainers.image.url=https://hub.docker.com/r/gresearchdev/armada-lookoutv2
-      - --label=org.opencontainers.image.source=https://github.com/armadaproject/armada
-      - --label=org.opencontainers.image.version={{ .Version }}
-      - --label=org.opencontainers.image.created={{ time "2006-01-02T15:04:05Z07:00" }}
-      - --label=org.opencontainers.image.revision={{ .FullCommit }}
-      - --label=org.opencontainers.image.base.name=alpine:3.17.0
-      - --label=org.opencontainers.image.base.digest=c0d488a800e4
-      - --label=org.opencontainers.image.licenses=Apache-2.0
-      - --label=org.opencontainers.image.vendor=G-Research
-=======
       - "{{ .Env.DOCKER_REPO }}armada-lookoutv2:latest"
     build_flag_templates: *BUILD_FLAG_TEMPLATES
->>>>>>> 201ebc38
     ids:
       - lookoutv2
       - lookoutingesterv2
@@ -466,27 +332,8 @@
     goarch: amd64
     image_templates:
       - "{{ .Env.DOCKER_REPO }}armada-eventingester:{{ .Major }}.{{ .Minor }}.{{ .Patch }}"
-<<<<<<< HEAD
-    build_flag_templates:
-      - --build-arg={{ .Env.BASE_IMAGE_ARG }}
-      - --context={{ .Env.DOCKER_BUILDX_BUILDER }}
-      - --cache-to={{ .Env.DOCKER_BUILDX_CACHE_TO }}
-      - --cache-from={{ .Env.DOCKER_BUILDX_CACHE_FROM }}
-      - --label=org.opencontainers.image.title=armada-eventingester
-      - --label=org.opencontainers.image.description="Armada Event Ingester"
-      - --label=org.opencontainers.image.url=https://hub.docker.com/r/gresearchdev/armada-eventingester
-      - --label=org.opencontainers.image.source=https://github.com/armadaproject/armada
-      - --label=org.opencontainers.image.version={{ .Version }}
-      - --label=org.opencontainers.image.created={{ time "2006-01-02T15:04:05Z07:00" }}
-      - --label=org.opencontainers.image.revision={{ .FullCommit }}
-      - --label=org.opencontainers.image.base.name=alpine:3.17.0
-      - --label=org.opencontainers.image.base.digest=c0d488a800e4
-      - --label=org.opencontainers.image.licenses=Apache-2.0
-      - --label=org.opencontainers.image.vendor=G-Research
-=======
       - "{{ .Env.DOCKER_REPO }}armada-eventingester:latest"
     build_flag_templates: *BUILD_FLAG_TEMPLATES
->>>>>>> 201ebc38
     ids:
       - eventingester
     extra_files:
@@ -499,27 +346,8 @@
     goarch: amd64
     image_templates:
       - "{{ .Env.DOCKER_REPO }}armada-binoculars:{{ .Major }}.{{ .Minor }}.{{ .Patch }}"
-<<<<<<< HEAD
-    build_flag_templates:
-      - --build-arg={{ .Env.BASE_IMAGE_ARG }}
-      - --context={{ .Env.DOCKER_BUILDX_BUILDER }}
-      - --cache-to={{ .Env.DOCKER_BUILDX_CACHE_TO }}
-      - --cache-from={{ .Env.DOCKER_BUILDX_CACHE_FROM }}
-      - --label=org.opencontainers.image.title=armada-binoculars
-      - --label=org.opencontainers.image.description="Armada Binoculars"
-      - --label=org.opencontainers.image.url=https://hub.docker.com/r/gresearchdev/armada-binoculars
-      - --label=org.opencontainers.image.source=https://github.com/armadaproject/armada
-      - --label=org.opencontainers.image.version={{ .Version }}
-      - --label=org.opencontainers.image.created={{ time "2006-01-02T15:04:05Z07:00" }}
-      - --label=org.opencontainers.image.revision={{ .FullCommit }}
-      - --label=org.opencontainers.image.base.name=alpine:3.17.0
-      - --label=org.opencontainers.image.base.digest=c0d488a800e4
-      - --label=org.opencontainers.image.licenses=Apache-2.0
-      - --label=org.opencontainers.image.vendor=G-Research
-=======
       - "{{ .Env.DOCKER_REPO }}armada-binoculars:latest"
     build_flag_templates: *BUILD_FLAG_TEMPLATES
->>>>>>> 201ebc38
     ids:
       - binoculars
     extra_files:
@@ -532,27 +360,8 @@
     goarch: amd64
     image_templates:
       - "{{ .Env.DOCKER_REPO }}armada-jobservice:{{ .Major }}.{{ .Minor }}.{{ .Patch }}"
-<<<<<<< HEAD
-    build_flag_templates:
-      - --build-arg={{ .Env.BASE_IMAGE_ARG }}
-      - --context={{ .Env.DOCKER_BUILDX_BUILDER }}
-      - --cache-to={{ .Env.DOCKER_BUILDX_CACHE_TO }}
-      - --cache-from={{ .Env.DOCKER_BUILDX_CACHE_FROM }}
-      - --label=org.opencontainers.image.title=armada-jobservice
-      - --label=org.opencontainers.image.description="Armada Job Service"
-      - --label=org.opencontainers.image.url=https://hub.docker.com/r/gresearchdev/armada-jobservice
-      - --label=org.opencontainers.image.source=https://github.com/armadaproject/armada
-      - --label=org.opencontainers.image.version={{ .Version }}
-      - --label=org.opencontainers.image.created={{ time "2006-01-02T15:04:05Z07:00" }}
-      - --label=org.opencontainers.image.revision={{ .FullCommit }}
-      - --label=org.opencontainers.image.base.name=alpine:3.17.0
-      - --label=org.opencontainers.image.base.digest=c0d488a800e4
-      - --label=org.opencontainers.image.licenses=Apache-2.0
-      - --label=org.opencontainers.image.vendor=G-Research
-=======
       - "{{ .Env.DOCKER_REPO }}armada-jobservice:latest"
     build_flag_templates: *BUILD_FLAG_TEMPLATES
->>>>>>> 201ebc38
     ids:
       - jobservice
     extra_files:
@@ -565,27 +374,8 @@
     goarch: amd64
     image_templates:
       - "{{ .Env.DOCKER_REPO }}armadactl:{{ .Major }}.{{ .Minor }}.{{ .Patch }}"
-<<<<<<< HEAD
-    build_flag_templates:
-      - --build-arg={{ .Env.BASE_IMAGE_ARG }}
-      - --context={{ .Env.DOCKER_BUILDX_BUILDER }}
-      - --cache-to={{ .Env.DOCKER_BUILDX_CACHE_TO }}
-      - --cache-from={{ .Env.DOCKER_BUILDX_CACHE_FROM }}
-      - --label=org.opencontainers.image.title=armadactl
-      - --label=org.opencontainers.image.description="Armada CLI"
-      - --label=org.opencontainers.image.url=https://hub.docker.com/r/gresearchdev/armadactl
-      - --label=org.opencontainers.image.source=https://github.com/armadaproject/armada
-      - --label=org.opencontainers.image.version={{ .Version }}
-      - --label=org.opencontainers.image.created={{ time "2006-01-02T15:04:05Z07:00" }}
-      - --label=org.opencontainers.image.revision={{ .FullCommit }}
-      - --label=org.opencontainers.image.base.name=alpine:3.17.0
-      - --label=org.opencontainers.image.base.digest=c0d488a800e4
-      - --label=org.opencontainers.image.licenses=Apache-2.0
-      - --label=org.opencontainers.image.vendor=G-Research
-=======
       - "{{ .Env.DOCKER_REPO }}armadactl:latest"
     build_flag_templates: *BUILD_FLAG_TEMPLATES
->>>>>>> 201ebc38
     ids:
       - armadactl
     dockerfile: ./build_goreleaser/armadactl/Dockerfile
@@ -604,20 +394,28 @@
     ## Docker images
     ### Armada Bundle
     - `docker pull {{ .Env.DOCKER_REPO }}armada:{{ .Major }}.{{ .Minor }}.{{ .Patch }}`
+    - `docker pull {{ .Env.DOCKER_REPO }}armada:latest`
     ### Armada Server
     - `docker pull {{ .Env.DOCKER_REPO }}armada-server:{{ .Major }}.{{ .Minor }}.{{ .Patch }}`
+    - `docker pull {{ .Env.DOCKER_REPO }}armada-server:latest`
     ### Armada Executor
     - `docker pull {{ .Env.DOCKER_REPO }}armada-executor:{{ .Major }}.{{ .Minor }}.{{ .Patch }}`
+    - `docker pull {{ .Env.DOCKER_REPO }}armada-executor:latest`
     ### Armada Lookout Ingester
     - `docker pull {{ .Env.DOCKER_REPO }}armada-lookoutingester:{{ .Major }}.{{ .Minor }}.{{ .Patch }}`
+    - `docker pull {{ .Env.DOCKER_REPO }}armada-lookoutingester:latest`
     ### Armada Event Ingester
     - `docker pull {{ .Env.DOCKER_REPO }}armada-eventingester:{{ .Major }}.{{ .Minor }}.{{ .Patch }}`
+    - `docker pull {{ .Env.DOCKER_REPO }}armada-eventingester:latest`
     ### Armada Binoculars
     - `docker pull {{ .Env.DOCKER_REPO }}armada-binoculars:{{ .Major }}.{{ .Minor }}.{{ .Patch }}`
+    - `docker pull {{ .Env.DOCKER_REPO }}armada-binoculars:latest`
     ### Armada Job Service
     - `docker pull {{ .Env.DOCKER_REPO }}armada-jobservice:{{ .Major }}.{{ .Minor }}.{{ .Patch }}`
+    - `docker pull {{ .Env.DOCKER_REPO }}armada-jobservice:latest`
     ### Armada CLI
     - `docker pull {{ .Env.DOCKER_REPO }}armadactl:{{ .Major }}.{{ .Minor }}.{{ .Patch }}`
+    - `docker pull {{ .Env.DOCKER_REPO }}armadactl:latest`
 
 snapshot:
   name_template: "{{ .Tag }}"
