--- conflicted
+++ resolved
@@ -456,16 +456,9 @@
 func dropTestTriggers(db *sql.DB) {
 	for _, trigger := range testTriggers {
 		// We don't care about the result. Just drop them.
-<<<<<<< HEAD
-		_, err := db.Exec(fmt.Sprintf("DROP TRIGGER %s on %s", trigger.Name(), trigger.Table))
-		if err != nil {
-			// TODO: Remove once we fix triggers.
-			fmt.Println("Error with dropping test triggers", err)
-=======
 		_, err := db.Exec(fmt.Sprintf("DROP TRIGGER IF EXISTS %s on %s;", trigger.Name(), trigger.Table))
 		if err != nil {
 			panic(fmt.Sprintf("Encountered error trying to drop trigger: %s", err.Error()))
->>>>>>> 6c25e4f5
 		}
 	}
 }
