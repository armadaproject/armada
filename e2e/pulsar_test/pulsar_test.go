--- conflicted
+++ resolved
@@ -99,11 +99,7 @@
 		}
 
 		numEventsExpected := numJobs * 6
-<<<<<<< HEAD
 		sequences, err := receiveJobSetSequences(ctx, consumer, armadaQueueName, req.JobSetId, numEventsExpected, defaultPulsarTimeout)
-=======
-		sequences, err := receiveJobSetSequences(ctx, consumer, armadaQueueName, req.JobSetId, numEventsExpected, receiveEventTimeout)
->>>>>>> f10cb2d4
 		if err != nil {
 			return err
 		}
@@ -159,11 +155,7 @@
 		}
 
 		numEventsExpected := numJobs * 6
-<<<<<<< HEAD
 		_, err = receiveJobSetSequences(ctx, consumer, armadaQueueName, req.JobSetId, numEventsExpected, defaultPulsarTimeout)
-=======
-		_, err = receiveJobSetSequences(ctx, consumer, armadaQueueName, req.JobSetId, numEventsExpected, receiveEventTimeout)
->>>>>>> f10cb2d4
 		if err != nil {
 			return err
 		}
@@ -185,11 +177,7 @@
 		}
 
 		numEventsExpected = numJobs // one duplicate detected message per job
-<<<<<<< HEAD
 		_, err = receiveJobSetSequences(ctx, consumer, armadaQueueName, req.JobSetId, numEventsExpected, defaultPulsarTimeout)
-=======
-		_, err = receiveJobSetSequences(ctx, consumer, armadaQueueName, req.JobSetId, numEventsExpected, receiveEventTimeout)
->>>>>>> f10cb2d4
 		if err != nil {
 			return err
 		}
@@ -213,7 +201,6 @@
 		}
 
 		numEventsExpected = numJobs*6 + numJobs
-<<<<<<< HEAD
 		_, err = receiveJobSetSequences(ctx, consumer, armadaQueueName, req.JobSetId, numEventsExpected, defaultPulsarTimeout)
 		if err != nil {
 			return err
@@ -411,9 +398,6 @@
 
 		numEventsExpected = 3
 		sequences, err = receiveJobSetSequences(ctx, consumer, armadaQueueName, req.JobSetId, numEventsExpected, defaultPulsarTimeout)
-=======
-		_, err = receiveJobSetSequences(ctx, consumer, armadaQueueName, req.JobSetId, numEventsExpected, receiveEventTimeout)
->>>>>>> f10cb2d4
 		if err != nil {
 			return err
 		}
@@ -449,11 +433,7 @@
 		}
 
 		numEventsExpected := numJobs * 7
-<<<<<<< HEAD
 		sequences, err := receiveJobSetSequences(ctx, consumer, armadaQueueName, req.JobSetId, numEventsExpected, defaultPulsarTimeout)
-=======
-		sequences, err := receiveJobSetSequences(ctx, consumer, armadaQueueName, req.JobSetId, numEventsExpected, receiveEventTimeout)
->>>>>>> f10cb2d4
 		if err != nil {
 			return err
 		}
@@ -525,11 +505,7 @@
 
 		// Test that we get errors messages.
 		numEventsExpected := numJobs * 4
-<<<<<<< HEAD
 		sequences, err := receiveJobSetSequences(ctx, consumer, armadaQueueName, req.JobSetId, numEventsExpected, defaultPulsarTimeout)
-=======
-		sequences, err := receiveJobSetSequences(ctx, consumer, armadaQueueName, req.JobSetId, numEventsExpected, receiveEventTimeout)
->>>>>>> f10cb2d4
 		if err != nil {
 			return err
 		}
@@ -598,11 +574,7 @@
 
 		// Test that we get submit, cancel, and cancelled messages.
 		numEventsExpected := numJobs * 3
-<<<<<<< HEAD
 		sequences, err := receiveJobSetSequences(ctx, consumer, armadaQueueName, req.JobSetId, numEventsExpected, defaultPulsarTimeout)
-=======
-		sequences, err := receiveJobSetSequences(ctx, consumer, armadaQueueName, req.JobSetId, numEventsExpected, receiveEventTimeout)
->>>>>>> f10cb2d4
 		if err != nil {
 			return err
 		}
