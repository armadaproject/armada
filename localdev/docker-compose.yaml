version: "3.8"

networks:
  kind:
    external: true

<<<<<<< HEAD
volumes:
  gopath:
=======

volumes:
  # shared gopath volume for armada services
  # with this, modules do not need to be redundantly downloaded
  # and persist through restarts
  gopath:
  # shared gocache volume for armada services
  # with this, build artifacts do not need to be redundantly downloaded
  # and persist through restarts
  go-cache:
>>>>>>> 7f7fc57d

services:
  #
  # Infrastructure services needed for Armada
  # Note that kubernetes cluster is also needed (kind) but is external to the compose environment
  #
  redis:
    container_name: redis
    image: redis
    ports:
      - "6379:6379"
    networks:
      - kind

  postgres:
    container_name: postgres
    image: postgres
    environment:
      - "POSTGRES_PASSWORD=psw"
    ports:
      - "5432:5432"
    networks:
      - kind

  pulsar:
    image: ${PULSAR_IMAGE:-apachepulsar/pulsar:2.10.0}
    container_name: pulsar
    volumes:
      - ./scripts/pulsar-start.sh:/pulsar-start.sh
    entrypoint: sh -c "/pulsar-start.sh"
    ports:
      - "0.0.0.0:6650:6650"
    depends_on:
      - redis
    networks:
      - kind

  stan:
    container_name: stan
    image: nats-streaming
    command: "-p 4223 -m 8223"
    ports:
      - "4223:4223"
      - "8223:8223"
    depends_on:
      - redis
    networks:
      - kind

  #
  # The Armada server and affiliated services
  #
  armada-server:
    container_name: armada-server
    image: golang:1.18-buster
    networks:
      - kind
    ports:
      - "50051:50051"
      - "8080:8080"
    volumes:
      - "..:/app:rw"
      - "gopath:/go:rw"
<<<<<<< HEAD
=======
      - "go-cache:/root/.cache/go-build:rw"
>>>>>>> 7f7fc57d
    depends_on:
      - redis
      - postgres
      - pulsar
      - stan
    working_dir: "/app"
    entrypoint: sh -c "localdev/scripts/armada-start.sh"

  lookout:
    container_name: lookout
    image: golang:1.18-buster
    networks:
      - kind
    ports:
      - "9009:9009"
      - "8089:8089"
    volumes:
      - "..:/app:rw"
      - "gopath:/go:rw"
<<<<<<< HEAD
=======
      - "go-cache:/root/.cache/go-build:rw"
>>>>>>> 7f7fc57d
    depends_on:
      - armada-server
      - postgres
    working_dir: "/app"
    entrypoint: sh -c "localdev/scripts/lookout-start.sh"

  executor:
    container_name: executor
    image: golang:1.18-buster
    networks:
      - kind
    ports:
      - "9001:9001"
    depends_on:
      - armada-server
    volumes:
      - "..:/app:rw"
      - "gopath:/go:rw"
<<<<<<< HEAD
=======
      - "go-cache:/root/.cache/go-build:rw"
>>>>>>> 7f7fc57d
    working_dir: "/app"
    entrypoint: sh -c "localdev/scripts/executor-start.sh"

  binoculars:
    container_name: binoculars
    image: golang:1.18-buster
    networks:
      - kind
    ports:
      - "8082:8082"
    depends_on:
      - armada-server
    volumes:
      - "..:/app:rw"
      - "gopath:/go:rw"
<<<<<<< HEAD
=======
      - "go-cache:/root/.cache/go-build:rw"
>>>>>>> 7f7fc57d
    working_dir: "/app"
    entrypoint: sh -c "localdev/scripts/binoculars-start.sh"

  jobservice:
    container_name: jobservice
    image: golang:1.18-buster
    networks:
      - kind
    ports:
      - "60003:60003"
    depends_on:
      - armada-server
    volumes:
      - "..:/app:rw"
      - "gopath:/go:rw"
<<<<<<< HEAD
=======
      - "go-cache:/root/.cache/go-build:rw"
>>>>>>> 7f7fc57d
    working_dir: "/app"
    entrypoint: sh -c "localdev/scripts/jobservice-start.sh"

  lookout-ingester:
    container_name: lookout-ingester
    image: golang:1.18-buster
    networks:
      - kind
    depends_on:
      - armada-server
      - lookout
    volumes:
      - "..:/app:rw"
      - "gopath:/go:rw"
<<<<<<< HEAD
=======
      - "go-cache:/root/.cache/go-build:rw"
>>>>>>> 7f7fc57d
    working_dir: "/app"
    entrypoint: sh -c "localdev/scripts/lookout-ingester-start.sh"

  event-ingester:
    container_name: event-ingester
    image: golang:1.18-buster
    networks:
      - kind
    depends_on:
      - armada-server
    volumes:
      - "..:/app:rw"
      - "gopath:/go:rw"
<<<<<<< HEAD
=======
      - "go-cache:/root/.cache/go-build:rw"
>>>>>>> 7f7fc57d
    working_dir: "/app"
    entrypoint: sh -c "localdev/scripts/event-ingester-start.sh"<|MERGE_RESOLUTION|>--- conflicted
+++ resolved
@@ -3,11 +3,6 @@
 networks:
   kind:
     external: true
-
-<<<<<<< HEAD
-volumes:
-  gopath:
-=======
 
 volumes:
   # shared gopath volume for armada services
@@ -18,7 +13,6 @@
   # with this, build artifacts do not need to be redundantly downloaded
   # and persist through restarts
   go-cache:
->>>>>>> 7f7fc57d
 
 services:
   #
@@ -82,10 +76,7 @@
     volumes:
       - "..:/app:rw"
       - "gopath:/go:rw"
-<<<<<<< HEAD
-=======
       - "go-cache:/root/.cache/go-build:rw"
->>>>>>> 7f7fc57d
     depends_on:
       - redis
       - postgres
@@ -105,10 +96,7 @@
     volumes:
       - "..:/app:rw"
       - "gopath:/go:rw"
-<<<<<<< HEAD
-=======
       - "go-cache:/root/.cache/go-build:rw"
->>>>>>> 7f7fc57d
     depends_on:
       - armada-server
       - postgres
@@ -127,10 +115,7 @@
     volumes:
       - "..:/app:rw"
       - "gopath:/go:rw"
-<<<<<<< HEAD
-=======
       - "go-cache:/root/.cache/go-build:rw"
->>>>>>> 7f7fc57d
     working_dir: "/app"
     entrypoint: sh -c "localdev/scripts/executor-start.sh"
 
@@ -146,10 +131,7 @@
     volumes:
       - "..:/app:rw"
       - "gopath:/go:rw"
-<<<<<<< HEAD
-=======
       - "go-cache:/root/.cache/go-build:rw"
->>>>>>> 7f7fc57d
     working_dir: "/app"
     entrypoint: sh -c "localdev/scripts/binoculars-start.sh"
 
@@ -165,10 +147,7 @@
     volumes:
       - "..:/app:rw"
       - "gopath:/go:rw"
-<<<<<<< HEAD
-=======
       - "go-cache:/root/.cache/go-build:rw"
->>>>>>> 7f7fc57d
     working_dir: "/app"
     entrypoint: sh -c "localdev/scripts/jobservice-start.sh"
 
@@ -183,10 +162,7 @@
     volumes:
       - "..:/app:rw"
       - "gopath:/go:rw"
-<<<<<<< HEAD
-=======
       - "go-cache:/root/.cache/go-build:rw"
->>>>>>> 7f7fc57d
     working_dir: "/app"
     entrypoint: sh -c "localdev/scripts/lookout-ingester-start.sh"
 
@@ -200,9 +176,6 @@
     volumes:
       - "..:/app:rw"
       - "gopath:/go:rw"
-<<<<<<< HEAD
-=======
       - "go-cache:/root/.cache/go-build:rw"
->>>>>>> 7f7fc57d
     working_dir: "/app"
     entrypoint: sh -c "localdev/scripts/event-ingester-start.sh"