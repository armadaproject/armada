--- conflicted
+++ resolved
@@ -12,15 +12,13 @@
 /jobservice
 jobservice.db
 
-<<<<<<< HEAD
 # Intermediary build artifacts
 dist
-=======
+
 # Proto compiler and dependencies
 proto
 protoc
 protoc.zip
->>>>>>> 9c87d3e1
 
 # Binaries for programs and plugins
 *.exe
