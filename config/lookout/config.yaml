--- conflicted
+++ resolved
@@ -28,13 +28,8 @@
   Servers:
     - "nats://localhost:4223"
   ClusterID: "test-cluster"
-<<<<<<< HEAD
   Subject: "ArmadaTest"
-  QueueGroup: "ArmadaLookoutEventProcessor"
 
 prune:
   daysToKeep: 42
-  batchSize: 1000
-=======
-  Subject: "ArmadaTest"
->>>>>>> 884dace5
+  batchSize: 1000