--- conflicted
+++ resolved
@@ -9,11 +9,6 @@
   allocateSpareClusterCapacityInterval: 5s
 armada:
   url : "localhost:50051"
-<<<<<<< HEAD
 basicAuth:
   enableAuthentication: false
-=======
-authentication:
-  enableAuthentication: false
-metricsPort: 9001
->>>>>>> 49b4d216
+metricsPort: 9001