application:
  clusterId : "Cluster1"
  pool: "default"
<<<<<<< HEAD
  updateThreadCount: 10
  deleteThreadCount: 2
=======
  submitThreadCount: 1
>>>>>>> 7f8e2d81
task:
  utilisationReportingInterval: 1s
  missingJobEventReconciliationInterval: 15s
  jobLeaseRenewalInterval: 15s
  podDeletionInterval: 5s
  allocateSpareClusterCapacityInterval: 5s
  queueUsageDataRefreshInterval: 5s
  utilisationEventProcessingInterval: 1s
  utilisationEventReportingInterval: 5m
apiConnection:
  armadaUrl : "localhost:50051"
metric:
  port: 9001
  exposeQueueUsageMetrics: false
kubernetes:
  impersonateUsers: false
  minimumPodAge: 3m
  failedPodExpiry: 10m
  stuckTerminatingPodExpiry: 1m
  podDefaults:
    ingress:
      hostnameSuffix: "svc"
      certDomain: "svc"
  pendingPodChecks:
    events:
    - regexp: "Failed to pull image.*desc = failed to pull and unpack image"            # Suggests genuine problem with image name, no point in waiting around too long.
      type: Warning
      gracePeriod: 90s
      action: Fail
    - regexp: "Failed to pull image.*code = Unknown desc = Error response from daemon"  # Seen when image doesn't exist, no point in waiting around too long.
      type: Warning
      gracePeriod: 90s
      action: Fail
    - regexp: "nodes are available"  # Catch-all, matches all except the FailedScheduling message "0/3 nodes are available:", this can happen in normal operation.
      inverse: true
      type: Warning
      gracePeriod: 5m
      action: Retry
    containerStatuses:
    - state: Waiting
      reasonRegexp: "InvalidImageName"  # If image name format is invalid (for example starts https://), fail immediately.
      gracePeriod: 0s
      action: Fail
    - state: Waiting
      reasonRegexp: "ImagePullBackOff"  # Can stay in this state a while for large images and overloaded registries, hence long timeout.
      gracePeriod: 15m
      action: Retry
    - state: Waiting
      reasonRegexp: "ErrImagePull"      # Can stay in this state a while for large images and overloaded registries, hence long timeout.
      gracePeriod: 15m
      action: Retry
    - state: Waiting                    # Default timeout for statuses not matched above.
      reasonRegexp: ".*"
      gracePeriod: 5m
      action: Retry<|MERGE_RESOLUTION|>--- conflicted
+++ resolved
@@ -1,12 +1,9 @@
 application:
   clusterId : "Cluster1"
   pool: "default"
-<<<<<<< HEAD
+  submitThreadCount: 1
   updateThreadCount: 10
   deleteThreadCount: 2
-=======
-  submitThreadCount: 1
->>>>>>> 7f8e2d81
 task:
   utilisationReportingInterval: 1s
   missingJobEventReconciliationInterval: 15s
