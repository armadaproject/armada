--- conflicted
+++ resolved
@@ -34,45 +34,6 @@
   password: ""
   db: 1
   poolSize: 1000
-<<<<<<< HEAD
-=======
-# Scheduling config used by the job submitChecker. Only needs the following subset of config options.
-# You may also wish to configure indexedNodeLabels and indexedTaints to speed up checking.
-#
-# This config must be consistent with the scheduling config used by the scheduler.
-# You may want to insert the scheduling config used for the scheduler automatically, e.g., using PyYAML, to guarantee consistency.
-scheduling:
-  supportedResourceTypes:
-    - name: memory
-      resolution: "1"
-    - name: cpu
-      resolution: "1m"
-    - name: ephemeral-storage
-      resolution: "1"
-    - name: nvidia.com/gpu
-      resolution: "1"
-  executorTimeout: "60m"
-  executorUpdateFrequency: "1m"
-  priorityClasses:
-    armada-default:
-      priority: 1000
-      preemptible: false
-      maximumResourceFractionPerQueue:
-        memory: 1.0
-        cpu: 1.0
-    armada-preemptible:
-      priority: 1000
-      preemptible: true
-  indexedResources:
-    - name: "nvidia.com/gpu"
-      resolution: "1"
-    - name: "cpu"
-      resolution: "100m"
-    - name: "memory"
-      resolution: "100Mi"
-    - name: "ephemeral-storage"
-      resolution: "1Gi"
->>>>>>> 70fd8669
 submission:
   allowedPriorityClassNames:
     armada-default: true
