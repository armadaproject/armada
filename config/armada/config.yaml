
grpcPort: 50051
httpPort: 8080
metricsPort: 9000
corsAllowedOrigins: []
priorityHalfTime: 20m
cancelJobsBatchSize: 200
redis:
  addrs:
    - "localhost:6379"
  password: ""
  db: 0
  poolSize: 1000
eventsRedis:
  addrs:
    - "localhost:6379"
  password: ""
  db: 0
  poolSize: 1000
scheduling:
  useProbabilisticSchedulingForAllResources: true
  queueLeaseBatchSize: 200
  maximumLeasePayloadSizeBytes: 7340032 # 1024 * 1024 * 7
  minimumResourceToSchedule:
    memory: 100000000 # 100Mb
    cpu: 0.25
  maximalClusterFractionToSchedule:
    memory: 0.25
    cpu: 0.25
  maximumJobsToSchedule: 5000
  lease:
    expireAfter: 15m
    expiryLoopInterval: 5s
  maxRetries: 5
  maxPodSpecSizeBytes: 65535
  minJobResources:
    memory: 1Mi
queueManagement:
  defaultPriorityFactor: 1000
  defaultQueuedJobsLimit: 0  # No Limit
events:
  storeQueue: "ArmadaEventRedisProcessor"
  jobStatusQueue: "ArmadaEventJobStatusProcessor"
  processorBatchSize: 100
  processorMaxTimeBetweenBatches: 1s
  processorTimeout: 10s
eventsNats:
  timeout: 10s
databaseRetention:
  jobRetentionDuration: 168h # Specified as a Go duration
eventRetention:
  expiryEnabled: true
  retentionDuration: 336h # Specified as a Go duration
metrics:
  refreshInterval: 10s
pulsar:
  enabled: true
  URL: "pulsar://localhost:6650"
<<<<<<< HEAD
  jobsetEventsTopic: "events"
=======
  maxAllowedMessageSize: 4194304 # 4MB
  jobsetEventsTopic: "persistent://armada/armada/events"
>>>>>>> 13f04984
  redisFromPulsarSubscription: "RedisFromPulsar"
  pulsarFromPulsarSubscription: "PulsarFromPulsar"
  hostnameSuffix: "svc"
  certNameSuffix: "ingress-tls-certificate"
  eventsPrinter: false
  eventsPrinterSubscription: "EventsPrinter"
eventapi:
<<<<<<< HEAD
  enabled : true
=======
  enabled : false
>>>>>>> 13f04984
  queryConcurrency: 100
  jobsetCacheSize:  10000
  updateTopic:      sequence-updates
  postgres:
    maxOpenConns: 100
    maxIdleConns: 25
    connMaxLifetime: 30m
    connection:
      host: localhost
      port: 5432
      user: postgres
      password: psw
      dbname: postgres
      sslmode: disable<|MERGE_RESOLUTION|>--- conflicted
+++ resolved
@@ -56,12 +56,8 @@
 pulsar:
   enabled: true
   URL: "pulsar://localhost:6650"
-<<<<<<< HEAD
-  jobsetEventsTopic: "events"
-=======
   maxAllowedMessageSize: 4194304 # 4MB
   jobsetEventsTopic: "persistent://armada/armada/events"
->>>>>>> 13f04984
   redisFromPulsarSubscription: "RedisFromPulsar"
   pulsarFromPulsarSubscription: "PulsarFromPulsar"
   hostnameSuffix: "svc"
@@ -69,11 +65,7 @@
   eventsPrinter: false
   eventsPrinterSubscription: "EventsPrinter"
 eventapi:
-<<<<<<< HEAD
-  enabled : true
-=======
   enabled : false
->>>>>>> 13f04984
   queryConcurrency: 100
   jobsetCacheSize:  10000
   updateTopic:      sequence-updates
