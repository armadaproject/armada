<<<<<<< HEAD
development: false
grpcPort: ":50051"
=======
grpcPort: 50051
metricsPort: 9000
>>>>>>> 49b4d216
priorityHalfTime: 20m
redis:
  addrs:
    - "localhost:6379"
  password: ""
  db: 0
  poolSize: 1000
eventsRedis:
  addrs:
    - "localhost:6379"
  password: ""
  db: 0
  poolSize: 1000
basicAuth:
  enableAuthentication: false
permissionGroupMapping:
  submit_jobs: ["armada-admin"]
  create_queue: ["armada-admin"]
  cancel_jobs: ["armada-admin"]
  watch_all_events: ["armada-admin"]
  execute_jobs: ["executor"]
<|MERGE_RESOLUTION|>--- conflicted
+++ resolved
@@ -1,10 +1,7 @@
-<<<<<<< HEAD
+
 development: false
-grpcPort: ":50051"
-=======
 grpcPort: 50051
 metricsPort: 9000
->>>>>>> 49b4d216
 priorityHalfTime: 20m
 redis:
   addrs:
