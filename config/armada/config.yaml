
grpcPort: 50051
httpPort: 8080
metricsPort: 9000
corsAllowedOrigins: []
priorityHalfTime: 20m
cancelJobsBatchSize: 200
redis:
  addrs:
    - "localhost:6379"
  password: ""
  db: 0
  poolSize: 1000
eventsRedis:
  addrs:
    - "localhost:6379"
  password: ""
  db: 0
  poolSize: 1000
scheduling:
  useProbabilisticSchedulingForAllResources: true
  queueLeaseBatchSize: 200
  maximumLeasePayloadSizeBytes: 7340032 # 1024 * 1024 * 7
  minimumResourceToSchedule:
    memory: 100000000 # 100Mb
    cpu: 0.25
  maximalClusterFractionToSchedule:
    memory: 0.25
    cpu: 0.25
  maximumJobsToSchedule: 5000
  lease:
    expireAfter: 15m
    expiryLoopInterval: 5s
  maxRetries: 5
  maxPodSpecSizeBytes: 65535
  minJobResources:
    memory: 1Mi
queueManagement:
  defaultPriorityFactor: 1000
  defaultQueuedJobsLimit: 0  # No Limit
events:
  storeQueue: "ArmadaEventRedisProcessor"
  jobStatusQueue: "ArmadaEventJobStatusProcessor"
  processorBatchSize: 100
  processorMaxTimeBetweenBatches: 1s
  processorTimeout: 10s
eventsNats:
  timeout: 10s
databaseRetention:
  jobRetentionDuration: 168h # Specified as a Go duration
eventRetention:
  expiryEnabled: true
  retentionDuration: 336h # Specified as a Go duration
metrics:
  refreshInterval: 10s
pulsar:
<<<<<<< HEAD
  enabled: true
  URL: "pulsar://localhost:6650"
  jobsetEventsTopic: "events"
  redisFromPulsarSubscription: "RedisFromPulsar"
  pulsarFromPulsarSubscription: "PulsarFromPulsar"
  hostnameSuffix: "svc"
  certNameSuffix: "ingress-tls-certificate"
  eventsPrinter: false
  eventsPrinterSubscription: "EventsPrinter"
eventapi:
  enabled : false  # Can stay in this state a while for large images and overloaded registries, hence long timeout.
  queryConcurrency: 100
  jobsetCacheSize:  10000
  updateTopic:      sequence-updates
  postgres:
    maxOpenConns: 100
    maxIdleConns: 25
    connMaxLifetime: 30m
    connection:
      host: localhost
      port: 5432
      user: postgres
      password: psw
      dbname: postgres
      sslmode: disable
=======
  enabled: false
  maxAllowedMessageSize: 4194304  # 4MB
  url: "pulsar://localhost:6650"
  jobsetEventsTopic: "persistent://armada/armada/events"
>>>>>>> 3f8708e1
<|MERGE_RESOLUTION|>--- conflicted
+++ resolved
@@ -54,10 +54,10 @@
 metrics:
   refreshInterval: 10s
 pulsar:
-<<<<<<< HEAD
   enabled: true
   URL: "pulsar://localhost:6650"
-  jobsetEventsTopic: "events"
+  maxAllowedMessageSize: 4194304  # 4MB
+  jobsetEventsTopic: "persistent://armada/armada/events""
   redisFromPulsarSubscription: "RedisFromPulsar"
   pulsarFromPulsarSubscription: "PulsarFromPulsar"
   hostnameSuffix: "svc"
@@ -65,7 +65,7 @@
   eventsPrinter: false
   eventsPrinterSubscription: "EventsPrinter"
 eventapi:
-  enabled : false  # Can stay in this state a while for large images and overloaded registries, hence long timeout.
+  enabled : false
   queryConcurrency: 100
   jobsetCacheSize:  10000
   updateTopic:      sequence-updates
@@ -79,10 +79,4 @@
       user: postgres
       password: psw
       dbname: postgres
-      sslmode: disable
-=======
-  enabled: false
-  maxAllowedMessageSize: 4194304  # 4MB
-  url: "pulsar://localhost:6650"
-  jobsetEventsTopic: "persistent://armada/armada/events"
->>>>>>> 3f8708e1
+      sslmode: disable