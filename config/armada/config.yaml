
grpcPort: 50051
httpPort: 8080
metricsPort: 9000
corsAllowedOrigins: []
priorityHalfTime: 20m
redis:
  addrs:
    - "localhost:6379"
  password: ""
  db: 0
  poolSize: 1000
eventsRedis:
  addrs:
    - "localhost:6379"
  password: ""
  db: 0
  poolSize: 1000
scheduling:
  useProbabilisticSchedulingForAllResources: true
  queueLeaseBatchSize: 200
  minimumResourceToSchedule:
    memory: 100000000 # 100Mb
    cpu: 0.25
  maximalClusterFractionToSchedule:
    memory: 0.25
    cpu: 0.25
  lease:
    expireAfter: 15m
    expiryLoopInterval: 5s
  maxRetries: 5
queueManagement:
  defaultPriorityFactor: 1000
eventsNats:
  queueGroup: "ArmadaEventRedisProcessor"
  jobStatusGroup: "ArmadaEventJobStatusProcessor"
<<<<<<< HEAD
  timeout: 10s
=======
databaseRetention:
  jobRetentionDuration: 168h # Specified as a Go duration
>>>>>>> 68ee33cf
eventRetention:
  expiryEnabled: true
  retentionDuration: 336h # Specified as a Go duration
metrics:
  refreshInterval: 10s<|MERGE_RESOLUTION|>--- conflicted
+++ resolved
@@ -34,12 +34,9 @@
 eventsNats:
   queueGroup: "ArmadaEventRedisProcessor"
   jobStatusGroup: "ArmadaEventJobStatusProcessor"
-<<<<<<< HEAD
   timeout: 10s
-=======
 databaseRetention:
   jobRetentionDuration: 168h # Specified as a Go duration
->>>>>>> 68ee33cf
 eventRetention:
   expiryEnabled: true
   retentionDuration: 336h # Specified as a Go duration
