grpcPort: 50051
httpPort: 8080
metricsPort: 9000
corsAllowedOrigins:
  - http://localhost:3000
  - http://localhost:8089
  - http://localhost:10000
cancelJobsBatchSize: 1000
grpc:
  keepaliveParams:
    maxConnectionIdle: 5m
    time: 120s
    timeout: 20s
  keepaliveEnforcementPolicy:
    minTime: 10s
    permitWithoutStream: true
redis:
  addrs:
    - redis:6379
  password: ""
  db: 0
  poolSize: 1000
eventsRedis:
  addrs:
    - redis:6379
  password: ""
  db: 0
  poolSize: 1000
eventsApiRedis:
  addrs:
    - redis:6379
  password: ""
  db: 1
  poolSize: 1000
<<<<<<< HEAD
=======
forceNewEvents: true
>>>>>>> e467a507
scheduling:
  preemption:
    enabled: true
    priorityClasses:
      armada-default:
        priority: 1000
        maximalResourceFractionPerQueue:
          memory: 0.99
          cpu: 0.99
      armada-preemptible:
        priority: 900
        maximalResourceFractionPerQueue:
          memory: 0.99
          cpu: 0.99
    defaultPriorityClass: armada-default
  queueLeaseBatchSize: 1000
  minimumResourceToSchedule:
    memory: 1000000 # 1Mb
    cpu: 0.1
  maximalResourceFractionToSchedulePerQueue:
    memory: 1.0
    cpu: 1.0
  maximalResourceFractionPerQueue:
    memory: 1.0
    cpu: 1.0
  maximalClusterFractionToSchedule:
    memory: 1.0
    cpu: 1.0
  maximumJobsToSchedule: 5000
  maxQueueReportsToStore: 1000
  MaxJobReportsToStore: 10000
  lease:
    expireAfter: 15m
    expiryLoopInterval: 5s
  defaultJobLimits:
    cpu: 1
    memory: 1Gi
    ephemeral-storage: 8Gi
  defaultJobTolerations:
    - key: "armadaproject.io/armada"
      operator: "Equal"
      value: "true"
      effect: "NoSchedule"
  defaultJobTolerationsByPriorityClass:
    "":
      - key: "armadaproject.io/pc-armada-default"
        operator: "Equal"
        value: "true"
        effect: "NoSchedule"
    armada-default:
      - key: "armadaproject.io/pc-armada-default"
        operator: "Equal"
        value: "true"
        effect: "NoSchedule"
    armada-preemptible:
      - key: "armadaproject.io/pc-armada-preemptible"
        operator: "Equal"
        value: "true"
        effect: "NoSchedule"
  maxRetries: 5
  resourceScarcity:
    cpu: 1.0
  maxPodSpecSizeBytes: 65535
  minJobResources:
    memory: 1Mi
  indexedResources:
    - cpu
    - memory
  minTerminationGracePeriod: 1s
  maxTerminationGracePeriod: 300s
  gangIdAnnotation: armadaproject.io/gangId
  gangCardinalityAnnotation: armadaproject.io/gangCardinality
queueManagement:
  defaultPriorityFactor: 1000
  defaultQueuedJobsLimit: 0  # No Limit
  autoCreateQueues: true
events:
  storeQueue: "ArmadaEventRedisProcessor"
  jobStatusQueue: "ArmadaEventJobStatusProcessor"
  processorBatchSize: 100
  processorMaxTimeBetweenBatches: 1s
  processorTimeout: 10s
eventsNats:
  clusterID: "test-cluster"
  subject: "ArmadaTest"
  timeout: 10s
  servers:
    - "nats://localhost:4222"
    - "nats://stan:4222"
databaseRetention:
  jobRetentionDuration: 168h
eventRetention:
  expiryEnabled: true
  retentionDuration: 336h
metrics:
  refreshInterval: 5m
pulsar:
  URL: "pulsar://pulsar:6650"
  jobsetEventsTopic: "events"
  redisFromPulsarSubscription: "RedisFromPulsar"
  hostnameSuffix: "svc"
  certNameSuffix: "ingress-tls-certificate"
  dedupTable: pulsar_submit_dedup
  maxConnectionsPerBroker: 1
  compressionType: zlib
  compressionLevel: faster
  eventsPrinter: false
  eventsPrinterSubscription: "EventsPrinter"
  maxAllowedMessageSize: 4194304 # 4MB
postgres:
  maxOpenConns: 100
  maxIdleConns: 25
  connMaxLifetime: 30m
  connection:
    host: postgres
    port: 5432
    user: postgres
    password: psw
    dbname: postgres
    sslmode: disable<|MERGE_RESOLUTION|>--- conflicted
+++ resolved
@@ -32,10 +32,7 @@
   password: ""
   db: 1
   poolSize: 1000
-<<<<<<< HEAD
-=======
 forceNewEvents: true
->>>>>>> e467a507
 scheduling:
   preemption:
     enabled: true
