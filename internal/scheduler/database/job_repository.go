--- conflicted
+++ resolved
@@ -129,16 +129,13 @@
 func (r *PostgresJobRepository) FetchJobUpdates(ctx *armadacontext.Context, jobSerial int64, jobRunSerial int64) ([]Job, []Run, error) {
 	var updatedJobs []Job = nil
 	var updatedRuns []Run = nil
+
 	start := time.Now()
 	defer func() {
-<<<<<<< HEAD
 		ctx.Infof(
 			"received %d updated jobs and %d updated job runs from postgres in %s",
 			len(updatedJobs), len(updatedRuns), time.Since(start),
 		)
-=======
-		ctx.Infof("received %d updated jobs and %d updated job runs from postgres in %s", len(updatedJobs), len(updatedRuns), time.Since(start))
->>>>>>> 31782974
 	}()
 
 	// Use a RepeatableRead transaction here so that we get consistency between jobs and dbRuns
