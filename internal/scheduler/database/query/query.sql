--- conflicted
+++ resolved
@@ -119,11 +119,6 @@
 -- name: SetTerminatedTime :exec
 UPDATE runs SET terminated_timestamp = $1 WHERE run_id = $2;
 
-<<<<<<< HEAD
--- name: SelectAllExecutorSettings :many
-SELECT * FROM executor_settings;
-
-=======
 -- name: UpsertExecutorSettings :exec
 INSERT INTO executor_settings (executor_id, cordoned, cordon_reason, set_by_user, set_at_time)
 VALUES (@executor_id::text, @cordoned::boolean, @cordon_reason::text, @set_by_user::text, @set_at_time::timestamptz)
@@ -199,4 +194,3 @@
   AND jr.failed = false
   AND jr.cancelled = false
   AND jr.preempted = false;
->>>>>>> ef4f6e0a
