--- conflicted
+++ resolved
@@ -62,28 +62,16 @@
 		return nil, errors.Errorf("default priority class %s is missing from priority class mapping %v", config.Preemption.DefaultPriorityClass, config.Preemption.PriorityClasses)
 	}
 	algo := &FairSchedulingAlgo{
-<<<<<<< HEAD
-		config:                config,
-		executorRepository:    executorRepository,
-		queueRepository:       queueRepository,
-		priorityClasses:       config.Preemption.PriorityClasses,
-		indexedResources:      config.IndexedResources,
-		maxSchedulingDuration: maxSchedulingDuration,
-		rand:                  util.NewThreadsafeRand(time.Now().UnixNano()),
-		clock:                 clock.RealClock{},
-		onExecutorScheduled:   func(executor *schedulerobjects.Executor) {},
-=======
 		config:                      config,
 		executorRepository:          executorRepository,
 		queueRepository:             queueRepository,
 		schedulingContextRepository: schedulingContextRepository,
 		priorityClasses:             config.Preemption.PriorityClasses,
-		indexedResources:            indexedResources,
+		indexedResources:            config.IndexedResources,
 		maxSchedulingDuration:       maxSchedulingDuration,
 		rand:                        util.NewThreadsafeRand(time.Now().UnixNano()),
 		clock:                       clock.RealClock{},
 		onExecutorScheduled:         func(executor *schedulerobjects.Executor) {},
->>>>>>> 0d857e9d
 	}
 
 	return algo, nil
