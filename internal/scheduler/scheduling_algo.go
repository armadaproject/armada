package scheduler

import (
	"context"
	"fmt"
	"math/rand"
	"time"

	"github.com/benbjohnson/immutable"
	"github.com/google/uuid"
	"github.com/pkg/errors"
	log "github.com/sirupsen/logrus"
	"golang.org/x/exp/maps"
	"k8s.io/apimachinery/pkg/api/resource"
	"k8s.io/apimachinery/pkg/util/clock"

	"github.com/armadaproject/armada/internal/armada/configuration"
	"github.com/armadaproject/armada/internal/common/util"
	schedulerconstraints "github.com/armadaproject/armada/internal/scheduler/constraints"
	schedulercontext "github.com/armadaproject/armada/internal/scheduler/context"
	"github.com/armadaproject/armada/internal/scheduler/database"
	"github.com/armadaproject/armada/internal/scheduler/interfaces"
	"github.com/armadaproject/armada/internal/scheduler/jobdb"
	"github.com/armadaproject/armada/internal/scheduler/nodedb"
	"github.com/armadaproject/armada/internal/scheduler/schedulerobjects"
)

// SchedulingAlgo is the interface between the Pulsar-backed scheduler and the
// algorithm deciding which jobs to schedule and preempt.
type SchedulingAlgo interface {
	// Schedule should assign jobs to nodes
	// Any jobs that are scheduled should be marked as such in the JobDb using the transaction provided
	// It should return a slice containing all scheduled jobs.
	Schedule(ctx context.Context, txn *jobdb.Txn, jobDb *jobdb.JobDb) (*SchedulerResult, error)
}

// LegacySchedulingAlgo is a SchedulingAlgo that schedules jobs in the same way as the old lease call
type LegacySchedulingAlgo struct {
	config                  configuration.SchedulingConfig
	executorRepository      database.ExecutorRepository
	queueRepository         database.QueueRepository
	priorityClassPriorities []int32
	indexedResources        []string
	rand                    *rand.Rand // injected here for repeatable testing
	clock                   clock.Clock
}

func NewLegacySchedulingAlgo(
	config configuration.SchedulingConfig,
	executorRepository database.ExecutorRepository,
	queueRepository database.QueueRepository,
) *LegacySchedulingAlgo {
	priorities := make([]int32, 0)
	if len(config.Preemption.PriorityClasses) > 0 {
		for _, p := range config.Preemption.PriorityClasses {
			priorities = append(priorities, p.Priority)
		}
	} else {
		priorities = append(priorities, 0)
	}

	indexedResources := config.IndexedResources
	if len(indexedResources) == 0 {
		indexedResources = []string{"cpu", "memory"}
	}

	return &LegacySchedulingAlgo{
		config:                  config,
		executorRepository:      executorRepository,
		queueRepository:         queueRepository,
		priorityClassPriorities: priorities,
		indexedResources:        indexedResources,
		rand:                    util.NewThreadsafeRand(time.Now().UnixNano()),
		clock:                   clock.RealClock{},
	}
}

// Schedule assigns jobs to nodes in the same way as the old lease call.
// It iterates over each executor in turn (using a random order) and assigns the jobs using a LegacyScheduler, before moving onto the next executor
// Newly leased jobs are updated as such in the jobDb using the transaction provided and are also returned to the caller.
func (l *LegacySchedulingAlgo) Schedule(
	ctx context.Context,
	txn *jobdb.Txn,
	jobDb *jobdb.JobDb,
) (*SchedulerResult, error) {
	executors, err := l.executorRepository.GetExecutors(ctx)
	if err != nil {
		return nil, err
	}
	executors = l.filterStaleExecutors(executors)

	queues, err := l.queueRepository.GetAllQueues()
	if err != nil {
		return nil, err
	}
	priorityFactorByQueue := make(map[string]float64)
	for _, queue := range queues {
		priorityFactorByQueue[queue.Name] = queue.Weight
	}

	// Get the total capacity available across all executors.
	totalCapacity := schedulerobjects.ResourceList{}
	for _, executor := range executors {
		for _, node := range executor.Nodes {
			totalCapacity.Add(node.TotalResources)
		}
	}

	// Create a map of jobs associated with each executor.
	jobsByExecutor := make(map[string][]*jobdb.Job)
	for _, job := range jobDb.GetAll(txn) {
		if !job.Queued() && job.HasRuns() {
			executor := job.LatestRun().Executor()
			jobsByExecutor[executor] = append(jobsByExecutor[executor], job)
		}
	}

	// Used to calculate fair share.
	resourceUsagebyPool, err := aggregateUsage(executors, txn, jobDb)
	if err != nil {
		return nil, err
	}

	// Filter out any executor that isn't acknowledging jobs in a timely fashion
	// Note that we do this after calculating aggregate usage for fair share.
	executors = l.filterLaggingExecutors(executors, jobsByExecutor)

	overallSchedulerResult := &SchedulerResult{
		NodeIdByJobId: make(map[string]string),
	}
	for _, executor := range executors {
		log.Infof("attempting to schedule jobs on %s", executor.Id)
		totalResourceUsageByQueue := resourceUsagebyPool[executor.Pool]
		schedulerResult, sctx, err := l.scheduleOnExecutor(
			ctx,
			executor,
			jobsByExecutor[executor.Id],
			totalResourceUsageByQueue,
			totalCapacity,
			priorityFactorByQueue,
			jobDb,
			txn,
		)
		if err != nil {
			return nil, err
		}
		preemptedJobs := PreemptedJobsFromSchedulerResult[*jobdb.Job](schedulerResult)
		scheduledJobs := ScheduledJobsFromSchedulerResult[*jobdb.Job](schedulerResult)
		if err := jobDb.Upsert(txn, preemptedJobs); err != nil {
			return nil, err
		}
		if err := jobDb.Upsert(txn, scheduledJobs); err != nil {
			return nil, err
		}
		overallSchedulerResult.PreemptedJobs = append(overallSchedulerResult.PreemptedJobs, schedulerResult.PreemptedJobs...)
		overallSchedulerResult.ScheduledJobs = append(overallSchedulerResult.ScheduledJobs, schedulerResult.ScheduledJobs...)
		maps.Copy(overallSchedulerResult.NodeIdByJobId, schedulerResult.NodeIdByJobId)
		resourceUsagebyPool[executor.Pool] = sctx.AllocatedByQueueAndPriority()
	}

	return overallSchedulerResult, nil
}

type JobQueueIteratorAdapter struct {
	it *immutable.SortedSetIterator[*jobdb.Job]
}

func (it *JobQueueIteratorAdapter) Next() (interfaces.LegacySchedulerJob, error) {
	if it.it.Done() {
		return nil, nil
	}
	j, _ := it.it.Next()
	return j, nil
}

// scheduleOnExecutor schedules jobs on a single executor
func (l *LegacySchedulingAlgo) scheduleOnExecutor(
	ctx context.Context,
	executor *schedulerobjects.Executor,
	leasedJobs []*jobdb.Job,
	allocatedByQueueAndPriority map[string]schedulerobjects.QuantityByPriorityAndResourceType,
	totalCapacity schedulerobjects.ResourceList,
	priorityFactorByQueue map[string]float64,
	db *jobdb.JobDb,
	txn *jobdb.Txn,
) (*SchedulerResult, *schedulercontext.SchedulingContext, error) {
	ctx, cancel := context.WithTimeout(ctx, 10*time.Second)
	defer cancel()
	nodeDb, err := l.constructNodeDb(executor.Nodes, leasedJobs, l.config.Preemption.PriorityClasses)
	if err != nil {
		return nil, nil, err
	}
	sctx := schedulercontext.NewSchedulingContext(
		executor.Id,
		executor.Pool,
		l.config.Preemption.PriorityClasses,
		l.config.Preemption.DefaultPriorityClass,
		l.config.ResourceScarcity,
		priorityFactorByQueue,
		totalCapacity,
		allocatedByQueueAndPriority,
	)
	constraints := schedulerconstraints.SchedulingConstraintsFromSchedulingConfig(
		executor.MinimumJobSize,
		l.config,
	)
	scheduler := NewPreemptingQueueScheduler(
		sctx,
		constraints,
		l.config.Preemption.NodeEvictionProbability,
		l.config.Preemption.NodeOversubscriptionEvictionProbability,
		&schedulerJobRepositoryAdapter{
			txn: txn,
			db:  db,
		},
		nodeDb,
		// TODO: Add missing maps to enable gang preemption.
		nil,
		nil,
		nil,
	)
	if l.config.EnableAssertions {
		scheduler.EnableAssertions()
	}
	result, err := scheduler.Schedule(ctx)
	if err != nil {
		return nil, nil, err
	}
	// TODO: Add a repo to enable querying for scheduler reports.

	for i, job := range result.PreemptedJobs {
		jobDbJob := job.(*jobdb.Job)
		if run := jobDbJob.LatestRun(); run != nil {
			jobDbJob = jobDbJob.WithUpdatedRun(run.WithFailed(true))
		} else {
			return nil, nil, errors.Errorf("attempting to preempt job %s with no associated runs", jobDbJob.Id())
		}
		result.ScheduledJobs[i] = jobDbJob.WithQueued(false).WithFailed(true)
	}
	for i, job := range result.ScheduledJobs {
		jobDbJob := job.(*jobdb.Job)
		nodeId := result.NodeIdByJobId[jobDbJob.GetId()]
		if nodeId == "" {
			return nil, nil, errors.Errorf("job %s not mapped to any node", jobDbJob.GetId())
		}
		if node, err := nodeDb.GetNode(nodeId); err != nil {
			return nil, nil, err
		} else {
			result.ScheduledJobs[i] = jobDbJob.WithQueued(false).WithNewRun(executor.Id, node.Name)
		}
	}
	return result, sctx, nil
}

// Adapter to make jobDb implement the JobRepository interface.
type schedulerJobRepositoryAdapter struct {
	db  *jobdb.JobDb
	txn *jobdb.Txn
}

// GetQueueJobIds is Necessary to implement the JobRepository interface, which we need while transitioning from the old
// to new scheduler.
func (repo *schedulerJobRepositoryAdapter) GetQueueJobIds(queue string) ([]string, error) {
	rv := make([]string, 0)
	it := repo.db.QueuedJobs(repo.txn, queue)
	for v, _ := it.Next(); v != nil; v, _ = it.Next() {
		rv = append(rv, v.Id())
	}
	return rv, nil
}

<<<<<<< HEAD
// Necessary to implement the JobRepository interface,
// which we need while transitioning from the old to new scheduler.
func (repo *schedulerJobRepositoryAdapter) GetExistingJobsByIds(ids []string) ([]interfaces.LegacySchedulerJob, error) {
	rv := make([]interfaces.LegacySchedulerJob, 0, len(ids))
=======
// GetExistingJobsByIds is Necessary to implement the JobRepository interface which we need while transitioning from the
// old to new scheduler.
func (repo *schedulerJobRepositoryAdapter) GetExistingJobsByIds(ids []string) ([]LegacySchedulerJob, error) {
	rv := make([]LegacySchedulerJob, 0, len(ids))
>>>>>>> 4705a2ba
	for _, id := range ids {
		if job := repo.db.GetById(repo.txn, id); job != nil {
			rv = append(rv, job)
		}
	}
	return rv, nil
}

// constructNodeDb constructs a node db with all jobs bound to it.
func (l *LegacySchedulingAlgo) constructNodeDb(nodes []*schedulerobjects.Node, jobs []*jobdb.Job, priorityClasses map[string]configuration.PriorityClass) (*nodedb.NodeDb, error) {
	nodesByName := make(map[string]*schedulerobjects.Node, len(nodes))
	for _, node := range nodes {
		nodesByName[node.Name] = node
	}
	for _, job := range jobs {
		if job.InTerminalState() || !job.HasRuns() {
			continue
		}
		assignedNode := job.LatestRun().Node()
		node, ok := nodesByName[assignedNode]
		if !ok {
			log.Warnf(
				"job %s assigned to node %s on executor %s, but no such node found",
				job.Id(), assignedNode, job.LatestRun().Executor(),
			)
			continue
		}
		req := PodRequirementFromLegacySchedulerJob(job, l.config.Preemption.PriorityClasses)
		if req == nil {
			log.Errorf("no pod spec found for job %s", job.Id())
			continue
		}
		node, err := nodedb.BindPodToNode(req, node)
		if err != nil {
			return nil, err
		}
		nodesByName[node.Name] = node
	}

	// Nodes to be considered by the scheduler.
	nodeDb, err := nodedb.NewNodeDb(
		priorityClasses,
		l.config.MaxExtraNodesToConsider,
		l.indexedResources,
		l.config.IndexedTaints,
		l.config.IndexedNodeLabels,
	)
	if err != nil {
		return nil, err
	}

	if err := nodeDb.UpsertMany(maps.Values(nodesByName)); err != nil {
		return nil, err
	}
	return nodeDb, nil
}

// filterStaleExecutors returns all executors which have sent a lease request within the duration given by l.config.ExecutorTimeout.
// This ensures that we don't continue to assign jobs to executors that are no longer active.
func (l *LegacySchedulingAlgo) filterStaleExecutors(allExecutors []*schedulerobjects.Executor) []*schedulerobjects.Executor {
	activeExecutors := make([]*schedulerobjects.Executor, 0, len(allExecutors))
	cutoff := l.clock.Now().Add(-l.config.ExecutorTimeout)
	for _, executor := range allExecutors {
		if executor.LastUpdateTime.After(cutoff) {
			activeExecutors = append(activeExecutors, executor)
		} else {
			log.Debugf("Ignoring executor %s because it hasn't heartbeated since %s", executor.Id, executor.LastUpdateTime)
		}
	}
	return activeExecutors
}

// filterLaggingExecutors returns all executors who have fewer than l.config.MaxUnacknowledgedJobsPerExecutor jobs unacknowledged.
// A job is considered as unacknowledged if the scheduler has leased it to the executor, but the executor hasn't echoed back the
// corresponding run Id in the lease calls.
// This mechanism ensures that we don't continue to assign jobs to an executor that is not capable of receiving them.
func (l *LegacySchedulingAlgo) filterLaggingExecutors(
	executors []*schedulerobjects.Executor, leasedJobsByExecutor map[string][]*jobdb.Job,
) []*schedulerobjects.Executor {
	activeExecutors := make([]*schedulerobjects.Executor, 0, len(executors))
	for _, executor := range executors {
		leasedJobs := leasedJobsByExecutor[executor.Id]
		executorRuns, err := executor.AllRuns()
		if err != nil {
			log.Warnf("Could not retrieve runs for executor %s.  Executor will be not be considered for scheduling", executor.Id)
			continue
		}
		executorRunIds := make(map[uuid.UUID]bool, len(executorRuns))
		for _, run := range executorRuns {
			executorRunIds[run] = true
		}

		numUnacknowledgedJobs := uint(0)
		for _, leasedJob := range leasedJobs {
			if leasedJob.HasRuns() && !leasedJob.InTerminalState() {
				if !executorRunIds[leasedJob.LatestRun().Id()] {
					numUnacknowledgedJobs++
				}
			}
		}
		if numUnacknowledgedJobs <= l.config.MaxUnacknowledgedJobsPerExecutor {
			activeExecutors = append(activeExecutors, executor)
		} else {
			log.Warnf(
				"Executor %s has %d unacknowledged jobs which is greater than the limit of %d.  Executor will not be considered for scheduling this cycle",
				executor.Id, numUnacknowledgedJobs, l.config.MaxUnacknowledgedJobsPerExecutor)
		}

	}
	return activeExecutors
}

// aggregateUsage creates a map of usage by pool.
func aggregateUsage(executors []*schedulerobjects.Executor, txn *jobdb.Txn, jobDb *jobdb.JobDb) (map[string]map[string]schedulerobjects.QuantityByPriorityAndResourceType, error) {
	usageByPool := make(map[string]map[string]schedulerobjects.QuantityByPriorityAndResourceType, 0)
	for _, executor := range executors {
		poolUsage, ok := usageByPool[executor.Pool]
		if !ok {
			poolUsage = make(map[string]schedulerobjects.QuantityByPriorityAndResourceType)
			usageByPool[executor.Pool] = poolUsage
		}
		executorUsage, err := aggregateUsageForExecutor(executor, txn, jobDb)
		if err != nil {
			return nil, err
		}
		for queue, usage := range executorUsage {
			queueUsage, ok := poolUsage[queue]
			if !ok {
				queueUsage = make(schedulerobjects.QuantityByPriorityAndResourceType)
				poolUsage[queue] = queueUsage
			}
			queueUsage.Add(usage)
		}
	}
	return usageByPool, nil
}

// aggregateUsageForExecutor aggregates the resource usage for a given executor, first by queue and then by priority class
// This is done by taking all the job runs that the executor last reported owning, looking up the corresponding job in jobdb
// and then aggregating the resources of each job
func aggregateUsageForExecutor(executor *schedulerobjects.Executor, txn *jobdb.Txn, jobDb *jobdb.JobDb) (map[string]schedulerobjects.QuantityByPriorityAndResourceType, error) {
	allRuns, err := executor.AllRuns()
	if err != nil {
		return nil, err
	}
	usageByQueue := make(map[string]schedulerobjects.QuantityByPriorityAndResourceType)
	for _, runId := range allRuns {
		job := jobDb.GetByRunId(txn, runId)
		if job != nil {
			queueUsage, ok := usageByQueue[job.Queue()]
			if !ok {
				queueUsage = make(schedulerobjects.QuantityByPriorityAndResourceType)
				usageByQueue[job.Queue()] = queueUsage
			}
			jobQty, err := schedulerQuantityFromJob(job)
			if err != nil {
				return nil, err
			}
			queueUsage.Add(jobQty)
		} else {
			// if the job isn't in jobdb then it is no longer active, and we can ignore it
			log.Debugf("Ignoring run %s", runId)
		}
	}
	return usageByQueue, nil
}

func schedulerQuantityFromJob(job *jobdb.Job) (schedulerobjects.QuantityByPriorityAndResourceType, error) {
	objectRequirements := job.JobSchedulingInfo().GetObjectRequirements()
	if len(objectRequirements) == 0 {
		return nil, errors.New(fmt.Sprintf("no objectRequirements attached to job %s", job.Id()))
	}
	requirements := objectRequirements[0].GetPodRequirements()
	jobRequests := requirements.ResourceRequirements.Requests
	resources := make(map[string]resource.Quantity, 0)
	for k, v := range jobRequests {
		resources[string(k)] = v
	}
	return schedulerobjects.QuantityByPriorityAndResourceType{
		requirements.Priority: schedulerobjects.ResourceList{Resources: resources},
	}, nil
}<|MERGE_RESOLUTION|>--- conflicted
+++ resolved
@@ -269,17 +269,10 @@
 	return rv, nil
 }
 
-<<<<<<< HEAD
-// Necessary to implement the JobRepository interface,
-// which we need while transitioning from the old to new scheduler.
+// GetExistingJobsByIds is necessary to implement the JobRepository interface which we need while transitioning from the
+// old to new scheduler.
 func (repo *schedulerJobRepositoryAdapter) GetExistingJobsByIds(ids []string) ([]interfaces.LegacySchedulerJob, error) {
 	rv := make([]interfaces.LegacySchedulerJob, 0, len(ids))
-=======
-// GetExistingJobsByIds is Necessary to implement the JobRepository interface which we need while transitioning from the
-// old to new scheduler.
-func (repo *schedulerJobRepositoryAdapter) GetExistingJobsByIds(ids []string) ([]LegacySchedulerJob, error) {
-	rv := make([]LegacySchedulerJob, 0, len(ids))
->>>>>>> 4705a2ba
 	for _, id := range ids {
 		if job := repo.db.GetById(repo.txn, id); job != nil {
 			rv = append(rv, job)
