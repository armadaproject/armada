package scheduler

import (
	"context"
	"sort"
	"strings"
	"time"

	"github.com/benbjohnson/immutable"
	"github.com/google/uuid"
	"github.com/pkg/errors"
	"github.com/sirupsen/logrus"
	"golang.org/x/exp/maps"
	"golang.org/x/time/rate"
	"k8s.io/utils/clock"

	"github.com/armadaproject/armada/internal/common/armadacontext"
	"github.com/armadaproject/armada/internal/common/logging"
	armadaslices "github.com/armadaproject/armada/internal/common/slices"
	"github.com/armadaproject/armada/internal/common/stringinterner"
	"github.com/armadaproject/armada/internal/scheduler/configuration"
	schedulerconstraints "github.com/armadaproject/armada/internal/scheduler/constraints"
	schedulercontext "github.com/armadaproject/armada/internal/scheduler/context"
	"github.com/armadaproject/armada/internal/scheduler/database"
	"github.com/armadaproject/armada/internal/scheduler/fairness"
	"github.com/armadaproject/armada/internal/scheduler/internaltypes"
	"github.com/armadaproject/armada/internal/scheduler/jobdb"
	"github.com/armadaproject/armada/internal/scheduler/nodedb"
	"github.com/armadaproject/armada/internal/scheduler/quarantine"
	"github.com/armadaproject/armada/internal/scheduler/queue"
	"github.com/armadaproject/armada/internal/scheduler/reports"
	"github.com/armadaproject/armada/internal/scheduler/schedulerobjects"
	"github.com/armadaproject/armada/pkg/api"
)

// SchedulingAlgo is the interface between the Pulsar-backed scheduler and the
// algorithm deciding which jobs to schedule and preempt.
type SchedulingAlgo interface {
	// Schedule should assign jobs to nodes.
	// Any jobs that are scheduled should be marked as such in the JobDb using the transaction provided.
	Schedule(*armadacontext.Context, *jobdb.Txn) (*SchedulerResult, error)
}

// FairSchedulingAlgo is a SchedulingAlgo based on PreemptingQueueScheduler.
type FairSchedulingAlgo struct {
	schedulingConfig            configuration.SchedulingConfig
	executorRepository          database.ExecutorRepository
	queueCache                  queue.QueueCache
	schedulingContextRepository *reports.SchedulingContextRepository
	// Global job scheduling rate-limiter.
	limiter *rate.Limiter
	// Per-queue job scheduling rate-limiters.
	limiterByQueue map[string]*rate.Limiter
	// Max amount of time each scheduling round is allowed to take.
	maxSchedulingDuration time.Duration
	// Order in which to schedule executor groups.
	// Executors are grouped by either id (i.e., individually) or by pool.
	executorGroupsToSchedule []string
	// Used to avoid scheduling onto broken nodes.
	nodeQuarantiner *quarantine.NodeQuarantiner
	// Used to reduce the rate at which jobs are scheduled from misbehaving queues.
	queueQuarantiner *quarantine.QueueQuarantiner
	// Function that is called every time an executor is scheduled. Useful for testing.
	onExecutorScheduled func(executor *schedulerobjects.Executor)
	clock               clock.Clock
	stringInterner      *stringinterner.StringInterner
	resourceListFactory *internaltypes.ResourceListFactory
}

func NewFairSchedulingAlgo(
	config configuration.SchedulingConfig,
	maxSchedulingDuration time.Duration,
	executorRepository database.ExecutorRepository,
	queueCache queue.QueueCache,
	schedulingContextRepository *reports.SchedulingContextRepository,
	nodeQuarantiner *quarantine.NodeQuarantiner,
	queueQuarantiner *quarantine.QueueQuarantiner,
	stringInterner *stringinterner.StringInterner,
	resourceListFactory *internaltypes.ResourceListFactory,
) (*FairSchedulingAlgo, error) {
	if _, ok := config.PriorityClasses[config.DefaultPriorityClassName]; !ok {
		return nil, errors.Errorf(
			"defaultPriorityClassName %s does not correspond to a priority class; priorityClasses is %v",
			config.DefaultPriorityClassName, config.PriorityClasses,
		)
	}
	return &FairSchedulingAlgo{
		schedulingConfig:            config,
		executorRepository:          executorRepository,
		queueCache:                  queueCache,
		schedulingContextRepository: schedulingContextRepository,
		limiter:                     rate.NewLimiter(rate.Limit(config.MaximumSchedulingRate), config.MaximumSchedulingBurst),
		limiterByQueue:              make(map[string]*rate.Limiter),
		maxSchedulingDuration:       maxSchedulingDuration,
		nodeQuarantiner:             nodeQuarantiner,
		queueQuarantiner:            queueQuarantiner,
		onExecutorScheduled:         func(executor *schedulerobjects.Executor) {},
		clock:                       clock.RealClock{},
		stringInterner:              stringInterner,
		resourceListFactory:         resourceListFactory,
	}, nil
}

// Schedule assigns jobs to nodes in the same way as the old lease call.
// It iterates over each executor in turn (using lexicographical order) and assigns the jobs using a LegacyScheduler, before moving onto the next executor.
// It maintains state of which executors it has considered already and may take multiple Schedule() calls to consider all executors if scheduling is slow.
// Newly leased jobs are updated as such in the jobDb using the transaction provided and are also returned to the caller.
func (l *FairSchedulingAlgo) Schedule(
	ctx *armadacontext.Context,
	txn *jobdb.Txn,
) (*SchedulerResult, error) {
	var cancel context.CancelFunc
	if l.maxSchedulingDuration != 0 {
		ctx, cancel = armadacontext.WithTimeout(ctx, l.maxSchedulingDuration)
		defer cancel()
	}
	overallSchedulerResult := &SchedulerResult{
		NodeIdByJobId:                make(map[string]string),
		AdditionalAnnotationsByJobId: make(map[string]map[string]string),
	}

	// Exit immediately if scheduling is disabled.
	if l.schedulingConfig.DisableScheduling {
		ctx.Info("scheduling disabled; exiting")
		return overallSchedulerResult, nil
	}

	fsctx, err := l.newFairSchedulingAlgoContext(ctx, txn)
	if err != nil {
		return nil, err
	}

	executorGroups := l.groupExecutors(fsctx.executors)
	if len(l.executorGroupsToSchedule) == 0 {
		// Cycle over groups in a consistent order.
		l.executorGroupsToSchedule = maps.Keys(executorGroups)
		sortExecutorGroups(l.executorGroupsToSchedule, l.schedulingConfig.PoolSchedulePriority, l.schedulingConfig.DefaultPoolSchedulePriority)
	}

	ctx.Infof("Looping over executor groups %s", strings.Join(maps.Keys(executorGroups), " "))
	for len(l.executorGroupsToSchedule) > 0 {
		select {
		case <-ctx.Done():
			// We've reached the scheduling time limit; exit gracefully.
			ctx.Info("ending scheduling round early as we have hit the maximum scheduling duration")
			return overallSchedulerResult, nil
		default:
		}
		executorGroupLabel := armadaslices.Pop(&l.executorGroupsToSchedule)
		executorGroup := executorGroups[executorGroupLabel]
		if len(executorGroup) == 0 {
			ctx.Infof("Skipping executor group %s as it has no executors", executorGroupLabel)
			continue
		}
		for _, executor := range executorGroup {
			if executor == nil {
				return nil, errors.Errorf("nil executor in group %s", executorGroup)
			}
		}

		// Schedule across the executors in this group.
		// Assume pool and minimumJobSize are consistent within the group.
		pool := executorGroup[0].Pool
		minimumJobSize := executorGroup[0].MinimumJobSize
		ctx.Infof(
			"Scheduling on executor group %s with capacity %s",
			executorGroupLabel, fsctx.totalCapacityByPool[pool].CompactString(),
		)

		start := time.Now()
		schedulerResult, sctx, err := l.scheduleOnExecutors(
			ctx,
			fsctx,
			pool,
			minimumJobSize,
			executorGroup,
		)

		ctx.Infof(
			"Scheduled on executor group %s in %v with error %v",
			executorGroupLabel,
			time.Now().Sub(start),
			err,
		)

		if err == context.DeadlineExceeded {
			// We've reached the scheduling time limit;
			// add the executorGroupLabel back to l.executorGroupsToSchedule such that we try it again next time,
			// and exit gracefully.
			l.executorGroupsToSchedule = append(l.executorGroupsToSchedule, executorGroupLabel)
			ctx.Info("stopped scheduling early as we have hit the maximum scheduling duration")
			break
		} else if err != nil {
			return nil, err
		}
		if l.schedulingContextRepository != nil {
			l.schedulingContextRepository.StoreSchedulingContext(sctx)
		}

		preemptedJobs := PreemptedJobsFromSchedulerResult(schedulerResult)
		scheduledJobs := ScheduledJobsFromSchedulerResult(schedulerResult)

		if err := txn.Upsert(preemptedJobs); err != nil {
			return nil, err
		}
		if err := txn.Upsert(scheduledJobs); err != nil {
			return nil, err
		}

		// Aggregate changes across executors.
		overallSchedulerResult.PreemptedJobs = append(overallSchedulerResult.PreemptedJobs, schedulerResult.PreemptedJobs...)
		overallSchedulerResult.ScheduledJobs = append(overallSchedulerResult.ScheduledJobs, schedulerResult.ScheduledJobs...)
		overallSchedulerResult.SchedulingContexts = append(overallSchedulerResult.SchedulingContexts, schedulerResult.SchedulingContexts...)
		maps.Copy(overallSchedulerResult.NodeIdByJobId, schedulerResult.NodeIdByJobId)
		maps.Copy(overallSchedulerResult.AdditionalAnnotationsByJobId, schedulerResult.AdditionalAnnotationsByJobId)

		// Update fsctx.
		fsctx.allocationByPoolAndQueueAndPriorityClass[pool] = sctx.AllocatedByQueueAndPriority()

		for _, executor := range executorGroup {
			l.onExecutorScheduled(executor)
		}
	}
	return overallSchedulerResult, nil
}

func (l *FairSchedulingAlgo) groupExecutors(executors []*schedulerobjects.Executor) map[string][]*schedulerobjects.Executor {
	return armadaslices.GroupByFunc(
		executors,
		func(executor *schedulerobjects.Executor) string {
			return executor.Pool
		},
	)
}

type JobQueueIteratorAdapter struct {
	it *immutable.SortedSetIterator[*jobdb.Job]
}

func (it *JobQueueIteratorAdapter) Next() (*jobdb.Job, error) {
	if it.it.Done() {
		return nil, nil
	}
	j, _ := it.it.Next()
	return j, nil
}

type fairSchedulingAlgoContext struct {
<<<<<<< HEAD
	queues []*api.Queue
	// Determines whether a queue has scheduling enabled. Not the same as a queue being active.
	schedulingStatusByQueue map[string]bool
	priorityFactorByQueue   map[string]float64
	// A queue is active if it has jobs in the states running or queued
	isActiveByPoolByQueue                    map[string]map[string]bool
=======
	queues                                   []*api.Queue
	priorityFactorByQueue                    map[string]float64
	demandByPoolByQueue                      map[string]map[string]schedulerobjects.ResourceList
>>>>>>> 09e1a124
	totalCapacityByPool                      schedulerobjects.QuantityByTAndResourceType[string]
	jobsByExecutorId                         map[string][]*jobdb.Job
	nodeIdByJobId                            map[string]string
	jobIdsByGangId                           map[string]map[string]bool
	gangIdByJobId                            map[string]string
	allocationByPoolAndQueueAndPriorityClass map[string]map[string]schedulerobjects.QuantityByTAndResourceType[string]
	executors                                []*schedulerobjects.Executor
	txn                                      *jobdb.Txn
}

func (l *FairSchedulingAlgo) newFairSchedulingAlgoContext(ctx *armadacontext.Context, txn *jobdb.Txn) (*fairSchedulingAlgoContext, error) {
	executors, err := l.executorRepository.GetExecutors(ctx)

	executorToPool := make(map[string]string, len(executors))
	for _, executor := range executors {
		executorToPool[executor.Id] = executor.Pool
	}
	allPools := maps.Values(executorToPool)

	if err != nil {
		return nil, err
	}
	executors = l.filterStaleExecutors(ctx, executors)

	// TODO(albin): Skip queues with a high failure rate.
	queues, err := l.queueCache.GetAll(ctx)
	if err != nil {
		return nil, err
	}
	schedulingStatusByQueue := make(map[string]bool)
	priorityFactorByQueue := make(map[string]float64)
	for _, queue := range queues {
		schedulingStatusByQueue[queue.Name] = !queue.SchedulingPaused
		priorityFactorByQueue[queue.Name] = float64(queue.PriorityFactor)
	}

	// Get the total capacity available across executors.
	totalCapacityByPool := make(schedulerobjects.QuantityByTAndResourceType[string])
	for _, executor := range executors {
		for _, node := range executor.Nodes {
			totalCapacityByPool.AddResourceList(executor.Pool, node.TotalResources)
		}
	}

	// Create a map of jobs associated with each executor.
	jobsByExecutorId := make(map[string][]*jobdb.Job)
	nodeIdByJobId := make(map[string]string)
	jobIdsByGangId := make(map[string]map[string]bool)
	gangIdByJobId := make(map[string]string)
	demandByPoolByQueue := make(map[string]map[string]schedulerobjects.ResourceList)

	for _, job := range txn.GetAll() {

		if job.InTerminalState() {
			continue
		}

		// Mark a queue being active for a given pool.  A queue is defined as being active if it has a job running
		// on a pool or if a queued job is eligible for that pool
		pools := job.Pools()

		if !job.Queued() && job.LatestRun() != nil {
			pools = []string{executorToPool[job.LatestRun().Executor()]}
		} else if len(pools) < 1 {
			// This occurs if we haven't assigned a job to a pool.  Right now this can occur if a user
			// has upgraded from a version of armada where pools were not assigned statically.  Eventually we
			// Should be able to remove this
			pools = allPools
		}

		for _, pool := range pools {
			poolQueueResources, ok := demandByPoolByQueue[pool]
			if !ok {
				poolQueueResources = make(map[string]schedulerobjects.ResourceList, len(queues))
				demandByPoolByQueue[pool] = poolQueueResources
			}
			queueResources, ok := poolQueueResources[job.Queue()]
			if !ok {
				queueResources = schedulerobjects.NewResourceList(len(job.PodRequirements().ResourceRequirements.Requests))
				poolQueueResources[job.Queue()] = queueResources
			}
			queueResources.AddV1ResourceList(job.PodRequirements().ResourceRequirements.Requests)
		}

		if job.Queued() {
			continue
		}
		run := job.LatestRun()
		if run == nil {
			continue
		}
		executorId := run.Executor()
		if executorId == "" {
			return nil, errors.Errorf("run %s of job %s is not queued but is not assigned to an executor", run.Id(), job.Id())
		}
		nodeId := run.NodeId()
		if nodeId == "" {
			return nil, errors.Errorf("run %s of job %s is not queued but has no nodeId associated with it", run.Id(), job.Id())
		}
		if nodeName := run.NodeName(); nodeName == "" {
			return nil, errors.Errorf("run %s of job %s is not queued but has no nodeName associated with it", run.Id(), job.Id())
		}
		jobsByExecutorId[executorId] = append(jobsByExecutorId[executorId], job)
		nodeIdByJobId[job.Id()] = nodeId
		gangInfo, err := schedulercontext.GangInfoFromLegacySchedulerJob(job)
		if err != nil {
			return nil, err
		}
		if gangId := gangInfo.Id; gangId != "" {
			jobIds := jobIdsByGangId[gangId]
			if jobIds == nil {
				jobIds = make(map[string]bool)
				jobIdsByGangId[gangId] = jobIds
			}
			jobIds[job.Id()] = true
			gangIdByJobId[job.Id()] = gangId
		}
	}

	// Used to calculate fair share.
	totalAllocationByPoolAndQueue := l.aggregateAllocationByPoolAndQueueAndPriorityClass(executors, jobsByExecutorId)

	// Filter out any executor that isn't acknowledging jobs in a timely fashion
	// Note that we do this after aggregating allocation across clusters for fair share.
	executors = l.filterLaggingExecutors(ctx, executors, jobsByExecutorId)

	return &fairSchedulingAlgoContext{
		queues:                                   queues,
		schedulingStatusByQueue:                  schedulingStatusByQueue,
		priorityFactorByQueue:                    priorityFactorByQueue,
		demandByPoolByQueue:                      demandByPoolByQueue,
		totalCapacityByPool:                      totalCapacityByPool,
		jobsByExecutorId:                         jobsByExecutorId,
		nodeIdByJobId:                            nodeIdByJobId,
		jobIdsByGangId:                           jobIdsByGangId,
		gangIdByJobId:                            gangIdByJobId,
		allocationByPoolAndQueueAndPriorityClass: totalAllocationByPoolAndQueue,
		executors:                                executors,
		txn:                                      txn,
	}, nil
}

// scheduleOnExecutors schedules jobs on a specified set of executors.
func (l *FairSchedulingAlgo) scheduleOnExecutors(
	ctx *armadacontext.Context,
	fsctx *fairSchedulingAlgoContext,
	pool string,
	minimumJobSize schedulerobjects.ResourceList,
	executors []*schedulerobjects.Executor,
) (*SchedulerResult, *schedulercontext.SchedulingContext, error) {
	nodeDb, err := nodedb.NewNodeDb(
		l.schedulingConfig.PriorityClasses,
		l.schedulingConfig.IndexedResources,
		l.schedulingConfig.IndexedTaints,
		l.schedulingConfig.IndexedNodeLabels,
		l.schedulingConfig.WellKnownNodeTypes,
		l.stringInterner,
		l.resourceListFactory,
	)
	if err != nil {
		return nil, nil, err
	}
	for _, executor := range executors {
		if err := l.addExecutorToNodeDb(nodeDb, fsctx.jobsByExecutorId[executor.Id], executor.Nodes); err != nil {
			return nil, nil, err
		}
	}

	// If there are multiple executors, use pool name instead of executorId.
	// ExecutorId is only used for reporting so this results in an aggregated report for the pool.
	executorId := pool
	if len(executors) == 1 {
		executorId = executors[0].Id
	}
	totalResources := fsctx.totalCapacityByPool[pool]
	var fairnessCostProvider fairness.FairnessCostProvider

	// Right now we only support DominantResourceFairness.
	// If we want to support other fairness models it would need to be done here
	fairnessCostProvider, err = fairness.NewDominantResourceFairness(
		totalResources,
		l.schedulingConfig.DominantResourceFairnessResourcesToConsider,
	)
	if err != nil {
		return nil, nil, err
	}
	sctx := schedulercontext.NewSchedulingContext(
		executorId,
		pool,
		l.schedulingConfig.PriorityClasses,
		l.schedulingConfig.DefaultPriorityClassName,
		fairnessCostProvider,
		l.limiter,
		totalResources,
	)

	demandByQueue, ok := fsctx.demandByPoolByQueue[pool]
	if !ok {
		demandByQueue = map[string]schedulerobjects.ResourceList{}
	}

	now := time.Now()
	for queue, priorityFactor := range fsctx.priorityFactorByQueue {
		demand, hasDemand := demandByQueue[queue]
		if !hasDemand {
			// To ensure fair share is computed only from active queues, i.e., queues with jobs queued or running.
			continue
		}
		var allocatedByPriorityClass schedulerobjects.QuantityByTAndResourceType[string]
		if allocatedByQueueAndPriorityClass := fsctx.allocationByPoolAndQueueAndPriorityClass[pool]; allocatedByQueueAndPriorityClass != nil {
			allocatedByPriorityClass = allocatedByQueueAndPriorityClass[queue]
		}
		var weight float64 = 1
		if priorityFactor > 0 {
			weight = 1 / priorityFactor
		}

		// Create per-queue limiters lazily.
		queueLimiter, ok := l.limiterByQueue[queue]
		if !ok {
			queueLimiter = rate.NewLimiter(
				rate.Limit(l.schedulingConfig.MaximumPerQueueSchedulingRate),
				l.schedulingConfig.MaximumPerQueueSchedulingBurst,
			)
			l.limiterByQueue[queue] = queueLimiter
		}

		if fsctx.schedulingStatusByQueue[queue] {
			queueLimiter.SetLimitAt(now, rate.Limit(l.schedulingConfig.MaximumPerQueueSchedulingRate))
			queueLimiter.SetBurstAt(now, l.schedulingConfig.MaximumPerQueueSchedulingBurst)
		} else {
			queueLimiter.SetLimitAt(now, rate.Limit(float64(0)))
			queueLimiter.SetBurstAt(now, 0)
		}

		// Reduce max the scheduling rate of misbehaving queues by adjusting the per-queue rate-limiter limit.
		quarantineFactor := 0.0
		if l.queueQuarantiner != nil {
			quarantineFactor = l.queueQuarantiner.QuarantineFactor(now, queue)
		}
		queueLimiter.SetLimitAt(now, rate.Limit(l.schedulingConfig.MaximumPerQueueSchedulingRate*(1-quarantineFactor)))

		if err := sctx.AddQueueSchedulingContext(queue, weight, allocatedByPriorityClass, demand, queueLimiter); err != nil {
			return nil, nil, err
		}
	}
	sctx.UpdateFairShares()
	constraints := schedulerconstraints.NewSchedulingConstraints(
		pool,
		fsctx.totalCapacityByPool[pool],
		minimumJobSize,
		l.schedulingConfig,
		fsctx.queues,
	)
	scheduler := NewPreemptingQueueScheduler(
		sctx,
		constraints,
		l.schedulingConfig.ProtectedFractionOfFairShare,
		l.schedulingConfig.UseAdjustedFairShareProtection,
		NewSchedulerJobRepositoryAdapter(fsctx.txn),
		nodeDb,
		fsctx.nodeIdByJobId,
		fsctx.jobIdsByGangId,
		fsctx.gangIdByJobId,
	)
	if l.schedulingConfig.AlwaysAttemptScheduling {
		scheduler.SkipUnsuccessfulSchedulingKeyCheck()
	}
	if l.schedulingConfig.EnableAssertions {
		scheduler.EnableAssertions()
	}

	result, err := scheduler.Schedule(ctx)
	if err != nil {
		return nil, nil, err
	}
	for i, jctx := range result.PreemptedJobs {
		jobDbJob := jctx.Job
		if run := jobDbJob.LatestRun(); run != nil {
			jobDbJob = jobDbJob.WithUpdatedRun(run.WithFailed(true))
		} else {
			return nil, nil, errors.Errorf("attempting to preempt job %s with no associated runs", jobDbJob.Id())
		}
		result.PreemptedJobs[i].Job = jobDbJob.WithQueued(false).WithFailed(true)
	}
	for i, jctx := range result.ScheduledJobs {
		jobDbJob := jctx.Job
		jobId := jobDbJob.Id()
		nodeId := result.NodeIdByJobId[jobId]
		if nodeId == "" {
			return nil, nil, errors.Errorf("job %s not mapped to a node", jobId)
		}
		node, err := nodeDb.GetNode(nodeId)
		if err != nil {
			return nil, nil, err
		}
		priority, ok := nodeDb.GetScheduledAtPriority(jobId)
		if !ok {
			return nil, nil, errors.Errorf("job %s not mapped to a priority", jobId)
		}
		result.ScheduledJobs[i].Job = jobDbJob.
			WithQueuedVersion(jobDbJob.QueuedVersion()+1).
			WithQueued(false).
			WithNewRun(node.GetExecutor(), node.GetId(), node.GetName(), priority)
	}
	return result, sctx, nil
}

// SchedulerJobRepositoryAdapter allows jobDb implement the JobRepository interface.
// TODO: Pass JobDb into the scheduler instead of using this shim to convert to a JobRepo.
type SchedulerJobRepositoryAdapter struct {
	txn *jobdb.Txn
}

func NewSchedulerJobRepositoryAdapter(txn *jobdb.Txn) *SchedulerJobRepositoryAdapter {
	return &SchedulerJobRepositoryAdapter{
		txn: txn,
	}
}

// GetQueueJobIds is necessary to implement the JobRepository interface, which we need while transitioning from the old
// to new scheduler.
func (repo *SchedulerJobRepositoryAdapter) GetQueueJobIds(queue string) []string {
	rv := make([]string, 0)
	it := repo.txn.QueuedJobs(queue)
	for v, _ := it.Next(); v != nil; v, _ = it.Next() {
		rv = append(rv, v.Id())
	}
	return rv
}

// GetExistingJobsByIds is necessary to implement the JobRepository interface which we need while transitioning from the
// old to new scheduler.
func (repo *SchedulerJobRepositoryAdapter) GetExistingJobsByIds(ids []string) []*jobdb.Job {
	rv := make([]*jobdb.Job, 0, len(ids))
	for _, id := range ids {
		if job := repo.txn.GetById(id); job != nil {
			rv = append(rv, job)
		}
	}
	return rv
}

// addExecutorToNodeDb adds all the nodes and jobs associated with a particular executor to the nodeDb.
func (l *FairSchedulingAlgo) addExecutorToNodeDb(nodeDb *nodedb.NodeDb, jobs []*jobdb.Job, nodes []*schedulerobjects.Node) error {
	txn := nodeDb.Txn(true)
	defer txn.Abort()
	nodesById := armadaslices.GroupByFuncUnique(
		nodes,
		func(node *schedulerobjects.Node) string { return node.Id },
	)
	jobsByNodeId := make(map[string][]*jobdb.Job, len(nodes))
	for _, job := range jobs {
		if job.InTerminalState() || !job.HasRuns() {
			continue
		}
		nodeId := job.LatestRun().NodeId()
		if _, ok := nodesById[nodeId]; !ok {
			logrus.Errorf(
				"job %s assigned to node %s on executor %s, but no such node found",
				job.Id(), nodeId, job.LatestRun().Executor(),
			)
			continue
		}
		jobsByNodeId[nodeId] = append(jobsByNodeId[nodeId], job)
	}

	now := time.Now()
	for _, node := range nodes {
		// Taint quarantined nodes to avoid scheduling new jobs onto them.
		if l.nodeQuarantiner != nil {
			if taint, ok := l.nodeQuarantiner.IsQuarantined(now, node.Name); ok {
				node.Taints = append(node.Taints, taint)
			}
		}

		if err := nodeDb.CreateAndInsertWithJobDbJobsWithTxn(txn, jobsByNodeId[node.Id], node); err != nil {
			return err
		}
	}
	txn.Commit()
	return nil
}

// filterStaleExecutors returns all executors which have sent a lease request within the duration given by l.schedulingConfig.ExecutorTimeout.
// This ensures that we don't continue to assign jobs to executors that are no longer active.
func (l *FairSchedulingAlgo) filterStaleExecutors(ctx *armadacontext.Context, executors []*schedulerobjects.Executor) []*schedulerobjects.Executor {
	activeExecutors := make([]*schedulerobjects.Executor, 0, len(executors))
	cutoff := l.clock.Now().Add(-l.schedulingConfig.ExecutorTimeout)
	for _, executor := range executors {
		if executor.LastUpdateTime.After(cutoff) {
			activeExecutors = append(activeExecutors, executor)
		} else {
			ctx.Infof("Ignoring executor %s because it hasn't heartbeated since %s", executor.Id, executor.LastUpdateTime)
		}
	}
	return activeExecutors
}

// filterLaggingExecutors returns all executors with <= l.schedulingConfig.MaxUnacknowledgedJobsPerExecutor unacknowledged jobs,
// where unacknowledged means the executor has not echoed the job since it was scheduled.
//
// Used to rate-limit scheduling onto executors that can't keep up.
//
// TODO: Let's also check that jobs are on the right nodes.
func (l *FairSchedulingAlgo) filterLaggingExecutors(
	ctx *armadacontext.Context,
	executors []*schedulerobjects.Executor,
	leasedJobsByExecutor map[string][]*jobdb.Job,
) []*schedulerobjects.Executor {
	activeExecutors := make([]*schedulerobjects.Executor, 0, len(executors))
	for _, executor := range executors {
		leasedJobs := leasedJobsByExecutor[executor.Id]
		executorRuns, err := executor.AllRuns()
		if err != nil {
			logging.
				WithStacktrace(ctx, err).
				Errorf("failed to retrieve runs for executor %s; will not be considered for scheduling", executor.Id)
			continue
		}
		executorRunIds := make(map[uuid.UUID]bool, len(executorRuns))
		for _, run := range executorRuns {
			executorRunIds[run] = true
		}

		var numUnacknowledgedJobs uint
		for _, leasedJob := range leasedJobs {
			if leasedJob.HasRuns() && !leasedJob.InTerminalState() {
				if !executorRunIds[leasedJob.LatestRun().Id()] {
					numUnacknowledgedJobs++
				}
			}
		}
		if numUnacknowledgedJobs <= l.schedulingConfig.MaxUnacknowledgedJobsPerExecutor {
			activeExecutors = append(activeExecutors, executor)
		} else {
			ctx.Warnf(
				"%d unacknowledged jobs on executor %s exceeds limit of %d; executor will not be considered for scheduling",
				numUnacknowledgedJobs, executor.Id, l.schedulingConfig.MaxUnacknowledgedJobsPerExecutor,
			)
		}
	}
	return activeExecutors
}

func (l *FairSchedulingAlgo) aggregateAllocationByPoolAndQueueAndPriorityClass(
	executors []*schedulerobjects.Executor,
	jobsByExecutorId map[string][]*jobdb.Job,
) map[string]map[string]schedulerobjects.QuantityByTAndResourceType[string] {
	rv := make(map[string]map[string]schedulerobjects.QuantityByTAndResourceType[string])
	for _, executor := range executors {
		allocationByQueue := rv[executor.Pool]
		if allocationByQueue == nil {
			allocationByQueue = make(map[string]schedulerobjects.QuantityByTAndResourceType[string])
			rv[executor.Pool] = allocationByQueue
		}
		for _, job := range jobsByExecutorId[executor.Id] {
			queue := job.Queue()
			allocation := allocationByQueue[queue]
			if allocation == nil {
				allocation = make(schedulerobjects.QuantityByTAndResourceType[string])
				allocationByQueue[queue] = allocation
			}
			allocation.AddV1ResourceList(job.PriorityClassName(), job.ResourceRequirements().Requests)
		}
	}
	return rv
}

// sortExecutorGroups sorts the given list of groups based on priorities defined in groupToPriority map.
// If a group's priority is not specified in the map, the defaultPriority is used. The groups are primarily
// sorted by descending priority. If two groups have the same priority, they are sorted alphabetically by their names.
func sortExecutorGroups(groups []string, groupToPriority map[string]int, defaultPriority int) {
	if groupToPriority == nil {
		groupToPriority = map[string]int{}
	}
	// Sort the groups using a custom comparison function
	sort.Slice(groups, func(i, j int) bool {
		// Retrieve or default the priority for the i-th group
		priI, okI := groupToPriority[groups[i]]
		if !okI {
			priI = defaultPriority
		}
		// Retrieve or default the priority for the j-th group
		priJ, okJ := groupToPriority[groups[j]]
		if !okJ {
			priJ = defaultPriority
		}
		// Sort primarily by priority (descending)
		if priI != priJ {
			return priI > priJ
		}
		// If priorities are equal, sort by name (ascending)
		return groups[i] < groups[j]
	})
}<|MERGE_RESOLUTION|>--- conflicted
+++ resolved
@@ -246,18 +246,11 @@
 }
 
 type fairSchedulingAlgoContext struct {
-<<<<<<< HEAD
-	queues []*api.Queue
-	// Determines whether a queue has scheduling enabled. Not the same as a queue being active.
-	schedulingStatusByQueue map[string]bool
-	priorityFactorByQueue   map[string]float64
-	// A queue is active if it has jobs in the states running or queued
-	isActiveByPoolByQueue                    map[string]map[string]bool
-=======
 	queues                                   []*api.Queue
 	priorityFactorByQueue                    map[string]float64
 	demandByPoolByQueue                      map[string]map[string]schedulerobjects.ResourceList
->>>>>>> 09e1a124
+	// Determines whether a queue has scheduling enabled. Not the same as a queue being active.
+	schedulingStatusByQueue map[string]bool
 	totalCapacityByPool                      schedulerobjects.QuantityByTAndResourceType[string]
 	jobsByExecutorId                         map[string][]*jobdb.Job
 	nodeIdByJobId                            map[string]string
