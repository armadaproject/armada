--- conflicted
+++ resolved
@@ -238,7 +238,6 @@
 	gangIdByJobId                            map[string]string
 	allocationByPoolAndQueueAndPriorityClass map[string]map[string]schedulerobjects.QuantityByTAndResourceType[string]
 	executors                                []*schedulerobjects.Executor
-	jobDb                                    *jobdb.JobDb
 	txn                                      *jobdb.Txn
 }
 
@@ -462,14 +461,6 @@
 		node, err := nodeDb.GetNode(nodeId)
 		if err != nil {
 			return nil, nil, err
-<<<<<<< HEAD
-		} else {
-			result.ScheduledJobs[i] = jobDbJob.
-				WithQueuedVersion(jobDbJob.QueuedVersion()+1).
-				WithQueued(false).
-				WithNewRun(node.Executor, node.Id, node.Name)
-=======
->>>>>>> 31782974
 		}
 		priority, ok := nodeDb.GetScheduledAtPriority(jobId)
 		if !ok {
