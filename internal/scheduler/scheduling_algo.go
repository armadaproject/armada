--- conflicted
+++ resolved
@@ -330,14 +330,10 @@
 		if allocatedByQueueAndPriorityClass := accounting.allocationByPoolAndQueueAndPriorityClass[executor.Pool]; allocatedByQueueAndPriorityClass != nil {
 			allocatedByPriorityClass = allocatedByQueueAndPriorityClass[queue]
 		}
-<<<<<<< HEAD
-		weight := 1 / priorityFactor
-=======
 		var weight float64 = 1
 		if priorityFactor > 0 {
 			weight = 1 / priorityFactor
 		}
->>>>>>> dac1cf36
 		if err := sctx.AddQueueSchedulingContext(queue, weight, allocatedByPriorityClass); err != nil {
 			return nil, nil, err
 		}
