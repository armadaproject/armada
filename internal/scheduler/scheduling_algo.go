package scheduler

import (
	"context"
	"sort"
	"strings"
	"time"

	"github.com/benbjohnson/immutable"
	"github.com/pkg/errors"
	"github.com/sirupsen/logrus"
	"golang.org/x/exp/maps"
	"golang.org/x/time/rate"
	"k8s.io/utils/clock"

	"github.com/armadaproject/armada/internal/common/armadacontext"
	"github.com/armadaproject/armada/internal/common/logging"
	armadamaps "github.com/armadaproject/armada/internal/common/maps"
	armadaslices "github.com/armadaproject/armada/internal/common/slices"
	"github.com/armadaproject/armada/internal/scheduler/configuration"
	schedulerconstraints "github.com/armadaproject/armada/internal/scheduler/constraints"
	schedulercontext "github.com/armadaproject/armada/internal/scheduler/context"
	"github.com/armadaproject/armada/internal/scheduler/database"
	"github.com/armadaproject/armada/internal/scheduler/fairness"
	"github.com/armadaproject/armada/internal/scheduler/floatingresources"
	"github.com/armadaproject/armada/internal/scheduler/internaltypes"
	"github.com/armadaproject/armada/internal/scheduler/jobdb"
	"github.com/armadaproject/armada/internal/scheduler/nodedb"
	"github.com/armadaproject/armada/internal/scheduler/queue"
	"github.com/armadaproject/armada/internal/scheduler/reports"
	"github.com/armadaproject/armada/internal/scheduler/schedulerobjects"
	"github.com/armadaproject/armada/internal/scheduler/schedulerresult"
	"github.com/armadaproject/armada/pkg/api"
)

// SchedulingAlgo is the interface between the Pulsar-backed scheduler and the
// algorithm deciding which jobs to schedule and preempt.
type SchedulingAlgo interface {
	// Schedule should assign jobs to nodes.
	// Any jobs that are scheduled should be marked as such in the JobDb using the transaction provided.
	Schedule(*armadacontext.Context, *jobdb.Txn) (*schedulerresult.SchedulerResult, error)
}

// FairSchedulingAlgo is a SchedulingAlgo based on PreemptingQueueScheduler.
type FairSchedulingAlgo struct {
	schedulingConfig            configuration.SchedulingConfig
	executorRepository          database.ExecutorRepository
	queueCache                  queue.QueueCache
	schedulingContextRepository *reports.SchedulingContextRepository
	// Global job scheduling rate-limiter.
	limiter *rate.Limiter
	// Per-queue job scheduling rate-limiters.
	limiterByQueue map[string]*rate.Limiter
	// Max amount of time each scheduling round is allowed to take.
	maxSchedulingDuration time.Duration
	clock                 clock.Clock
	resourceListFactory   *internaltypes.ResourceListFactory
	floatingResourceTypes *floatingresources.FloatingResourceTypes
}

func NewFairSchedulingAlgo(
	config configuration.SchedulingConfig,
	maxSchedulingDuration time.Duration,
	executorRepository database.ExecutorRepository,
	queueCache queue.QueueCache,
	schedulingContextRepository *reports.SchedulingContextRepository,
	resourceListFactory *internaltypes.ResourceListFactory,
	floatingResourceTypes *floatingresources.FloatingResourceTypes,
) (*FairSchedulingAlgo, error) {
	if _, ok := config.PriorityClasses[config.DefaultPriorityClassName]; !ok {
		return nil, errors.Errorf(
			"defaultPriorityClassName %s does not correspond to a priority class; priorityClasses is %v",
			config.DefaultPriorityClassName, config.PriorityClasses,
		)
	}
	return &FairSchedulingAlgo{
		schedulingConfig:            config,
		executorRepository:          executorRepository,
		queueCache:                  queueCache,
		schedulingContextRepository: schedulingContextRepository,
		limiter:                     rate.NewLimiter(rate.Limit(config.MaximumSchedulingRate), config.MaximumSchedulingBurst),
		limiterByQueue:              make(map[string]*rate.Limiter),
		maxSchedulingDuration:       maxSchedulingDuration,
		clock:                       clock.RealClock{},
		resourceListFactory:         resourceListFactory,
		floatingResourceTypes:       floatingResourceTypes,
	}, nil
}

// Schedule assigns jobs to nodes in the same way as the old lease call.
// It iterates over each executor in turn (using lexicographical order) and assigns the jobs using a LegacyScheduler, before moving onto the next executor.
// It maintains state of which executors it has considered already and may take multiple Schedule() calls to consider all executors if scheduling is slow.
// Newly leased jobs are updated as such in the jobDb using the transaction provided and are also returned to the caller.
func (l *FairSchedulingAlgo) Schedule(
	ctx *armadacontext.Context,
	txn *jobdb.Txn,
) (*schedulerresult.SchedulerResult, error) {
	var cancel context.CancelFunc
	if l.maxSchedulingDuration != 0 {
		ctx, cancel = armadacontext.WithTimeout(ctx, l.maxSchedulingDuration)
		defer cancel()
	}
	overallSchedulerResult := &schedulerresult.SchedulerResult{
		NodeIdByJobId: make(map[string]string),
	}

	// Exit immediately if scheduling is disabled.
	if l.schedulingConfig.DisableScheduling {
		ctx.Info("scheduling disabled; exiting")
		return overallSchedulerResult, nil
	}

	fsctx, err := l.newFairSchedulingAlgoContext(ctx, txn)
	if err != nil {
		return nil, err
	}

	pools := maps.Keys(fsctx.nodesByPoolAndExecutor)
	sortGroups(pools, l.schedulingConfig.PoolSchedulePriority, l.schedulingConfig.DefaultPoolSchedulePriority)

	ctx.Infof("Looping over pools %s", strings.Join(pools, " "))
	for _, pool := range pools {
		select {
		case <-ctx.Done():
			// We've reached the scheduling time limit; exit gracefully.
			ctx.Info("ending scheduling round early as we have hit the maximum scheduling duration")
			return overallSchedulerResult, nil
		default:
		}
		nodeCountForPool := 0
		for _, executor := range fsctx.executors {
			nodeCountForPool += len(fsctx.nodesByPoolAndExecutor[pool][executor.Id])
		}
		if nodeCountForPool == 0 {
			ctx.Infof("Skipping pool %s as it has no active nodes", pool)
			continue
		}

		ctx.Infof(
			"Scheduling on pool %s with capacity %s", pool, fsctx.totalCapacityByPool[pool].CompactString(),
		)

		start := time.Now()
		schedulerResult, sctx, err := l.schedulePool(
			ctx,
			fsctx,
			pool,
			fsctx.executors,
		)

		ctx.Infof(
			"Scheduled on executor pool %s in %v with error %v",
			pool,
			time.Now().Sub(start),
			err,
		)

		if errors.Is(err, context.DeadlineExceeded) {
			// We've reached the scheduling time limit;
			ctx.Info("stopped scheduling early as we have hit the maximum scheduling duration")
			break
		} else if err != nil {
			return nil, err
		}
		if l.schedulingContextRepository != nil {
			l.schedulingContextRepository.StoreSchedulingContext(sctx)
		}

		preemptedJobs := schedulerresult.PreemptedJobsFromSchedulerResult(schedulerResult)
		scheduledJobs := schedulerresult.ScheduledJobsFromSchedulerResult(schedulerResult)

		if err := txn.Upsert(preemptedJobs); err != nil {
			return nil, err
		}
		if err := txn.Upsert(scheduledJobs); err != nil {
			return nil, err
		}

		// Aggregate changes across executors.
		overallSchedulerResult.PreemptedJobs = append(overallSchedulerResult.PreemptedJobs, schedulerResult.PreemptedJobs...)
		overallSchedulerResult.ScheduledJobs = append(overallSchedulerResult.ScheduledJobs, schedulerResult.ScheduledJobs...)
		overallSchedulerResult.SchedulingContexts = append(overallSchedulerResult.SchedulingContexts, schedulerResult.SchedulingContexts...)
		maps.Copy(overallSchedulerResult.NodeIdByJobId, schedulerResult.NodeIdByJobId)

		// Update fsctx.
		fsctx.allocationByPoolAndQueueAndPriorityClass[pool] = sctx.AllocatedByQueueAndPriority()
	}
	return overallSchedulerResult, nil
}

type JobQueueIteratorAdapter struct {
	it *immutable.SortedSetIterator[*jobdb.Job]
}

func (it *JobQueueIteratorAdapter) Next() (*jobdb.Job, error) {
	if it.it.Done() {
		return nil, nil
	}
	j, _ := it.it.Next()
	return j, nil
}

type fairSchedulingAlgoContext struct {
	queues                                   []*api.Queue
	priorityFactorByQueue                    map[string]float64
	demandByPoolByQueue                      map[string]map[string]schedulerobjects.QuantityByTAndResourceType[string]
	totalCapacityByPool                      schedulerobjects.QuantityByTAndResourceType[string]
	nodesByPoolAndExecutor                   map[string]map[string][]*schedulerobjects.Node
	jobsByPoolAndExecutor                    map[string]map[string][]*jobdb.Job
	nodeIdByJobId                            map[string]string
	jobIdsByGangId                           map[string]map[string]bool
	gangIdByJobId                            map[string]string
	allocationByPoolAndQueueAndPriorityClass map[string]map[string]schedulerobjects.QuantityByTAndResourceType[string]
	cordonStatusByQueue                      map[string]bool
	executors                                []*schedulerobjects.Executor
	txn                                      *jobdb.Txn
}

func (l *FairSchedulingAlgo) newFairSchedulingAlgoContext(ctx *armadacontext.Context, txn *jobdb.Txn) (*fairSchedulingAlgoContext, error) {
	executors, err := l.executorRepository.GetExecutors(ctx)

	nodeById := map[string]*schedulerobjects.Node{}
	executorById := map[string]*schedulerobjects.Executor{}
	nodesByPoolAndExecutor := map[string]map[string][]*schedulerobjects.Node{}
	allKnownPools := map[string]bool{}
	cordonStatusByQueue := make(map[string]bool)

	for _, executor := range executors {
		executorById[executor.Id] = executor
		for _, node := range executor.Nodes {
			nodeById[node.GetId()] = node
			pool := node.GetPool()
			allKnownPools[pool] = true

			if _, present := nodesByPoolAndExecutor[pool]; !present {
				nodesByPoolAndExecutor[pool] = map[string][]*schedulerobjects.Node{}
			}
			if _, present := nodesByPoolAndExecutor[pool][executor.Id]; !present {
				nodesByPoolAndExecutor[pool][executor.Id] = []*schedulerobjects.Node{}
			}
			nodesByPoolAndExecutor[pool][executor.Id] = append(nodesByPoolAndExecutor[pool][executor.Id], node)
		}
	}

	allPools := maps.Keys(allKnownPools)

	if err != nil {
		return nil, err
	}
	executors = l.filterStaleExecutors(ctx, executors)

	queues, err := l.queueCache.GetAll(ctx)
	if err != nil {
		return nil, err
	}
	priorityFactorByQueue := make(map[string]float64)
	for _, queue := range queues {
		priorityFactorByQueue[queue.Name] = float64(queue.PriorityFactor)
		cordonStatusByQueue[queue.Name] = queue.Cordoned
	}

	// Get the total capacity available across executors.
	totalCapacityByPool := make(schedulerobjects.QuantityByTAndResourceType[string])
	for _, executor := range executors {
		for _, node := range executor.Nodes {
			totalCapacityByPool.AddResourceList(node.GetPool(), node.TotalResources)
		}
	}

	for pool, poolCapacity := range totalCapacityByPool {
		poolCapacity.Add(l.floatingResourceTypes.GetTotalAvailableForPool(pool))
	}

	// Create a map of jobs associated with each executor.
	jobsByExecutorId := make(map[string][]*jobdb.Job)
	jobsByPoolAndExecutor := make(map[string]map[string][]*jobdb.Job)
	nodeIdByJobId := make(map[string]string)
	jobIdsByGangId := make(map[string]map[string]bool)
	gangIdByJobId := make(map[string]string)
	demandByPoolByQueue := make(map[string]map[string]schedulerobjects.QuantityByTAndResourceType[string])

	for _, job := range txn.GetAll() {

		if job.InTerminalState() {
			continue
		}

		// Mark a queue being active for a given pool.  A queue is defined as being active if it has a job running
		// on a pool or if a queued job is eligible for that pool
		pools := job.Pools()

		if !job.Queued() && job.LatestRun() != nil {
			pool := job.LatestRun().Pool()
			pools = []string{pool}
		} else if len(pools) < 1 {
			// This occurs if we haven't assigned a job to a pool.  Right now this can occur if a user
			// has upgraded from a version of armada where pools were not assigned statically.  Eventually we
			// Should be able to remove this
			pools = allPools
		}

		for _, pool := range pools {
			poolQueueResources, ok := demandByPoolByQueue[pool]
			if !ok {
				poolQueueResources = make(map[string]schedulerobjects.QuantityByTAndResourceType[string], len(queues))
				demandByPoolByQueue[pool] = poolQueueResources
			}
			queueResources, ok := poolQueueResources[job.Queue()]
			if !ok {
				queueResources = schedulerobjects.QuantityByTAndResourceType[string]{}
				poolQueueResources[job.Queue()] = queueResources
			}
			// Queued jobs should not be considered for paused queues, so demand := running
			if !cordonStatusByQueue[job.Queue()] || !job.Queued() {
				pcResources, ok := queueResources[job.PriorityClassName()]
				if !ok {
					pcResources = schedulerobjects.NewResourceList(len(job.PodRequirements().ResourceRequirements.Requests))
					queueResources[job.PriorityClassName()] = pcResources
				}
				pcResources.AddV1ResourceList(job.PodRequirements().ResourceRequirements.Requests)
			}
		}

		if job.Queued() {
			continue
		}
		run := job.LatestRun()
		if run == nil {
			continue
		}
		executorId := run.Executor()
		if executorId == "" {
			return nil, errors.Errorf("run %s of job %s is not queued but is not assigned to an executor", run.Id(), job.Id())
		}
		nodeId := run.NodeId()
		if nodeId == "" {
			return nil, errors.Errorf("run %s of job %s is not queued but has no nodeId associated with it", run.Id(), job.Id())
		}
		if nodeName := run.NodeName(); nodeName == "" {
			return nil, errors.Errorf("run %s of job %s is not queued but has no nodeName associated with it", run.Id(), job.Id())
		}
		pool := job.LatestRun().Pool()
		if _, present := jobsByPoolAndExecutor[pool]; !present {
			jobsByPoolAndExecutor[pool] = map[string][]*jobdb.Job{}
		}
		if _, present := jobsByPoolAndExecutor[pool][executorId]; !present {
			jobsByPoolAndExecutor[pool][executorId] = []*jobdb.Job{}
		}
		jobsByPoolAndExecutor[pool][executorId] = append(jobsByPoolAndExecutor[pool][executorId], job)
		jobsByExecutorId[executorId] = append(jobsByExecutorId[executorId], job)
		nodeIdByJobId[job.Id()] = nodeId
		gangInfo, err := schedulercontext.GangInfoFromLegacySchedulerJob(job)
		if err != nil {
			return nil, err
		}
		if gangId := gangInfo.Id; gangId != "" {
			jobIds := jobIdsByGangId[gangId]
			if jobIds == nil {
				jobIds = make(map[string]bool)
				jobIdsByGangId[gangId] = jobIds
			}
			jobIds[job.Id()] = true
			gangIdByJobId[job.Id()] = gangId
		}
	}

	// Used to calculate fair share.
	totalAllocationByPoolAndQueue := l.aggregateAllocationByPoolAndQueueAndPriorityClass(executors, jobsByPoolAndExecutor)

	// Filter out any executor that isn't acknowledging jobs in a timely fashion
	// Note that we do this after aggregating allocation across clusters for fair share.
	executors = l.filterLaggingExecutors(ctx, executors, jobsByExecutorId)

	return &fairSchedulingAlgoContext{
		queues:                                   queues,
		priorityFactorByQueue:                    priorityFactorByQueue,
		demandByPoolByQueue:                      demandByPoolByQueue,
		totalCapacityByPool:                      totalCapacityByPool,
		jobsByPoolAndExecutor:                    jobsByPoolAndExecutor,
		nodesByPoolAndExecutor:                   nodesByPoolAndExecutor,
		nodeIdByJobId:                            nodeIdByJobId,
		jobIdsByGangId:                           jobIdsByGangId,
		gangIdByJobId:                            gangIdByJobId,
		cordonStatusByQueue:                      cordonStatusByQueue,
		allocationByPoolAndQueueAndPriorityClass: totalAllocationByPoolAndQueue,
		executors:                                executors,
		txn:                                      txn,
	}, nil
}

// schedulePool schedules jobs on nodes that belong to a given pool.
func (l *FairSchedulingAlgo) schedulePool(
	ctx *armadacontext.Context,
	fsctx *fairSchedulingAlgoContext,
	pool string,
	executors []*schedulerobjects.Executor,
) (*schedulerresult.SchedulerResult, *schedulercontext.SchedulingContext, error) {
	nodeDb, err := nodedb.NewNodeDb(
		l.schedulingConfig.PriorityClasses,
		l.schedulingConfig.IndexedResources,
		l.schedulingConfig.IndexedTaints,
		l.schedulingConfig.IndexedNodeLabels,
		l.schedulingConfig.WellKnownNodeTypes,
		l.resourceListFactory,
	)
	if err != nil {
		return nil, nil, err
	}
	for _, executor := range executors {
		jobs := fsctx.jobsByPoolAndExecutor[pool][executor.Id]
		nodes := fsctx.nodesByPoolAndExecutor[pool][executor.Id]
		if err := l.populateNodeDb(nodeDb, jobs, nodes); err != nil {
			return nil, nil, err
		}
	}

	totalResources := fsctx.totalCapacityByPool[pool]
	var fairnessCostProvider fairness.FairnessCostProvider

	// Right now we only support DominantResourceFairness.
	// If we want to support other fairness models it would need to be done here
	fairnessCostProvider, err = fairness.NewDominantResourceFairness(
		totalResources,
		l.schedulingConfig,
	)
	if err != nil {
		return nil, nil, err
	}
	sctx := schedulercontext.NewSchedulingContext(
		pool,
		fairnessCostProvider,
		l.limiter,
		totalResources,
	)

	constraints := schedulerconstraints.NewSchedulingConstraints(pool, fsctx.totalCapacityByPool[pool], l.schedulingConfig, fsctx.queues, fsctx.cordonStatusByQueue)

	demandByQueue, ok := fsctx.demandByPoolByQueue[pool]
	if !ok {
		demandByQueue = map[string]schedulerobjects.QuantityByTAndResourceType[string]{}
	}

	for queue, priorityFactor := range fsctx.priorityFactorByQueue {
		demand, hasDemand := demandByQueue[queue]
		if !hasDemand {
			// To ensure fair share is computed only from active queues, i.e., queues with jobs queued or running.
			continue
		}
		cappedDemand := constraints.CapResources(queue, demand)

		var allocatedByPriorityClass schedulerobjects.QuantityByTAndResourceType[string]
		if allocatedByQueueAndPriorityClass := fsctx.allocationByPoolAndQueueAndPriorityClass[pool]; allocatedByQueueAndPriorityClass != nil {
			allocatedByPriorityClass = allocatedByQueueAndPriorityClass[queue]
		}
		var weight float64 = 1
		if priorityFactor > 0 {
			weight = 1 / priorityFactor
		}

		// Create per-queue limiters lazily.
		queueLimiter, ok := l.limiterByQueue[queue]
		if !ok {
			queueLimiter = rate.NewLimiter(
				rate.Limit(l.schedulingConfig.MaximumPerQueueSchedulingRate),
				l.schedulingConfig.MaximumPerQueueSchedulingBurst,
			)
			l.limiterByQueue[queue] = queueLimiter
		}

		if err := sctx.AddQueueSchedulingContext(queue, weight, allocatedByPriorityClass, demand.AggregateByResource(), cappedDemand.AggregateByResource(), queueLimiter); err != nil {
			return nil, nil, err
		}
	}

	sctx.UpdateFairShares()
	scheduler := NewPreemptingQueueScheduler(
		sctx,
		constraints,
		l.floatingResourceTypes,
		l.schedulingConfig.ProtectedFractionOfFairShare,
		fsctx.txn,
		nodeDb,
		fsctx.nodeIdByJobId,
		fsctx.jobIdsByGangId,
		fsctx.gangIdByJobId,
	)
<<<<<<< HEAD
	if l.schedulingConfig.EnableAssertions {
		scheduler.EnableAssertions()
=======
	if l.schedulingConfig.AlwaysAttemptScheduling {
		scheduler.SkipUnsuccessfulSchedulingKeyCheck()
>>>>>>> c3d5faf5
	}

	result, err := scheduler.Schedule(ctx)
	if err != nil {
		return nil, nil, err
	}
	for i, jctx := range result.PreemptedJobs {
		jobDbJob := jctx.Job
		now := l.clock.Now()
		if run := jobDbJob.LatestRun(); run != nil {
			jobDbJob = jobDbJob.WithUpdatedRun(run.WithFailed(true).WithPreemptedTime(&now))
		} else {
			return nil, nil, errors.Errorf("attempting to preempt job %s with no associated runs", jobDbJob.Id())
		}
		result.PreemptedJobs[i].Job = jobDbJob.WithQueued(false).WithFailed(true)
	}
	for i, jctx := range result.ScheduledJobs {
		jobDbJob := jctx.Job
		jobId := jobDbJob.Id()
		nodeId := result.NodeIdByJobId[jobId]
		if nodeId == "" {
			return nil, nil, errors.Errorf("job %s not mapped to a node", jobId)
		}
		node, err := nodeDb.GetNode(nodeId)
		if err != nil {
			return nil, nil, err
		}
		priority, ok := nodeDb.GetScheduledAtPriority(jobId)
		if !ok {
			return nil, nil, errors.Errorf("job %s not mapped to a priority", jobId)
		}
		result.ScheduledJobs[i].Job = jobDbJob.
			WithQueuedVersion(jobDbJob.QueuedVersion()+1).
			WithQueued(false).
			WithNewRun(node.GetExecutor(), node.GetId(), node.GetName(), node.GetPool(), priority)
	}
	return result, sctx, nil
}

// populateNodeDb adds all the nodes and jobs associated with a particular pool to the nodeDb.
func (l *FairSchedulingAlgo) populateNodeDb(nodeDb *nodedb.NodeDb, jobs []*jobdb.Job, nodes []*schedulerobjects.Node) error {
	txn := nodeDb.Txn(true)
	defer txn.Abort()
	nodesById := armadaslices.GroupByFuncUnique(
		nodes,
		func(node *schedulerobjects.Node) string { return node.Id },
	)
	jobsByNodeId := make(map[string][]*jobdb.Job, len(nodes))
	for _, job := range jobs {
		if job.InTerminalState() || !job.HasRuns() {
			continue
		}
		nodeId := job.LatestRun().NodeId()
		if _, ok := nodesById[nodeId]; !ok {
			logrus.Errorf(
				"job %s assigned to node %s on executor %s, but no such node found",
				job.Id(), nodeId, job.LatestRun().Executor(),
			)
			continue
		}
		jobsByNodeId[nodeId] = append(jobsByNodeId[nodeId], job)
	}

	for _, node := range nodes {
		if err := nodeDb.CreateAndInsertWithJobDbJobsWithTxn(txn, jobsByNodeId[node.Id], node); err != nil {
			return err
		}
	}
	txn.Commit()
	return nil
}

// filterStaleExecutors returns all executors which have sent a lease request within the duration given by l.schedulingConfig.ExecutorTimeout.
// This ensures that we don't continue to assign jobs to executors that are no longer active.
func (l *FairSchedulingAlgo) filterStaleExecutors(ctx *armadacontext.Context, executors []*schedulerobjects.Executor) []*schedulerobjects.Executor {
	activeExecutors := make([]*schedulerobjects.Executor, 0, len(executors))
	cutoff := l.clock.Now().Add(-l.schedulingConfig.ExecutorTimeout)
	for _, executor := range executors {
		if executor.LastUpdateTime.After(cutoff) {
			activeExecutors = append(activeExecutors, executor)
		} else {
			ctx.Infof("Ignoring executor %s because it hasn't heartbeated since %s", executor.Id, executor.LastUpdateTime)
		}
	}
	return activeExecutors
}

// filterLaggingExecutors returns all executors with <= l.schedulingConfig.MaxUnacknowledgedJobsPerExecutor unacknowledged jobs,
// where unacknowledged means the executor has not echoed the job since it was scheduled.
//
// Used to rate-limit scheduling onto executors that can't keep up.
//
// TODO: Let's also check that jobs are on the right nodes.
func (l *FairSchedulingAlgo) filterLaggingExecutors(
	ctx *armadacontext.Context,
	executors []*schedulerobjects.Executor,
	leasedJobsByExecutor map[string][]*jobdb.Job,
) []*schedulerobjects.Executor {
	activeExecutors := make([]*schedulerobjects.Executor, 0, len(executors))
	for _, executor := range executors {
		leasedJobs := leasedJobsByExecutor[executor.Id]
		executorRuns, err := executor.AllRuns()
		if err != nil {
			logging.
				WithStacktrace(ctx, err).
				Errorf("failed to retrieve runs for executor %s; will not be considered for scheduling", executor.Id)
			continue
		}
		executorRunIds := make(map[string]bool, len(executorRuns))
		for _, run := range executorRuns {
			executorRunIds[run] = true
		}

		var numUnacknowledgedJobs uint
		for _, leasedJob := range leasedJobs {
			if leasedJob.HasRuns() && !leasedJob.InTerminalState() {
				if !executorRunIds[leasedJob.LatestRun().Id()] {
					numUnacknowledgedJobs++
				}
			}
		}
		if numUnacknowledgedJobs <= l.schedulingConfig.MaxUnacknowledgedJobsPerExecutor {
			activeExecutors = append(activeExecutors, executor)
		} else {
			ctx.Warnf(
				"%d unacknowledged jobs on executor %s exceeds limit of %d; executor will not be considered for scheduling",
				numUnacknowledgedJobs, executor.Id, l.schedulingConfig.MaxUnacknowledgedJobsPerExecutor,
			)
		}
	}
	return activeExecutors
}

func (l *FairSchedulingAlgo) aggregateAllocationByPoolAndQueueAndPriorityClass(
	activeExecutors []*schedulerobjects.Executor,
	jobsByPoolAndExecutor map[string]map[string][]*jobdb.Job,
) map[string]map[string]schedulerobjects.QuantityByTAndResourceType[string] {
	rv := make(map[string]map[string]schedulerobjects.QuantityByTAndResourceType[string])
	activeExecutorsSet := armadamaps.FromSlice(activeExecutors,
		func(e *schedulerobjects.Executor) string {
			return e.Id
		}, func(e *schedulerobjects.Executor) bool {
			return true
		})

	for pool, executors := range jobsByPoolAndExecutor {
		allocationByQueue := rv[pool]
		if allocationByQueue == nil {
			allocationByQueue = make(map[string]schedulerobjects.QuantityByTAndResourceType[string])
			rv[pool] = allocationByQueue
		}
		for executorId, jobs := range executors {
			if _, isActive := activeExecutorsSet[executorId]; !isActive {
				continue
			}
			for _, job := range jobs {
				queue := job.Queue()
				allocation := allocationByQueue[queue]
				if allocation == nil {
					allocation = make(schedulerobjects.QuantityByTAndResourceType[string])
					allocationByQueue[queue] = allocation
				}
				allocation.AddV1ResourceList(job.PriorityClassName(), job.ResourceRequirements().Requests)
			}
		}
	}
	return rv
}

// sortGroups sorts the given list of groups based on priorities defined in groupToPriority map.
// If a group's priority is not specified in the map, the defaultPriority is used. The groups are primarily
// sorted by descending priority. If two groups have the same priority, they are sorted alphabetically by their names.
func sortGroups(groups []string, groupToPriority map[string]int, defaultPriority int) {
	if groupToPriority == nil {
		groupToPriority = map[string]int{}
	}
	// Sort the groups using a custom comparison function
	sort.Slice(groups, func(i, j int) bool {
		// Retrieve or default the priority for the i-th group
		priI, okI := groupToPriority[groups[i]]
		if !okI {
			priI = defaultPriority
		}
		// Retrieve or default the priority for the j-th group
		priJ, okJ := groupToPriority[groups[j]]
		if !okJ {
			priJ = defaultPriority
		}
		// Sort primarily by priority (descending)
		if priI != priJ {
			return priI > priJ
		}
		// If priorities are equal, sort by name (ascending)
		return groups[i] < groups[j]
	})
}<|MERGE_RESOLUTION|>--- conflicted
+++ resolved
@@ -484,15 +484,6 @@
 		fsctx.jobIdsByGangId,
 		fsctx.gangIdByJobId,
 	)
-<<<<<<< HEAD
-	if l.schedulingConfig.EnableAssertions {
-		scheduler.EnableAssertions()
-=======
-	if l.schedulingConfig.AlwaysAttemptScheduling {
-		scheduler.SkipUnsuccessfulSchedulingKeyCheck()
->>>>>>> c3d5faf5
-	}
-
 	result, err := scheduler.Schedule(ctx)
 	if err != nil {
 		return nil, nil, err
