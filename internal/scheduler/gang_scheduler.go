--- conflicted
+++ resolved
@@ -38,16 +38,11 @@
 	sch.skipUnsuccessfulSchedulingKeyCheck = true
 }
 
-<<<<<<< HEAD
 func (sch *GangScheduler) Schedule(ctx *armadacontext.Context, gctx *schedulercontext.GangSchedulingContext) (ok bool, unschedulableReason string, err error) {
-	// Exit immediately if this is a new gang and we've hit any round limits.
-=======
-func (sch *GangScheduler) Schedule(ctx context.Context, gctx *schedulercontext.GangSchedulingContext) (ok bool, unschedulableReason string, err error) {
 	// Exit immediately if this is a new gang and we've exceeded any round limits.
 	//
 	// Because this check occurs before adding the gctx to the sctx,
 	// the round limits can be exceeded by one gang.
->>>>>>> 293c58c9
 	if !gctx.AllJobsEvicted {
 		if ok, unschedulableReason, err = sch.constraints.CheckRoundConstraints(sch.schedulingContext, gctx.Queue); err != nil || !ok {
 			return
