package jobdb

import (
	"time"

	"github.com/google/uuid"
	"golang.org/x/exp/maps"

	"github.com/armadaproject/armada/internal/armada/configuration"
	"github.com/armadaproject/armada/internal/scheduler/schedulerobjects"
)

// Job is the scheduler-internal representation of a job.
type Job struct {
	// String representation of the job id
	id string
	// Name of the queue this job belongs to.
	queue string
	// Jobset the job belongs to
	// We store this as it's needed for sending job event messages
	jobset string
	// Per-queue priority of this job.
	priority uint32
	// Requested per queue priority of this job.
	// This is used when syncing the postgres database with the scheduler-internal database
	requestedPriority uint32
	// Logical timestamp indicating the order in which jobs are submitted.
	// Jobs with identical Queue and Priority are sorted by this.
	created int64
	// True if the job is currently queued.
	// If this is set then the job will not be considered for scheduling
	queued bool
	// Scheduling requirements of this job.
	jobSchedulingInfo *schedulerobjects.JobSchedulingInfo
	// True if the user has requested this job be cancelled
	cancelRequested bool
	// True if the user has requested this job's jobset be cancelled
	cancelByJobsetRequested bool
	// True if the scheduler has cancelled the job
	cancelled bool
	// True if the scheduler has failed the job
	failed bool
	// True if the scheduler has marked the job as succeeded
	succeeded bool
	// Job Runs by run id
	runsById map[uuid.UUID]*JobRun
	// The currently active run.  The run with the latest timestamp is the active run
	activeRun *JobRun
	// The timestamp of the currently active run.
	activeRunTimestamp int64
}

// NewJob creates a new scheduler job
func NewJob(
	jobId string,
	jobset string,
	queue string,
	priority uint32,
	schedulingInfo *schedulerobjects.JobSchedulingInfo,
	cancelRequested bool,
	cancelByJobsetRequested bool,
	cancelled bool,
	created int64,
) *Job {
	return &Job{
		id:                      jobId,
		jobset:                  jobset,
		queue:                   queue,
		queued:                  true,
		priority:                priority,
<<<<<<< HEAD
=======
		requestedPriority:       priority,
>>>>>>> 52df1af5
		jobSchedulingInfo:       schedulingInfo,
		cancelRequested:         cancelRequested,
		cancelByJobsetRequested: cancelByJobsetRequested,
		cancelled:               cancelled,
		created:                 created,
		runsById:                map[uuid.UUID]*JobRun{},
	}
}

// Id returns the id of the Job.
func (job *Job) Id() string {
	return job.id
}

// GetId returns the id of the Job.
// This is needed for the LegacyJob interface.
func (job *Job) GetId() string {
	return job.id
}

// Jobset returns the jobset the job belongs to.
func (job *Job) Jobset() string {
	return job.jobset
}

// GetJobSet returns the jobset the job belongs to.
// This is needed for compatibility with legacyJob
func (job *Job) GetJobSet() string {
	return job.jobset
}

// Queue returns the queue this job belongs to.
func (job *Job) Queue() string {
	return job.queue
}

// GetQueue returns the queue this job belongs to.
// This is needed for the LegacyJob interface.
func (job *Job) GetQueue() string {
	return job.queue
}

// Priority returns the priority of the job.
func (job *Job) Priority() uint32 {
	return job.priority
}

// RequestedPriority returns the requested priority of the job.
func (job *Job) RequestedPriority() uint32 {
	return job.requestedPriority
}

// WithPriority returns a copy of the job with the priority updated.
func (job *Job) WithPriority(priority uint32) *Job {
	j := copyJob(*job)
	j.priority = priority
	return j
}

func (job *Job) WithRequestedPriority(priority uint32) *Job {
	j := copyJob(*job)
	j.requestedPriority = priority
	return j
}

// JobSchedulingInfo returns the scheduling requirements associated with the job
func (job *Job) JobSchedulingInfo() *schedulerobjects.JobSchedulingInfo {
	return job.jobSchedulingInfo
}

// GetRequirements  returns the scheduling requirements associated with the job.
// this is needed for compatibility with LegacySchedulerJob
func (job *Job) GetRequirements(_ map[string]configuration.PriorityClass) *schedulerobjects.JobSchedulingInfo {
	return job.JobSchedulingInfo()
}

// Queued returns true if the job should be considered by the scheduler for assignment or false otherwise.
func (job *Job) Queued() bool {
	return job.queued
}

// WithQueued returns a copy of the job with the queued status updated.
func (job *Job) WithQueued(queued bool) *Job {
	j := copyJob(*job)
	j.queued = queued
	return j
}

// CancelRequested returns true if the user has requested this job be cancelled.
func (job *Job) CancelRequested() bool {
	return job.cancelRequested
}

// CancelByJobsetRequested returns true if the user has requested this job's jobset be cancelled.
func (job *Job) CancelByJobsetRequested() bool {
	return job.cancelByJobsetRequested
}

// WithCancelRequested returns a copy of the job with the cancelRequested status updated.
func (job *Job) WithCancelRequested(cancelRequested bool) *Job {
	j := copyJob(*job)
	j.cancelRequested = cancelRequested
	return j
}

// WithCancelByJobsetRequested returns a copy of the job with the cancelByJobsetRequested status updated.
func (job *Job) WithCancelByJobsetRequested(cancelByJobsetRequested bool) *Job {
	j := copyJob(*job)
	j.cancelByJobsetRequested = cancelByJobsetRequested
	return j
}

// Cancelled Returns true if the scheduler has cancelled the job
func (job *Job) Cancelled() bool {
	return job.cancelled
}

// WithCancelled returns a copy of the job with the cancelled status updated
func (job *Job) WithCancelled(cancelled bool) *Job {
	j := copyJob(*job)
	j.cancelled = cancelled
	return j
}

// Succeeded Returns true if the scheduler has marked the job as succeeded
func (job *Job) Succeeded() bool {
	return job.succeeded
}

// WithSucceeded returns a copy of the job with the succeeded status updated.
func (job *Job) WithSucceeded(succeeded bool) *Job {
	j := copyJob(*job)
	j.succeeded = succeeded
	return j
}

// Failed Returns true if the scheduler has marked the job as failed
func (job *Job) Failed() bool {
	return job.failed
}

// WithFailed returns a copy of the job with the failed status updated.
func (job *Job) WithFailed(failed bool) *Job {
	j := copyJob(*job)
	j.failed = failed
	return j
}

// Created Returns the creation time of the job
func (job *Job) Created() int64 {
	return job.created
}

// GetAnnotations returns the annotations on the job.
// This is needed for compatibility with LegacySchedulerJob
func (job *Job) GetAnnotations() map[string]string {
	requirements := job.jobSchedulingInfo.GetObjectRequirements()
	if len(requirements) == 0 {
		return nil
	}
	if podReqs := requirements[0].GetPodRequirements(); podReqs != nil {
		return podReqs.GetAnnotations()
	}
	return nil
}

// InTerminalState returns true if the job  is in a terminal state
func (job *Job) InTerminalState() bool {
	return job.succeeded || job.cancelled || job.failed
}

// HasRuns returns true if the job has been run
// If this is returns true then LatestRun is guaranteed to return a non-nil value.
func (job *Job) HasRuns() bool {
	return job.activeRun != nil
}

// WithNewRun creates a copy of the job with a new run on the given executor.
func (job *Job) WithNewRun(executor string, node string) *Job {
	run := &JobRun{
		id:       uuid.New(),
		created:  time.Now().UnixNano(),
		executor: executor,
		node:     node,
	}
	return job.WithUpdatedRun(run)
}

// WithUpdatedRun creates a copy of the job with run details updated.
func (job *Job) WithUpdatedRun(run *JobRun) *Job {
	j := copyJob(*job)
	j.runsById = maps.Clone(j.runsById)
	if run.created >= j.activeRunTimestamp {
		j.activeRunTimestamp = run.created
		j.activeRun = run
	}
	j.runsById[run.id] = run
	return j
}

// NumReturned returns the number of times this job has been returned by executors
// Note that this is O(N) on Runs, but this should be fine as the number of runs should be small.
func (job *Job) NumReturned() uint {
	returned := uint(0)
	for _, run := range job.runsById {
		if run.returned {
			returned++
		}
	}
	return returned
}

// LatestRun returns the currently active job run or nil if there are no runs yet.
// Callers should either guard against nil values explicitly or via HasRuns.
func (job *Job) LatestRun() *JobRun {
	return job.activeRun
}

// RunById returns the Run corresponding to the provided run id or nil if no such Run exists.
func (job *Job) RunById(id uuid.UUID) *JobRun {
	return job.runsById[id]
}

// copyJob makes a copy of the job
func copyJob(j Job) *Job {
	return &j
}<|MERGE_RESOLUTION|>--- conflicted
+++ resolved
@@ -68,10 +68,7 @@
 		queue:                   queue,
 		queued:                  true,
 		priority:                priority,
-<<<<<<< HEAD
-=======
 		requestedPriority:       priority,
->>>>>>> 52df1af5
 		jobSchedulingInfo:       schedulingInfo,
 		cancelRequested:         cancelRequested,
 		cancelByJobsetRequested: cancelByJobsetRequested,
