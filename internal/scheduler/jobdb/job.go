package jobdb

import (
	"fmt"
	"time"

	"github.com/gogo/protobuf/proto"
	"github.com/google/uuid"
	"github.com/hashicorp/go-multierror"
	"github.com/pkg/errors"
	"golang.org/x/exp/maps"
	v1 "k8s.io/api/core/v1"

	armadamaps "github.com/armadaproject/armada/internal/common/maps"
	"github.com/armadaproject/armada/internal/common/types"
	"github.com/armadaproject/armada/internal/scheduler/schedulerobjects"
)

// Job is the scheduler-internal representation of a job.
type Job struct {
	// Pointer to the jobDb used to create this job.
	// Not included in equals comparison.
	jobDb *JobDb
	// String representation of the job id.
	id string
	// Name of the queue this job belongs to.
	queue string
	// JobSet that the job belongs to.
	// We store this as it's needed for sending job event messages.
	jobSet string
	// Per-queue priority of this job.
	priority uint32
	// Requested per queue priority of this job.
	// This is used when syncing the postgres database with the scheduler-internal database.
	requestedPriority uint32
	// Job submission time in nanoseconds since the epoch.
	// I.e., the value returned by time.UnixNano().
	submittedTime int64
	// Hash of the scheduling requirements of the job.
	schedulingKey schedulerobjects.SchedulingKey
	// True if the job is currently queued.
	// If this is set then the job will not be considered for scheduling.
	queued bool
	// The current version of the queued state.
	queuedVersion int32
	// Scheduling requirements of this job.
	jobSchedulingInfo *schedulerobjects.JobSchedulingInfo
	// Priority class of this job. Populated automatically on job creation.
	priorityClass types.PriorityClass
	// True if the user has requested this job be cancelled
	cancelRequested bool
	// True if the user has requested this job's jobSet be cancelled
	cancelByJobSetRequested bool
	// True if the scheduler has cancelled the job
	cancelled bool
	// True if the scheduler has failed the job
	failed bool
	// True if the scheduler has marked the job as succeeded
	succeeded bool
	// Job Runs by run id
	runsById map[uuid.UUID]*JobRun
	// The currently active run. The run with the latest timestamp is the active run.
	activeRun *JobRun
	// The timestamp of the currently active run.
	activeRunTimestamp int64
}

func EmptyJob(id string) *Job {
	return &Job{id: id, runsById: map[uuid.UUID]*JobRun{}}
}

func (job *Job) String() string {
	// Include field names in string representation by default.
	return fmt.Sprintf("%#v", job)
}

// Assert makes the assertions outlined below and returns
// - nil if the job is valid and
// - an error explaining why not otherwise.
//
// Assertions:
// Required fields must be set.
//
// All associated runs are valid. The state of LatestRun is compatible with that of the job.
//
// The states {Queued, Running, Cancelled, Failed, Succeeded} are mutually exclusive.
//
// Only these job state transitions are valid:
// - Queued -> {Running, Cancelled, Failed}
// - Running -> {Queued, Cancelled, Failed, Succeeded}
// - Succeeded, Cancelled, Failed -> {}
//
// QueuedVersion is 0 initially and is incremented by 1 every time the job is re-queued. Hence:
// - If the job is queued, the queuedVersion must be equal to the number of runs.
// - If the job is running or succeeded, the queuedVersion must be one less than the number of runs.
// - If the job is failed or cancelled, the queuedVersion may be either equal to or 1 less than the number of runs.
//
// QueuedVersion is 0 initially and is incremented by 1 every time the queued status of the job changes. Hence:
// - If the job is queued, the queuedVersion must be 2x the number of runs.
//   - queued (qv = 0)
//   - queued -> running -> queued (qv = 2)
//
// - If the job is running or succeeded, the queuedVersion must be one less than 2x number of runs.
//   - queued -> running -> succeeded (qv = 1)
//   - queued -> running -> queued -> running -> succeeded (qv = 3)
//
// - If the job is failed or cancelled, the queuedVersion may be either equal to or 1 less than 2x the number of runs.
//   - queued -> failed/cancelled (qv = 0)
//   - queued -> running -> failed/cancelled (qv = 1)
//   - queued -> running -> queued -> failed/cancelled (qv = 2)
func (job *Job) Assert() error {
	if job == nil {
		return errors.Errorf("job is nil")
	}
	var result *multierror.Error

	// Assert that required fields are set.
	if job.Id() == "" {
		result = multierror.Append(result, errors.New("job has an empty id"))
	}
	if job.Queue() == "" {
		result = multierror.Append(result, errors.New("job has an empty queue"))
	}
	if job.Jobset() == "" {
		result = multierror.Append(result, errors.New("job has an empty jobSet"))
	}

	// Assert that runs are valid.
	latestRun := job.LatestRun()
	for runId, run := range job.runsById {
		if runId != run.Id() {
			result = multierror.Append(result, errors.Errorf("run %s is keyed by %s", run.Id(), runId))
		}
		if run.Created() > latestRun.Created() {
			result = multierror.Append(result, errors.Errorf("run %s is more recent than latestRun", run.Id()))
		}
		if run.JobId() != job.Id() {
			result = multierror.Append(result, errors.Errorf("run %s has a conflicting jobId", run.Id()))
		}
		if err := run.Assert(); err != nil {
			result = multierror.Append(result, err)
		}
	}

	// Assertions specific to the state of the job.
	if job.Queued() {
		if job.Succeeded() {
			result = multierror.Append(result, errors.New("job is marked as both queued and succeeded"))
		}
		if job.Cancelled() {
			result = multierror.Append(result, errors.New("job is marked as both queued and cancelled"))
		}
		if job.Failed() {
			result = multierror.Append(result, errors.New("job is marked as both queued and failed"))
		}
		if job.InTerminalState() {
			result = multierror.Append(result, errors.New("job is marked as queued and terminated"))
		}

		if 2*int32(len(job.runsById)) != job.QueuedVersion() {
			result = multierror.Append(result, errors.Errorf("job is queued but queuedVersion (%d) is not 2x the number of runs (%d)", job.queuedVersion, len(job.runsById)))
		}

		if run := job.LatestRun(); run != nil {
			if run.Running() {
				result = multierror.Append(result, errors.New("job is queued but latestRun is running"))
			} else if run.Succeeded() {
				result = multierror.Append(result, errors.New("job is queued but latestRun is succeeded"))
			} else if run.Cancelled() {
				result = multierror.Append(result, errors.New("job is queued but latestRun is cancelled"))
			}
		}
	} else if job.Succeeded() {
		if job.Cancelled() {
			result = multierror.Append(result, errors.New("job is marked as both succeeded and cancelled"))
		}
		if job.Failed() {
			result = multierror.Append(result, errors.New("job is marked as both succeeded and failed"))
		}
		if !job.InTerminalState() {
			result = multierror.Append(result, errors.New("job is marked as succeeded but not terminated"))
		}

		if 2*int32(len(job.runsById))-1 != job.QueuedVersion() {
			result = multierror.Append(result, errors.Errorf("job is succeeded but queuedVersion (%d) is not one less than 2x the number of runs (%d)", job.queuedVersion, len(job.runsById)))
		}

		if run := job.LatestRun(); run != nil {
			if !run.Succeeded() {
				// A job succeeds iff a job succeeds.
				result = multierror.Append(result, errors.New("job is succeeded but latestRun is not"))
			}
		} else {
			result = multierror.Append(result, errors.New("job is succeeded but has no associated runs"))
		}
	} else if job.Cancelled() {
		if !job.CancelRequested() && !job.CancelByJobsetRequested() {
			result = multierror.Append(result, errors.New("job is cancelled but not marked as cancel requested"))
		}

		if run := job.LatestRun(); run != nil && !job.InTerminalState() {
			result = multierror.Append(result, errors.New("job is cancelled but has an active run"))
		}
		if job.Failed() {
			result = multierror.Append(result, errors.New("job is marked as both cancelled and failed"))
		}
		if !job.InTerminalState() {
			result = multierror.Append(result, errors.New("job is marked as cancelled but not terminated"))
		}

		if 2*int32(len(job.runsById)) != job.QueuedVersion() && 2*int32(len(job.runsById))-1 != job.QueuedVersion() {
			result = multierror.Append(result, errors.Errorf("job is cancelled but queuedVersion (%d) is not either equal to or one less than 2x the number of runs (%d)", job.queuedVersion, len(job.runsById)))
		}

		// A job may be cancelled regardless of whether it has associated runs or not,
		// and whether those runs succeeded or not.
		if run := job.LatestRun(); run != nil && !run.InTerminalState() {
			result = multierror.Append(result, errors.New("job is cancelled but has an active run"))
		}
	} else if job.Failed() {
		if !job.InTerminalState() {
			result = multierror.Append(result, errors.New("job is marked as failed but not terminated"))
		}

		if 2*int32(len(job.runsById)) != job.QueuedVersion() && 2*int32(len(job.runsById))-1 != job.QueuedVersion() {
			result = multierror.Append(result, errors.Errorf("job is failed but queuedVersion (%d) is not either equal to or one less than 2x the number of runs (%d)", job.queuedVersion, len(job.runsById)))
		}

		if run := job.LatestRun(); run != nil && !run.InTerminalState() {
			result = multierror.Append(result, errors.New("job is failed but has an active run"))
		}
	} else {
		// Job must be running if it's not in any of the other states.
		if 2*int32(len(job.runsById))-1 != job.QueuedVersion() {
			result = multierror.Append(result, errors.Errorf("job is running but queuedVersion (%d) is not one less than 2x the number of runs (%d)", job.queuedVersion, len(job.runsById)))
		}

		if run := job.LatestRun(); run != nil {
			if run.Cancelled() {
				result = multierror.Append(result, errors.New("job is running but latestRun is cancelled"))
			} else if run.Failed() {
				result = multierror.Append(result, errors.New("job is running but latestRun is failed"))
			} else if run.Succeeded() {
				result = multierror.Append(result, errors.New("job is running but latestRun is succeeded"))
			} else if run.Returned() {
				result = multierror.Append(result, errors.New("job is running but latestRun is returned"))
			}
		} else {
			result = multierror.Append(result, errors.New("job is running but has no associated run"))
		}
	}

	if err := result.ErrorOrNil(); err != nil {
		// Avoid allocating the message "... invalid state" string if there were no errors.
		return errors.WithMessagef(err, "invalid job: %s", job)
	}
	return nil
}

func (job *Job) ensureJobSchedulingInfoFieldsInitialised() {
	// Initialise the annotation and nodeSelector maps if nil.
	// Since those need to be mutated in-place.
	if job.jobSchedulingInfo != nil {
		for _, req := range job.jobSchedulingInfo.ObjectRequirements {
			if podReq := req.GetPodRequirements(); podReq != nil {
				if podReq.Annotations == nil {
					podReq.Annotations = make(map[string]string)
				}
				if podReq.NodeSelector == nil {
					podReq.NodeSelector = make(map[string]string)
				}
			}
		}
	}
}

// Equal returns true if job is equal to other and false otherwise.
// Scheduling requirements are assumed to be equal if both jobs have equal schedulingKey.
func (job *Job) Equal(other *Job) bool {
	if job == other {
		return true
	}
	if job == nil && other != nil {
		return false
	}
	if job != nil && other == nil {
		return false
	}
	if job.id != other.id {
		return false
	}
	if job.queue != other.queue {
		return false
	}
	if job.jobSet != other.jobSet {
		return false
	}
	if job.priority != other.priority {
		return false
	}
	if job.requestedPriority != other.requestedPriority {
		return false
	}
	if job.submittedTime != other.submittedTime {
		return false
	}
	if job.schedulingKey != other.schedulingKey {
		// Assume jobSchedulingInfo is equal if schedulingKey is equal.
		return false
	}
	if job.queued != other.queued {
		return false
	}
	if job.queuedVersion != other.queuedVersion {
		return false
	}
	if !job.priorityClass.Equal(other.priorityClass) {
		return false
	}
	if job.queued != other.queued {
		return false
	}
	if job.queuedVersion != other.queuedVersion {
		return false
	}
	if job.cancelRequested != other.cancelRequested {
		return false
	}
	if job.cancelByJobSetRequested != other.cancelByJobSetRequested {
		return false
	}
	if job.cancelled != other.cancelled {
		return false
	}
	if job.failed != other.failed {
		return false
	}
	if job.succeeded != other.succeeded {
		return false
	}
	if !job.activeRun.Equal(other.activeRun) {
		return false
	}
	if job.activeRunTimestamp != other.activeRunTimestamp {
		return false
	}
	if !armadamaps.DeepEqual(job.runsById, other.runsById) {
		return false
	}
	return true
}

// Id returns the id of the Job.
func (job *Job) Id() string {
	return job.id
}

// GetId returns the id of the Job.
// This is needed for the LegacyJob interface.
func (job *Job) GetId() string {
	return job.id
}

// Jobset returns the jobSet the job belongs to.
func (job *Job) Jobset() string {
	return job.jobSet
}

// GetJobSet returns the jobSet the job belongs to.
// This is needed for compatibility with legacyJob
func (job *Job) GetJobSet() string {
	return job.jobSet
}

// Queue returns the queue this job belongs to.
func (job *Job) Queue() string {
	return job.queue
}

// GetQueue returns the queue this job belongs to.
// This is needed for the LegacyJob interface.
func (job *Job) GetQueue() string {
	return job.queue
}

// Priority returns the priority of the job.
func (job *Job) Priority() uint32 {
	return job.priority
}

// GetSchedulingKey returns the scheduling key associated with a job.
// The second return value is always true since scheduling keys are computed at job creation time.
// This is needed for compatibility with interfaces.LegacySchedulerJob.
func (job *Job) GetSchedulingKey() (schedulerobjects.SchedulingKey, bool) {
	return job.schedulingKey, true
}

// GetPerQueuePriority exists for compatibility with the LegacyJob interface.
func (job *Job) GetPerQueuePriority() uint32 {
	return job.priority
}

// GetSubmitTime exists for compatibility with the LegacyJob interface.
func (job *Job) GetSubmitTime() time.Time {
	if job.jobSchedulingInfo == nil {
		return time.Time{}
	}
	return job.jobSchedulingInfo.SubmitTime
}

// RequestedPriority returns the requested priority of the job.
func (job *Job) RequestedPriority() uint32 {
	return job.requestedPriority
}

// WithPriority returns a copy of the job with the priority updated.
func (job *Job) WithPriority(priority uint32) *Job {
	j := copyJob(*job)
	j.priority = priority
	return j
}

// WithSubmittedTime returns a copy of the job with submittedTime updated.
func (job *Job) WithSubmittedTime(submittedTime int64) *Job {
	j := copyJob(*job)
	j.submittedTime = submittedTime
	return j
}

// WithRequestedPriority returns a copy of the job with the priority updated.
func (job *Job) WithRequestedPriority(priority uint32) *Job {
	j := copyJob(*job)
	j.requestedPriority = priority
	return j
}

// JobSchedulingInfo returns the scheduling requirements associated with the job
func (job *Job) JobSchedulingInfo() *schedulerobjects.JobSchedulingInfo {
	return job.jobSchedulingInfo
}

// GetAnnotations returns the annotations on the job.
// This is needed for compatibility with interfaces.LegacySchedulerJob
func (job *Job) GetAnnotations() map[string]string {
	if req := job.PodRequirements(); req != nil {
		return req.Annotations
	}
	return nil
}

// Needed for compatibility with interfaces.LegacySchedulerJob
func (job *Job) GetPriorityClassName() string {
	return job.JobSchedulingInfo().PriorityClassName
}

func (job *Job) GetScheduledAtPriority() (int32, bool) {
	run := job.LatestRun()
	if run == nil {
		return -1, false
	}
	scheduledAtPriority := run.ScheduledAtPriority()
	if scheduledAtPriority == nil {
		return -1, false
	}
	return *scheduledAtPriority, true
}

// Needed for compatibility with interfaces.LegacySchedulerJob
func (job *Job) GetNodeSelector() map[string]string {
	if req := job.PodRequirements(); req != nil {
		return req.NodeSelector
	}
	return nil
}

// Needed for compatibility with interfaces.LegacySchedulerJob
func (job *Job) GetAffinity() *v1.Affinity {
	if req := job.PodRequirements(); req != nil {
		return req.Affinity
	}
	return nil
}

// Needed for compatibility with interfaces.LegacySchedulerJob
func (job *Job) GetTolerations() []v1.Toleration {
	if req := job.PodRequirements(); req != nil {
		return req.Tolerations
	}
	return nil
}

// Needed for compatibility with interfaces.LegacySchedulerJob
func (job *Job) GetResourceRequirements() v1.ResourceRequirements {
	if req := job.PodRequirements(); req != nil {
		return req.ResourceRequirements
	}
	return v1.ResourceRequirements{}
}

// Needed for compatibility with interfaces.LegacySchedulerJob
func (job *Job) GetQueueTtlSeconds() int64 {
	return job.jobSchedulingInfo.QueueTtlSeconds
}

func (job *Job) PodRequirements() *schedulerobjects.PodRequirements {
	return job.jobSchedulingInfo.GetPodRequirements()
}

// GetPodRequirements is needed for compatibility with interfaces.LegacySchedulerJob.
func (job *Job) GetPodRequirements(_ map[string]types.PriorityClass) *schedulerobjects.PodRequirements {
	return job.PodRequirements()
}

// Queued returns true if the job should be considered by the scheduler for assignment or false otherwise.
func (job *Job) Queued() bool {
	return job.queued
}

// WithQueued returns a copy of the job with the queued status updated.
func (job *Job) WithQueued(queued bool) *Job {
	j := copyJob(*job)
	j.queued = queued
	return j
}

// QueuedVersion returns current queued state version.
func (job *Job) QueuedVersion() int32 {
	return job.queuedVersion
}

// WithQueuedVersion returns a copy of the job with the queued version updated.
func (job *Job) WithQueuedVersion(version int32) *Job {
	j := copyJob(*job)
	j.queuedVersion = version
	return j
}

// CancelRequested returns true if the user has requested this job be cancelled.
func (job *Job) CancelRequested() bool {
	return job.cancelRequested
}

// CancelByJobsetRequested returns true if the user has requested this job's jobSet be cancelled.
func (job *Job) CancelByJobsetRequested() bool {
	return job.cancelByJobSetRequested
}

// WithCancelRequested returns a copy of the job with the cancelRequested status updated.
func (job *Job) WithCancelRequested(cancelRequested bool) *Job {
	j := copyJob(*job)
	j.cancelRequested = cancelRequested
	return j
}

// WithCancelByJobsetRequested returns a copy of the job with the cancelByJobSetRequested status updated.
func (job *Job) WithCancelByJobsetRequested(cancelByJobsetRequested bool) *Job {
	j := copyJob(*job)
	j.cancelByJobSetRequested = cancelByJobsetRequested
	return j
}

// Cancelled Returns true if the scheduler has cancelled the job
func (job *Job) Cancelled() bool {
	return job.cancelled
}

// WithCancelled returns a copy of the job with the cancelled status updated
func (job *Job) WithCancelled(cancelled bool) *Job {
	j := copyJob(*job)
	j.cancelled = cancelled
	return j
}

// Succeeded Returns true if the scheduler has marked the job as succeeded
func (job *Job) Succeeded() bool {
	return job.succeeded
}

// WithSucceeded returns a copy of the job with the succeeded status updated.
func (job *Job) WithSucceeded(succeeded bool) *Job {
	j := copyJob(*job)
	j.succeeded = succeeded
	return j
}

// Failed Returns true if the scheduler has marked the job as failed
func (job *Job) Failed() bool {
	return job.failed
}

// WithFailed returns a copy of the job with the failed status updated.
func (job *Job) WithFailed(failed bool) *Job {
	j := copyJob(*job)
	j.failed = failed
	return j
}

// Created Returns the creation time of the job
func (job *Job) Created() int64 {
	return job.submittedTime
}

// ActiveRunTimestamp returns the creation time of the most recent run associated with this job.
func (job *Job) ActiveRunTimestamp() int64 {
	return job.activeRunTimestamp
}

// The timestamp of the currently active run.

// InTerminalState returns true if the job  is in a terminal state
func (job *Job) InTerminalState() bool {
	return job.succeeded || job.cancelled || job.failed
}

// HasRuns returns true if the job has been run
// If this is returns true then LatestRun is guaranteed to return a non-nil value.
func (job *Job) HasRuns() bool {
	return job.activeRun != nil
}

// WithNewRun creates a copy of the job with a new run on the given executor.
<<<<<<< HEAD
func (job *Job) WithNewRun(executor string, nodeId, nodeName string) *Job {
	return job.WithUpdatedRun(job.jobDb.CreateRun(
		job.jobDb.uuidProvider.New(),
		job.Id(),
		job.jobDb.clock.Now().UnixNano(),
		executor,
		nodeId,
		nodeName,
		false,
		false,
		false,
		false,
		false,
		false,
	))
}

// WithUpdatedRun returns a copy of the job with the provided run upserted.
=======
func (job *Job) WithNewRun(executor string, nodeId, nodeName string, scheduledAtPriority int32) *Job {
	run := &JobRun{
		id:                  uuid.New(),
		jobId:               job.id,
		created:             time.Now().UnixNano(),
		executor:            executor,
		nodeId:              nodeId,
		nodeName:            nodeName,
		scheduledAtPriority: &scheduledAtPriority,
	}
	return job.WithUpdatedRun(run)
}

// WithUpdatedRun creates a copy of the job with run details updated.
>>>>>>> 31782974
func (job *Job) WithUpdatedRun(run *JobRun) *Job {
	j := copyJob(*job)
	if run.created >= j.activeRunTimestamp {
		j.activeRunTimestamp = run.created
		j.activeRun = run
	}
	if j.runsById != nil {
		j.runsById = maps.Clone(j.runsById)
		j.runsById[run.id] = run
	} else {
		j.runsById = map[uuid.UUID]*JobRun{run.id: run}
	}
	return j
}

// NumReturned returns the number of times this job has been returned by executors
// Note that this is O(N) on Runs, but this should be fine as the number of runs should be small.
func (job *Job) NumReturned() uint {
	returned := uint(0)
	for _, run := range job.runsById {
		if run.returned {
			returned++
		}
	}
	return returned
}

// NumAttempts returns the number of times the executors tried to run this job.
// Note that this is O(N) on Runs, but this should be fine as the number of runs should be small.
func (job *Job) NumAttempts() uint {
	attempts := uint(0)
	for _, run := range job.runsById {
		if run.runAttempted {
			attempts++
		}
	}
	return attempts
}

// AllRuns returns all runs associated with job.
func (job *Job) AllRuns() []*JobRun {
	return maps.Values(job.runsById)
}

// LatestRun returns the currently active job run or nil if there are no runs yet.
// Callers should either guard against nil values explicitly or via HasRuns.
func (job *Job) LatestRun() *JobRun {
	return job.activeRun
}

// RunById returns the Run corresponding to the provided run id or nil if no such Run exists.
func (job *Job) RunById(id uuid.UUID) *JobRun {
	return job.runsById[id]
}

// HasQueueTtlExpired returns true if the given job has reached its queueTtl expiry.
// Invariants:
//   - job.created < `t`
func (job *Job) HasQueueTtlExpired() bool {
	ttlSeconds := job.GetQueueTtlSeconds()
	if ttlSeconds > 0 {
		timeSeconds := time.Now().UTC().Unix()

		// job.Created is populated from the `Submitted` field in postgres, which is a UnixNano time hence the conversion.
		createdSeconds := job.submittedTime / 1_000_000_000
		duration := timeSeconds - createdSeconds
		return duration > ttlSeconds
	} else {
		return false
	}
}

// HasQueueTtlSet returns true if the given job has a queueTtl set.
func (job *Job) HasQueueTtlSet() bool {
	return job.GetQueueTtlSeconds() > 0
}

// WithJobset returns a copy of the job with the jobSet updated.
func (job *Job) WithJobset(jobset string) *Job {
	j := copyJob(*job)
	j.jobSet = jobset
	return j
}

// WithQueue returns a copy of the job with the queue updated.
func (job *Job) WithQueue(queue string) *Job {
	j := copyJob(*job)
	j.queue = queue
	return j
}

// WithCreated returns a copy of the job with the creation time updated.
func (job *Job) WithCreated(created int64) *Job {
	j := copyJob(*job)
	j.submittedTime = created
	return j
}

// WithJobSchedulingInfo returns a copy of the job with the job scheduling info updated.
func (job *Job) WithJobSchedulingInfo(jobSchedulingInfo *schedulerobjects.JobSchedulingInfo) *Job {
	j := copyJob(*job)
	j.jobSchedulingInfo = jobSchedulingInfo
	j.ensureJobSchedulingInfoFieldsInitialised()
	return j
}

func (job *Job) DeepCopy() *Job {
	copiedSchedulingInfo := proto.Clone(job.JobSchedulingInfo()).(*schedulerobjects.JobSchedulingInfo)
	j := job.WithJobSchedulingInfo(copiedSchedulingInfo)

	j.runsById = maps.Clone(j.runsById)
	for key, run := range j.runsById {
		j.runsById[key] = run.DeepCopy()
	}
	if j.activeRun != nil {
		j.activeRun = job.activeRun.DeepCopy()
	}

	return j
}

// copyJob makes a copy of the job
func copyJob(j Job) *Job {
	return &j
}<|MERGE_RESOLUTION|>--- conflicted
+++ resolved
@@ -619,8 +619,7 @@
 }
 
 // WithNewRun creates a copy of the job with a new run on the given executor.
-<<<<<<< HEAD
-func (job *Job) WithNewRun(executor string, nodeId, nodeName string) *Job {
+func (job *Job) WithNewRun(executor string, nodeId, nodeName string, scheduledAtPriority int32) *Job {
 	return job.WithUpdatedRun(job.jobDb.CreateRun(
 		job.jobDb.uuidProvider.New(),
 		job.Id(),
@@ -628,6 +627,7 @@
 		executor,
 		nodeId,
 		nodeName,
+		&scheduledAtPriority,
 		false,
 		false,
 		false,
@@ -638,22 +638,6 @@
 }
 
 // WithUpdatedRun returns a copy of the job with the provided run upserted.
-=======
-func (job *Job) WithNewRun(executor string, nodeId, nodeName string, scheduledAtPriority int32) *Job {
-	run := &JobRun{
-		id:                  uuid.New(),
-		jobId:               job.id,
-		created:             time.Now().UnixNano(),
-		executor:            executor,
-		nodeId:              nodeId,
-		nodeName:            nodeName,
-		scheduledAtPriority: &scheduledAtPriority,
-	}
-	return job.WithUpdatedRun(run)
-}
-
-// WithUpdatedRun creates a copy of the job with run details updated.
->>>>>>> 31782974
 func (job *Job) WithUpdatedRun(run *JobRun) *Job {
 	j := copyJob(*job)
 	if run.created >= j.activeRunTimestamp {
