--- conflicted
+++ resolved
@@ -228,7 +228,6 @@
 	}
 }
 
-<<<<<<< HEAD
 func TestJob_TestWithJobset(t *testing.T) {
 	newJob := baseJob.WithJobset("fish")
 	assert.Equal(t, "test-jobset", baseJob.Jobset())
@@ -266,8 +265,22 @@
 	assert.Equal(t, newSchedInfo, newJob.JobSchedulingInfo())
 }
 
-=======
->>>>>>> 2c300a8b
+func TestJobPriorityComparer(t *testing.T) {
+	job1 := &Job{
+		id:       "a",
+		priority: 10,
+		created:  5,
+	}
+
+	comparer := JobPriorityComparer{}
+
+	assert.Equal(t, 0, comparer.Compare(job1, job1))
+	assert.Equal(t, -1, comparer.Compare(job1, job1.WithPriority(9)))
+	assert.Equal(t, -1, comparer.Compare(job1, job1.WithCreated(6)))
+	assert.Equal(t, 1, comparer.Compare(job1, job1.WithPriority(11)))
+	assert.Equal(t, 1, comparer.Compare(job1, job1.WithCreated(4)))
+}
+
 func TestJobPriorityComparer(t *testing.T) {
 	job1 := &Job{
 		id:       "a",
