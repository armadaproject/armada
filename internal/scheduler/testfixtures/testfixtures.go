--- conflicted
+++ resolved
@@ -482,8 +482,6 @@
 	return jobs
 }
 
-<<<<<<< HEAD
-=======
 func WithQueued(jobs []*jobdb.Job) []*jobdb.Job {
 	for i, job := range jobs {
 		jobs[i] = job.WithQueued(true)
@@ -491,17 +489,6 @@
 	return jobs
 }
 
-func N1Cpu4GiJobsWithPrice(queue string, bidPrice float64, n int) []*jobdb.Job {
-	rv := make([]*jobdb.Job, n)
-	for i := 0; i < n; i++ {
-		j := Test1Cpu4GiJob(queue, PriorityClass0)
-		j = j.WithBidPrice(bidPrice)
-		rv[i] = j
-	}
-	return rv
-}
-
->>>>>>> bf59ae7d
 func N1Cpu4GiJobs(queue string, priorityClassName string, n int) []*jobdb.Job {
 	rv := make([]*jobdb.Job, n)
 	for i := 0; i < n; i++ {
