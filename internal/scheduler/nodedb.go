package scheduler

import (
	"fmt"
	"strings"
	"sync"
	"text/tabwriter"
	"time"

	"github.com/google/uuid"
	"github.com/hashicorp/go-memdb"
	"github.com/pkg/errors"
	"golang.org/x/exp/maps"
	"golang.org/x/exp/slices"
	v1 "k8s.io/api/core/v1"
	"k8s.io/apimachinery/pkg/api/resource"

	"github.com/G-Research/armada/internal/common"
	"github.com/G-Research/armada/internal/scheduler/schedulerobjects"
)

// NodeDb is the scheduler-internal system for storing node information.
// It's used to efficiently find nodes on which a pod can be scheduled.
type NodeDb struct {
	// In-memory database. Stores *SchedulerNode.
	// Used to efficiently iterate over nodes in sorted order.
	Db *memdb.MemDB
	// Allowed pod priorities in sorted order.
	// Because the number of database indices scales linearly with the number of distinct priorities,
	// the efficiency of the NodeDb relies on the number of distinct priorities being small.
	priorities []int32
	// Resources, e.g., "cpu", "memory", and "nvidia.com/gpu",
	// for which indexes are created to enable efficient lookup.
	indexedResources map[string]interface{}
	// Taint keys that to create indexes for.
	// Should include taints frequently used for scheduling.
	// Since the NodeDb can efficiently sort out nodes with taints not tolerated
	// by a pod when looking for a node a pod can be scheduled on.
	//
	// If not set, all taints are indexed.
	indexedTaints map[string]interface{}
	// Node labels to create indexes for.
	// Should include node labels frequently used for scheduling.
	// Since the NodeDb can efficiently sort out nodes for which these labels
	// do not match pod node selectors when looking for a node a pod can be scheduled on.
	//
	// If not set, no labels are indexed.
	indexedNodeLabels map[string]interface{}
	// Total amount of resources, e.g., "cpu", "memory", "gpu", managed by the scheduler.
	// Computed approximately by periodically scanning all nodes in the db.
	totalResources map[string]resource.Quantity
	// Set of node types. Populated automatically as nodes are inserted.
	// Node types are not cleaned up if all nodes of that type are removed from the NodeDb.
	NodeTypes map[string]*schedulerobjects.NodeType
	// Resources allocated by the scheduler to in-flight jobs,
	// i.e., jobs for which resource usage is not yet reported by the executor.
	inFlightResourcesByNode map[string]schedulerobjects.AllocatedByPriorityAndResourceType
	// Map from job id to the set of nodes on which that job has been assigned resources.
	// Used to clear AssignedByNode once jobs start running.
	NodesByJob map[uuid.UUID]map[string]interface{}
	// Map from node id to the set of jobs that have resourced assigned to them on that node.
	// Used to clear AssignedByNode once jobs start running.
	JobsByNode map[string]map[uuid.UUID]interface{}
	// Mutex to control access to AssignedByNode, NodesByJob, and JobsByNode.
	mu sync.Mutex
}

func NewNodeDb(priorities []int32, indexedResources, indexedTaints, indexedNodeLabels []string) (*NodeDb, error) {
	db, err := memdb.NewMemDB(nodeDbSchema(priorities, indexedResources))
	if err != nil {
		return nil, errors.WithStack(err)
	}
	priorities = slices.Clone(priorities)
	slices.Sort(priorities) // To enable binary search.
	mapFromSlice := func(vs []string) map[string]interface{} {
		rv := make(map[string]interface{})
		for _, v := range vs {
			rv[v] = true
		}
		return rv
	}
	return &NodeDb{
		priorities:              priorities,
		indexedResources:        mapFromSlice(indexedResources),
		indexedTaints:           mapFromSlice(indexedTaints),
		indexedNodeLabels:       mapFromSlice(indexedNodeLabels),
		NodeTypes:               make(map[string]*schedulerobjects.NodeType),
		totalResources:          make(map[string]resource.Quantity),
		Db:                      db,
		NodesByJob:              make(map[uuid.UUID]map[string]interface{}),
		JobsByNode:              make(map[string]map[uuid.UUID]interface{}),
		inFlightResourcesByNode: make(map[string]schedulerobjects.AllocatedByPriorityAndResourceType),
	}, nil
}

func (nodeDb *NodeDb) String() string {
	var sb strings.Builder
	w := tabwriter.NewWriter(&sb, 1, 1, 1, ' ', 0)
	fmt.Fprintf(w, "Priorities:\t%v\n", nodeDb.priorities)
	fmt.Fprintf(w, "Indexed resources:\t%v\n", maps.Keys(nodeDb.indexedResources))
	fmt.Fprintf(w, "Indexed taints:\t%v\n", maps.Keys(nodeDb.indexedTaints))
	fmt.Fprintf(w, "Indexed node labels:\t%v\n", maps.Keys(nodeDb.indexedNodeLabels))
	if len(nodeDb.NodeTypes) == 0 {
		fmt.Fprint(w, "Node types:\tnone\n")
	} else {
		fmt.Fprint(w, "Node types:\n")
		for _, nodeType := range nodeDb.NodeTypes {
			fmt.Fprintf(w, "  %s\n", nodeType.Id)
		}
	}
	nodeDb.mu.Lock()
	fmt.Fprintf(w, "Number of in-flight jobs:\t%d\n", len(nodeDb.NodesByJob))
	nodeDb.mu.Unlock()
	w.Flush()
	return sb.String()
}

func (nodeDb *NodeDb) SelectAndBindNodeToPod(jobId uuid.UUID, req *schedulerobjects.PodRequirements) (*PodSchedulingReport, error) {
	report, err := nodeDb.SelectNodeForPod(jobId, req)
	if err != nil {
		return nil, err
	}

	if report.Node != nil {
		err = nodeDb.BindNodeToPod(jobId, req, report.Node)
		if err != nil {
			return nil, err
		}
	}

	return report, nil
}

// SelectAndBindNodeToPod selects a node on which the pod can be scheduled,
// and updates the internal state of the db to indicate that this pod is bound to that node.
func (nodeDb *NodeDb) SelectNodeForPod(jobId uuid.UUID, req *schedulerobjects.PodRequirements) (*PodSchedulingReport, error) {
	// Collect all node types that could potentially schedule the pod.
	nodeTypes, numExcludedNodeTypesByReason, err := nodeDb.NodeTypesMatchingPod(req)
	if err != nil {
		return nil, err
	}

	// Store number of nodes excluded by reason.
	numExcludedNodesByReason := make(map[string]int)

	// The dominant resource is the one for which the pod requests
	// the largest fraction of available resources.
	// For efficiency, the scheduler only considers nodes with enough of the dominant resource.
	dominantResourceType := nodeDb.dominantResource(req)

	// Create a report to be returned to the caller.
	report := &PodSchedulingReport{
		Timestamp:                    time.Now(),
		JobId:                        jobId,
		Req:                          req,
		DominantResourceType:         dominantResourceType,
		NumMatchedNodeTypes:          len(nodeTypes),
		NumExcludedNodeTypesByReason: numExcludedNodeTypesByReason,
		NumExcludedNodesByReason:     numExcludedNodesByReason,
	}

	// Iterate over candidate nodes.
	txn := nodeDb.Db.Txn(false)
	it, err := NewNodeTypesResourceIterator(
		txn,
		dominantResourceType,
		req.Priority,
		nodeTypes,
		req.ResourceRequirements.Requests[v1.ResourceName(dominantResourceType)],
	)
	if err != nil {
		return nil, err
	}

	for obj := it.Next(); obj != nil; obj = it.Next() {
		node := obj.(*schedulerobjects.Node)
		if node == nil {
			break
		}
		// TODO: Use the score when selecting a node.
		nodeDb.mu.Lock()
		matches, score, reason, err := node.PodRequirementsMet(req, nodeDb.inFlightResourcesByNode[node.Id])
		nodeDb.mu.Unlock()
		if err != nil {
			return nil, err
		}
		if !matches {
			numExcludedNodesByReason[reason.String()] += 1
			continue
		}

		report.Node = node
		report.Score = score
		return report, nil
	}
	return report, nil
}

func (nodeDb *NodeDb) BindNodeToPod(jobId uuid.UUID, req *schedulerobjects.PodRequirements, node *schedulerobjects.Node) error {
	nodeDb.mu.Lock()
	defer nodeDb.mu.Unlock()

	// Record which jobs have resources assigned to them on each node.
	if m, ok := nodeDb.JobsByNode[node.Id]; ok {
		m[jobId] = true
	} else {
		nodeDb.JobsByNode[node.Id] = map[uuid.UUID]interface{}{jobId: true}
	}

	// Record which nodes each job has resources assigned to on.
	if m, ok := nodeDb.NodesByJob[jobId]; ok {
		m[node.Id] = true
	} else {
		nodeDb.NodesByJob[jobId] = map[string]interface{}{node.Id: true}
	}

	// Mark these resources as used.
	// TODO: Avoid unnecessary copy of req.ResourceRequirements.Requests.
	rs := schedulerobjects.ResourceList{Resources: make(map[string]resource.Quantity)}
	for resource, quantity := range req.ResourceRequirements.Requests {
		rs.Resources[string(resource)] = quantity
	}
	if assigned, ok := nodeDb.inFlightResourcesByNode[node.Id]; ok {
		assigned.MarkAllocated(req.Priority, rs)
	} else {
		assigned = schedulerobjects.NewAllocatedByPriorityAndResourceType(nodeDb.priorities)
		assigned.MarkAllocated(req.Priority, rs)
		nodeDb.inFlightResourcesByNode[node.Id] = assigned
	}

	return nil
}

// NodeTypesMatchingPod returns a slice composed of all node types
// a given pod could potentially be scheduled on.
func (nodeDb *NodeDb) NodeTypesMatchingPod(req *schedulerobjects.PodRequirements) ([]*schedulerobjects.NodeType, map[string]int, error) {
	return NodeTypesMatchingPod(nodeDb.NodeTypes, req)
}

// NodeTypesMatchingPod returns a slice composed of all node types
// a given pod could potentially be scheduled on.
func NodeTypesMatchingPod(nodeTypes map[string]*schedulerobjects.NodeType, req *schedulerobjects.PodRequirements) ([]*schedulerobjects.NodeType, map[string]int, error) {
	selectedNodeTypes := make([]*schedulerobjects.NodeType, 0)
	numNodeTypesExcludedByReason := make(map[string]int)
	for _, nodeType := range nodeTypes {
		matches, reason, err := nodeType.PodRequirementsMet(req)
		if err != nil {
			return nil, nil, err
		}
		if matches {
			selectedNodeTypes = append(selectedNodeTypes, nodeType)
		} else if reason != nil {
			numNodeTypesExcludedByReason[reason.String()] += 1
		} else {
			numNodeTypesExcludedByReason["unknown reason"] += 1
		}
	}
	return selectedNodeTypes, numNodeTypesExcludedByReason, nil
}

func (nodeDb *NodeDb) dominantResource(req *schedulerobjects.PodRequirements) string {
	dominantResourceType := ""
	dominantResourceFraction := 0.0
	for t, q := range req.ResourceRequirements.Requests {
		// Skip any resource types that are not indexed.
		if _, ok := nodeDb.indexedResources[string(t)]; !ok {
			continue
		}
		available, ok := nodeDb.totalResources[string(t)]
		if !ok {
			return string(t)
		}

		f := common.QuantityAsFloat64(q) / common.QuantityAsFloat64(available)
		if f >= dominantResourceFraction {
			dominantResourceType = string(t)
			dominantResourceFraction = f
		}
	}
	return dominantResourceType
}

// MarkJobRunning notifies the node db that this job is now running.
// When the nodes were bound to the job, resources on those nodes were marked as assigned in the node db.
// When the job is running, those resources are accounted for by the executor,
// and should no longer be marked as assigned in the node db.
//
// TODO: This only clears AssignedByNode once there are no in-flight jobs for that node.
// We could improve it to clear AssignedByNode on a per-job basis.
func (nodeDb *NodeDb) MarkJobRunning(jobId uuid.UUID) {
	for nodeId := range nodeDb.NodesByJob[jobId] {
		delete(nodeDb.JobsByNode[nodeId], jobId)
		if len(nodeDb.JobsByNode[nodeId]) == 0 {
			delete(nodeDb.inFlightResourcesByNode, nodeId)
		}
	}
	delete(nodeDb.NodesByJob, jobId)
}

<<<<<<< HEAD
func NewNodeDb(priorities []int32, resourceTypes []string) (*NodeDb, error) {
	db, err := memdb.NewMemDB(nodeDbSchema(priorities, resourceTypes))
	if err != nil {
		return nil, errors.WithStack(err)
	}
	priorities = []int32(priorities)
	slices.Sort(priorities)
	totalResources := make(map[string]resource.Quantity)
	indexedResources := make(map[string]interface{})
	for _, resourceType := range resourceTypes {
		totalResources[resourceType] = resource.Quantity{}
		indexedResources[resourceType] = true
	}
	return &NodeDb{
		priorities:              priorities,
		indexedResources:        indexedResources,
		NodeTypes:               make(map[string]*schedulerobjects.NodeType),
		totalResources:          totalResources,
		Db:                      db,
		NodesByJob:              make(map[uuid.UUID]map[string]interface{}),
		JobsByNode:              make(map[string]map[uuid.UUID]interface{}),
		inFlightResourcesByNode: make(map[string]schedulerobjects.AllocatedByPriorityAndResourceType),
	}, nil
}

// Upsert will update the node db with the given nodes.
=======
// Upsert nodes.
>>>>>>> 37e72fde
func (nodeDb *NodeDb) Upsert(nodes []*schedulerobjects.Node) error {
	txn := nodeDb.Db.Txn(true)
	defer txn.Abort()
	for _, node := range nodes {

		// Compute the node type of the node
		// and update the node with the node accordingly.
		nodeType := schedulerobjects.NewNodeType(
			node.GetTaints(),
			node.GetLabels(),
			nodeDb.indexedTaints,
			nodeDb.indexedNodeLabels,
		)
		node.NodeTypeId = nodeType.Id
		node.NodeType = nodeType

		// Record all unique node types.
		nodeDb.NodeTypes[nodeType.Id] = nodeType

		// If this is a new node, increase the overall resource count.
		if _, ok := nodeDb.inFlightResourcesByNode[node.Id]; !ok {
			for t, q := range node.TotalResources.Resources {
				available := nodeDb.totalResources[t]
				available.Add(q)
				nodeDb.totalResources[t] = available
			}
		}

		err := txn.Insert("nodes", node)
		if err != nil {
			return errors.WithStack(err)
		}
	}
	txn.Commit()
	return nil
}

func nodeDbSchema(priorities []int32, resources []string) *memdb.DBSchema {
	indexes := make(map[string]*memdb.IndexSchema)
	indexes["id"] = &memdb.IndexSchema{
		Name:    "id",
		Unique:  true,
		Indexer: &memdb.StringFieldIndex{Field: "Id"},
	}
	for _, priority := range priorities {
		for _, resource := range resources {
			name := nodeResourcePriorityIndexName(resource, priority)
			indexes[name] = &memdb.IndexSchema{
				Name:   name,
				Unique: false,
				Indexer: &memdb.CompoundIndex{
					Indexes: []memdb.Indexer{
						&memdb.StringFieldIndex{Field: "NodeTypeId"},
						&NodeItemAvailableResourceIndex{
							Resource: resource,
							Priority: priority,
						},
					},
				},
			}
		}
	}
	return &memdb.DBSchema{
		Tables: map[string]*memdb.TableSchema{
			"nodes": {
				Name:    "nodes",
				Indexes: indexes,
			},
		},
	}
}

func nodeResourcePriorityIndexName(resource string, priority int32) string {
	return fmt.Sprintf("%d-%s", priority, resource)
}<|MERGE_RESOLUTION|>--- conflicted
+++ resolved
@@ -297,36 +297,7 @@
 	delete(nodeDb.NodesByJob, jobId)
 }
 
-<<<<<<< HEAD
-func NewNodeDb(priorities []int32, resourceTypes []string) (*NodeDb, error) {
-	db, err := memdb.NewMemDB(nodeDbSchema(priorities, resourceTypes))
-	if err != nil {
-		return nil, errors.WithStack(err)
-	}
-	priorities = []int32(priorities)
-	slices.Sort(priorities)
-	totalResources := make(map[string]resource.Quantity)
-	indexedResources := make(map[string]interface{})
-	for _, resourceType := range resourceTypes {
-		totalResources[resourceType] = resource.Quantity{}
-		indexedResources[resourceType] = true
-	}
-	return &NodeDb{
-		priorities:              priorities,
-		indexedResources:        indexedResources,
-		NodeTypes:               make(map[string]*schedulerobjects.NodeType),
-		totalResources:          totalResources,
-		Db:                      db,
-		NodesByJob:              make(map[uuid.UUID]map[string]interface{}),
-		JobsByNode:              make(map[string]map[uuid.UUID]interface{}),
-		inFlightResourcesByNode: make(map[string]schedulerobjects.AllocatedByPriorityAndResourceType),
-	}, nil
-}
-
-// Upsert will update the node db with the given nodes.
-=======
 // Upsert nodes.
->>>>>>> 37e72fde
 func (nodeDb *NodeDb) Upsert(nodes []*schedulerobjects.Node) error {
 	txn := nodeDb.Db.Txn(true)
 	defer txn.Abort()
