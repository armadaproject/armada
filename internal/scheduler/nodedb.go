package scheduler

import (
	"fmt"
	"strings"
	"sync"
	"text/tabwriter"
	"time"

	"github.com/hashicorp/go-memdb"
	"github.com/pkg/errors"
	"golang.org/x/exp/maps"
	v1 "k8s.io/api/core/v1"
	"k8s.io/apimachinery/pkg/api/resource"

	"github.com/armadaproject/armada/internal/armada/configuration"
	"github.com/armadaproject/armada/internal/common/armadaerrors"
	armadaresource "github.com/armadaproject/armada/internal/common/resource"
	"github.com/armadaproject/armada/internal/scheduler/schedulerobjects"
)

// NodeDb is the scheduler-internal system for storing node information.
// It's used to efficiently find nodes on which a pod can be scheduled.
type NodeDb struct {
	// In-memory database. Stores *SchedulerNode.
	// Used to efficiently iterate over nodes in sorted order.
	db *memdb.MemDB
<<<<<<< HEAD
	// Time at which the most recent upsert took place.
	timeOfMostRecentUpsert time.Time
	// Allowed priority classes in sorted order.
=======
	// Allowed pod priorities in sorted order.
>>>>>>> 05186b34
	// Because the number of database indices scales linearly with the number of distinct priorities,
	// the efficiency of the NodeDb relies on the number of distinct priorities being small.
	priorityClasses map[string]configuration.PriorityClass
	// Resources, e.g., "cpu", "memory", and "nvidia.com/gpu",
	// for which indexes are created to enable efficient lookup.
	indexedResources map[string]interface{}
	// Taint keys that to create indexes for.
	// Should include taints frequently used for scheduling.
	// Since the NodeDb can efficiently sort out nodes with taints not tolerated
	// by a pod when looking for a node a pod can be scheduled on.
	//
	// If not set, all taints are indexed.
	indexedTaints map[string]interface{}
	// Node labels to create indexes for.
	// Should include node labels frequently used for scheduling.
	// Since the NodeDb can efficiently sort out nodes for which these labels
	// do not match pod node selectors when looking for a node a pod can be scheduled on.
	//
	// If not set, no labels are indexed.
	indexedNodeLabels map[string]interface{}
	// Total amount of resources, e.g., "cpu", "memory", "gpu", managed by the scheduler.
	// Computed approximately by periodically scanning all nodes in the db.
	totalResources schedulerobjects.ResourceList
	// Set of node types. Populated automatically as nodes are inserted.
	// Node types are not cleaned up if all nodes of that type are removed from the NodeDb.
	nodeTypes map[string]*schedulerobjects.NodeType
	// Mutex to control access to totalResources and NodeTypes.
	mu sync.Mutex
}

func NewNodeDb(priorityClasses map[string]configuration.PriorityClass, indexedResources, indexedTaints, indexedNodeLabels []string) (*NodeDb, error) {
	db, err := memdb.NewMemDB(nodeDbSchema(
		maps.Values(configuration.PrioritiesFromPriorityClasses(priorityClasses)),
		indexedResources,
	))
	if err != nil {
		return nil, errors.WithStack(err)
	}
	if len(priorityClasses) == 0 {
		return nil, errors.WithStack(&armadaerrors.ErrInvalidArgument{
			Name:    "priorityClasses",
			Value:   priorityClasses,
			Message: "there must be at least one supported priority class",
		})
	}
	priorityClasses = maps.Clone(priorityClasses)
	if len(indexedResources) == 0 {
		return nil, errors.WithStack(&armadaerrors.ErrInvalidArgument{
			Name:    "indexedResources",
			Value:   indexedResources,
			Message: "there must be at least one indexed resource",
		})
	}
	mapFromSlice := func(vs []string) map[string]interface{} {
		rv := make(map[string]interface{})
		for _, v := range vs {
			rv[v] = true
		}
		return rv
	}
	return &NodeDb{
		priorityClasses:   priorityClasses,
		indexedResources:  mapFromSlice(indexedResources),
		indexedTaints:     mapFromSlice(indexedTaints),
		indexedNodeLabels: mapFromSlice(indexedNodeLabels),
		nodeTypes:         make(map[string]*schedulerobjects.NodeType),
		totalResources:    schedulerobjects.ResourceList{Resources: make(map[string]resource.Quantity)},
		db:                db,
	}, nil
}

func (nodeDb *NodeDb) String() string {
	var sb strings.Builder
	w := tabwriter.NewWriter(&sb, 1, 1, 1, ' ', 0)
	fmt.Fprintf(w, "Priorities:\t%v\n", configuration.PrioritiesFromPriorityClasses(nodeDb.priorityClasses))
	fmt.Fprintf(w, "Indexed resources:\t%v\n", maps.Keys(nodeDb.indexedResources))
	fmt.Fprintf(w, "Indexed taints:\t%v\n", maps.Keys(nodeDb.indexedTaints))
	fmt.Fprintf(w, "Indexed node labels:\t%v\n", maps.Keys(nodeDb.indexedNodeLabels))
	if len(nodeDb.nodeTypes) == 0 {
		fmt.Fprint(w, "Node types:\tnone\n")
	} else {
		fmt.Fprint(w, "Node types:\n")
		for _, nodeType := range nodeDb.nodeTypes {
			fmt.Fprintf(w, "  %s\n", nodeType.Id)
		}
	}
	w.Flush()
	return sb.String()
}

func (nodeDb *NodeDb) Txn(write bool) *memdb.Txn {
	return nodeDb.db.Txn(write)
}

// GetNode returns a node in the db with given id.
func (nodeDb *NodeDb) GetNode(id string) (*schedulerobjects.Node, error) {
	return nodeDb.GetNodeWithTxn(nodeDb.Txn(false), id)
}

// GetNodeWithTxn returns a node in the db with given id,
// within the provided transactions.
func (nodeDb *NodeDb) GetNodeWithTxn(txn *memdb.Txn, id string) (*schedulerobjects.Node, error) {
	it, err := txn.Get("nodes", "id", id)
	if err != nil {
		return nil, errors.WithStack(err)
	}
	obj := it.Next()
	if obj == nil {
		return nil, nil
	}
	if node, ok := obj.(*schedulerobjects.Node); !ok {
		panic(fmt.Sprintf("expected *Node, but got %T", obj))
	} else {
		return node, nil
	}
}

// NodeJobDiff compares two snapshots of the NodeDb memdb and returns
// - a map from job ids of all preempted jobs to the node they used to be on
// - a map from job ids of all scheduled jobs to the node they were scheduled on
// that happened between the two snapshots.
func NodeJobDiff(txnA, txnB *memdb.Txn) (map[string]*schedulerobjects.Node, map[string]*schedulerobjects.Node, error) {
	preempted := make(map[string]*schedulerobjects.Node)
	scheduled := make(map[string]*schedulerobjects.Node)
	nodePairIterator, err := NewNodePairIterator(txnA, txnB)
	if err != nil {
		return nil, nil, err
	}
	for item := nodePairIterator.NextItem(); item != nil; item = nodePairIterator.NextItem() {
		if item.NodeA != nil && item.NodeB == nil {
			// NodeA was removed. All jobs on NodeA are preempted.
			for jobId := range item.NodeA.AllocatedByJobId {
				preempted[jobId] = item.NodeA
			}
		} else if item.NodeA == nil && item.NodeB != nil {
			// NodeB was added. All jobs on NodeB are scheduled.
			for jobId := range item.NodeB.AllocatedByJobId {
				scheduled[jobId] = item.NodeB
			}
		} else if item.NodeA != nil && item.NodeB != nil {
			// NodeA is the same as NodeB.
			// Jobs on NodeA that are not on NodeB are preempted.
			// Jobs on NodeB that are not on NodeA are scheduled.
			for jobId := range item.NodeA.AllocatedByJobId {
				if _, ok := item.NodeB.AllocatedByJobId[jobId]; !ok {
					preempted[jobId] = item.NodeA
				}
			}
			for jobId := range item.NodeB.AllocatedByJobId {
				if _, ok := item.NodeA.AllocatedByJobId[jobId]; !ok {
					scheduled[jobId] = item.NodeB
				}
			}
		}
	}
	return preempted, scheduled, nil
}

// ScheduleMany assigns a set of pods to nodes.
// The assignment is atomic, i.e., either all pods are successfully assigned to nodes or none are.
// The returned bool indicates whether assignment succeeded or not.
// TODO: Pass through contexts to support timeouts.
func (nodeDb *NodeDb) ScheduleMany(reqs []*schedulerobjects.PodRequirements) ([]*PodSchedulingReport, bool, error) {
	txn := nodeDb.db.Txn(true)
	defer txn.Abort()
	reports, ok, err := nodeDb.ScheduleManyWithTxn(txn, reqs)
	if ok && err == nil {
		// All pods can be scheduled; commit the transaction.
		txn.Commit()
	}
	return reports, ok, err
}

func (nodeDb *NodeDb) ScheduleManyWithTxn(txn *memdb.Txn, reqs []*schedulerobjects.PodRequirements) ([]*PodSchedulingReport, bool, error) {
	// Attempt to schedule pods one by one in a transaction.
	reports := make([]*PodSchedulingReport, 0, len(reqs))
	for _, req := range reqs {
		report, err := nodeDb.SelectNodeForPodWithTxn(txn, req)
		if err != nil {
			return nil, false, err
		}
		reports = append(reports, report)

		// If we found a node for this pod,
		// bind it and continue to the next pod.
		//
		// Otherwise, zero out the node binding in all previous reports,
		// abort the transaction, and return.
		if report.Node != nil {
			if node, err := BindPodToNode(req, report.Node); err != nil {
				return nil, false, err
			} else {
				if err := nodeDb.UpsertWithTxn(txn, node); err != nil {
					return nil, false, err
				}
				report.Node = node
			}
		} else {
			return reports, false, nil
		}
	}
	return reports, true, nil
}

func (nodeDb *NodeDb) SelectAndBindNodeToPod(req *schedulerobjects.PodRequirements) (*PodSchedulingReport, error) {
	txn := nodeDb.db.Txn(true)
	defer txn.Abort()
	report, err := nodeDb.SelectAndBindNodeToPodWithTxn(txn, req)
	if err != nil {
		return nil, err
	}
	txn.Commit()
	return report, nil
}

func (nodeDb *NodeDb) SelectAndBindNodeToPodWithTxn(txn *memdb.Txn, req *schedulerobjects.PodRequirements) (*PodSchedulingReport, error) {
	report, err := nodeDb.SelectNodeForPodWithTxn(txn, req)
	if err != nil {
		return nil, err
	}
	if report.Node != nil {
		if node, err := BindPodToNode(req, report.Node); err != nil {
			return nil, err
		} else {
			if err := nodeDb.UpsertWithTxn(txn, node); err != nil {
				return nil, err
			}
			report.Node = node
		}
	}
	return report, nil
}

func (nodeDb *NodeDb) SelectNodeForPod(req *schedulerobjects.PodRequirements) (*PodSchedulingReport, error) {
	return nodeDb.SelectNodeForPodWithTxn(nodeDb.db.Txn(false), req)
}

// SelectNodeForPodWithTxn selects a node on which the pod can be scheduled.
func (nodeDb *NodeDb) SelectNodeForPodWithTxn(txn *memdb.Txn, req *schedulerobjects.PodRequirements) (*PodSchedulingReport, error) {

	// Collect all node types that could potentially schedule the pod.
	nodeTypes, numExcludedNodeTypesByReason, err := nodeDb.NodeTypesMatchingPod(req)
	if err != nil {
		return nil, err
	}

	// The scheduler excludes nodes with too little of the dominant resource.
	// The dominant resource is the one for which the pod requests
	// the largest fraction of available resources.
	dominantResourceType := nodeDb.dominantResource(req)
	if dominantResourceType == "" {
		return nil, errors.Errorf("requests include no indexed resource: %v", req.ResourceRequirements.Requests)
	}

	// Create a report to be returned to the caller.
	report := &PodSchedulingReport{
		Timestamp:                    time.Now(),
		Req:                          req,
		DominantResourceType:         dominantResourceType,
		NumMatchedNodeTypes:          len(nodeTypes),
		NumExcludedNodeTypesByReason: numExcludedNodeTypesByReason,
		NumExcludedNodesByReason:     make(map[string]int),
	}

	// If the targetNodeIdAnnocation is set, consider only that node.
	if nodeId, ok := req.Annotations[TargetNodeIdAnnotation]; ok {
		if it, err := txn.Get("nodes", "id", nodeId); err != nil {
			return nil, errors.WithStack(err)
		} else {
			if _, err := selectNodeForPodWithIt(report, it, req); err != nil {
				return nil, err
			} else {
				return report, nil
			}
		}
	}

	// Otherwise, first try to schedule onto a node with jobs only from this queue.
	queue, err := QueueFromPodRequirements(req)
	if err != nil {
		return nil, err
	}
	if it, err := NewNodeTypesResourceIterator(
		txn,
		queue, 0,
		dominantResourceType, req.Priority,
		nodeTypes,
		req.ResourceRequirements.Requests[v1.ResourceName(dominantResourceType)],
	); err != nil {
		return nil, err
	} else {
		if node, err := selectNodeForPodWithIt(report, it, req); err != nil {
			return nil, err
		} else if node != nil {
			return report, nil
		}
	}

	// Then try to schedule onto a node with no jobs.
	if it, err := NewNodeTypesResourceIterator(
		txn,
		"", 0,
		dominantResourceType, req.Priority,
		nodeTypes,
		req.ResourceRequirements.Requests[v1.ResourceName(dominantResourceType)],
	); err != nil {
		return nil, err
	} else {
		if node, err := selectNodeForPodWithIt(report, it, req); err != nil {
			return nil, err
		} else if node != nil {
			return report, nil
		}
	}

	// Finally, try to schedule onto any node.
	if it, err := NewNodeTypesResourceIterator(
		txn,
		"*", 0,
		dominantResourceType, req.Priority,
		nodeTypes,
		req.ResourceRequirements.Requests[v1.ResourceName(dominantResourceType)],
	); err != nil {
		return nil, err
	} else {
		if node, err := selectNodeForPodWithIt(report, it, req); err != nil {
			return nil, err
		} else if node != nil {
			return report, nil
		}
	}

	return report, nil
}

func selectNodeForPodWithIt(report *PodSchedulingReport, it memdb.ResultIterator, req *schedulerobjects.PodRequirements) (*schedulerobjects.Node, error) {
	for obj := it.Next(); obj != nil; obj = it.Next() {
		node := obj.(*schedulerobjects.Node)
		if node == nil {
			return nil, nil
		}
		// TODO: Use the score when selecting a node.
		matches, score, reason, err := node.PodRequirementsMet(req)
		if err != nil {
			return nil, err
		} else if matches {
			report.Node = node
			report.Score = score
			return node, nil
		}
		report.NumExcludedNodesByReason[reason.String()] += 1
	}
	return nil, nil
}

// BindPodToNode returns a copy of node with req bound to it.
func BindPodToNode(req *schedulerobjects.PodRequirements, node *schedulerobjects.Node) (*schedulerobjects.Node, error) {
	jobId, err := JobIdFromPodRequirements(req)
	if err != nil {
		return nil, err
	}
	queue, err := QueueFromPodRequirements(req)
	if err != nil {
		return nil, err
	}

	node = node.DeepCopy()
	requests := schedulerobjects.ResourceListFromV1ResourceList(req.ResourceRequirements.Requests)

	if node.AllocatedByJobId == nil {
		node.AllocatedByJobId = make(map[string]schedulerobjects.ResourceList)
	}
	if allocatedToJob, ok := node.AllocatedByJobId[jobId]; ok {
		return nil, errors.Errorf("job %s already has resources allocated on node %s", jobId, node.Id)
	} else {
		allocatedToJob.Add(requests)
		node.AllocatedByJobId[jobId] = allocatedToJob
	}

	if node.AllocatedByQueue == nil {
		node.AllocatedByQueue = make(map[string]schedulerobjects.ResourceList)
	}
	allocatedToQueue := node.AllocatedByQueue[queue]
	allocatedToQueue.Add(requests)
	node.AllocatedByQueue[queue] = allocatedToQueue

	schedulerobjects.AllocatableByPriorityAndResourceType(
		node.AllocatableByPriorityAndResource,
	).MarkAllocated(req.Priority, requests)
	return node, nil
}

// UnbindPodFromNode returns a copy of node with req unbound from it.
func UnbindPodFromNode(req *schedulerobjects.PodRequirements, node *schedulerobjects.Node) (*schedulerobjects.Node, error) {
	jobId, err := JobIdFromPodRequirements(req)
	if err != nil {
		return nil, err
	}
	queue, err := QueueFromPodRequirements(req)
	if err != nil {
		return nil, err
	}

	node = node.DeepCopy()
	requests := schedulerobjects.ResourceListFromV1ResourceList(req.ResourceRequirements.Requests)

	if _, ok := node.AllocatedByJobId[jobId]; !ok {
		return nil, errors.Errorf("job %s has no resources allocated on node %s", jobId, node.Id)
	} else {
		delete(node.AllocatedByJobId, jobId)
	}

	if allocatedToQueue, ok := node.AllocatedByQueue[queue]; !ok {
		return nil, errors.Errorf("queue %s has no resources allocated on node %s", queue, node.Id)
	} else {
		allocatedToQueue.Sub(requests)
		if allocatedToQueue.Equal(schedulerobjects.ResourceList{}) {
			delete(node.AllocatedByQueue, queue)
		} else {
			node.AllocatedByQueue[queue] = allocatedToQueue
		}
	}

	schedulerobjects.AllocatableByPriorityAndResourceType(
		node.AllocatableByPriorityAndResource,
	).MarkAllocatable(req.Priority, requests)
	return node, nil
}

func JobIdFromPodRequirements(req *schedulerobjects.PodRequirements) (string, error) {
	return valueFromPodRequirements(req, JobIdAnnotation)
}

func QueueFromPodRequirements(req *schedulerobjects.PodRequirements) (string, error) {
	return valueFromPodRequirements(req, QueueAnnotation)
}

func valueFromPodRequirements(req *schedulerobjects.PodRequirements, key string) (string, error) {
	v, ok := req.Annotations[key]
	if !ok {
		return "", errors.WithStack(&armadaerrors.ErrInvalidArgument{
			Name:    "req.Annotations",
			Value:   req.Annotations,
			Message: fmt.Sprintf("%s annotation missing", key),
		})
	}
	if v == "" {
		return "", errors.WithStack(&armadaerrors.ErrInvalidArgument{
			Name:    key,
			Value:   v,
			Message: fmt.Sprintf("value of %s is empty", key),
		})
	}
	return v, nil
}

// NodeTypesMatchingPod returns a slice composed of all node types
// a given pod could potentially be scheduled on.
func (nodeDb *NodeDb) NodeTypesMatchingPod(req *schedulerobjects.PodRequirements) ([]*schedulerobjects.NodeType, map[string]int, error) {
	return NodeTypesMatchingPod(nodeDb.nodeTypes, req)
}

// NodeTypesMatchingPod returns a slice composed of all node types
// a given pod could potentially be scheduled on.
func NodeTypesMatchingPod(nodeTypes map[string]*schedulerobjects.NodeType, req *schedulerobjects.PodRequirements) ([]*schedulerobjects.NodeType, map[string]int, error) {
	selectedNodeTypes := make([]*schedulerobjects.NodeType, 0)
	numNodeTypesExcludedByReason := make(map[string]int)
	for _, nodeType := range nodeTypes {
		matches, reason, err := nodeType.PodRequirementsMet(req)
		if err != nil {
			return nil, nil, err
		}
		if matches {
			selectedNodeTypes = append(selectedNodeTypes, nodeType)
		} else if reason != nil {
			numNodeTypesExcludedByReason[reason.String()] += 1
		} else {
			numNodeTypesExcludedByReason["unknown reason"] += 1
		}
	}
	return selectedNodeTypes, numNodeTypesExcludedByReason, nil
}

func (nodeDb *NodeDb) dominantResource(req *schedulerobjects.PodRequirements) string {
	dominantResourceType := ""
	dominantResourceFraction := 0.0
	for t, q := range req.ResourceRequirements.Requests {
		// Skip any resource types that are not indexed.
		if _, ok := nodeDb.indexedResources[string(t)]; !ok {
			continue
		}
		available, ok := nodeDb.totalResources.Resources[string(t)]
		if !ok {
			return string(t)
		}

		f := armadaresource.QuantityAsFloat64(q) / armadaresource.QuantityAsFloat64(available)
		if f >= dominantResourceFraction {
			dominantResourceType = string(t)
			dominantResourceFraction = f
		}
	}
	return dominantResourceType
}

func (nodeDb *NodeDb) UpsertMany(nodes []*schedulerobjects.Node) error {
	txn := nodeDb.db.Txn(true)
	defer txn.Abort()
	if err := nodeDb.UpsertManyWithTxn(txn, nodes); err != nil {
		return err
	}
	txn.Commit()
	return nil
}

func (nodeDb *NodeDb) UpsertManyWithTxn(txn *memdb.Txn, nodes []*schedulerobjects.Node) error {
	for _, node := range nodes {
		if err := nodeDb.UpsertWithTxn(txn, node); err != nil {
			return err
		}
	}
	return nil
}

func (nodeDb *NodeDb) Upsert(node *schedulerobjects.Node) error {
	txn := nodeDb.Txn(true)
	defer txn.Abort()
	if err := nodeDb.UpsertWithTxn(txn, node); err != nil {
		return err
	}
	txn.Commit()
	return nil
}

func (nodeDb *NodeDb) UpsertWithTxn(txn *memdb.Txn, node *schedulerobjects.Node) error {
	// Compute the node type of the node
	// and update the node with the node accordingly.
	nodeType := schedulerobjects.NewNodeType(
		node.GetTaints(),
		node.GetLabels(),
		nodeDb.indexedTaints,
		nodeDb.indexedNodeLabels,
	)
	node.NodeTypeId = nodeType.Id
	node.NodeType = nodeType

	// Record all unique node types.
	nodeDb.mu.Lock()
	nodeDb.nodeTypes[nodeType.Id] = nodeType
	nodeDb.mu.Unlock()

	// If this is a new node, increase the overall resource count.
	// Note that nodeDb.totalResources isn't rolled back on txn abort.
	if existingNode, err := nodeDb.GetNodeWithTxn(txn, node.Id); err != nil {
		return err
	} else if existingNode == nil {
		nodeDb.mu.Lock()
		nodeDb.totalResources.Add(node.TotalResources)
		nodeDb.mu.Unlock()
	}

	// Add the node to the db.
	if err := txn.Insert("nodes", node); err != nil {
		return errors.WithStack(err)
	}
<<<<<<< HEAD

	// TODO: Doing this at every node insert seems wasteful.
	nodeDb.mu.Lock()
	nodeDb.timeOfMostRecentUpsert = time.Now()
	nodeDb.mu.Unlock()

=======
	txn.Commit()
>>>>>>> 05186b34
	return nil
}

// ClearAllocated zeroes out allocated resources on all nodes in the NodeDb.
func (nodeDb *NodeDb) ClearAllocated() error {
	txn := nodeDb.db.Txn(true)
	defer txn.Abort()
	it, err := NewNodesIterator(txn)
	if err != nil {
		return err
	}
	for node := it.NextNode(); node != nil; node = it.NextNode() {
		node = node.DeepCopy()
		node.AllocatableByPriorityAndResource = schedulerobjects.NewAllocatableByPriorityAndResourceType(
			maps.Values(configuration.PrioritiesFromPriorityClasses(nodeDb.priorityClasses)),
			nodeDb.totalResources,
		)
		err := txn.Insert("nodes", node)
		if err != nil {
			return err
		}
	}
	txn.Commit()
	return nil
}

func nodeDbSchema(priorities []int32, resources []string) *memdb.DBSchema {
	indexes := make(map[string]*memdb.IndexSchema)
	indexes["id"] = &memdb.IndexSchema{
		Name:    "id",
		Unique:  true,
		Indexer: &memdb.StringFieldIndex{Field: "Id"},
	}
	for _, priority := range priorities {
		for _, resource := range resources {
			name := nodeResourcePriorityIndexName(resource, priority)
			indexes[name] = &memdb.IndexSchema{
				Name:   name,
				Unique: false,
				Indexer: &memdb.CompoundIndex{
					Indexes: []memdb.Indexer{
						&memdb.StringFieldIndex{Field: "NodeTypeId"},
						&NodeAvailableResourceIndex{
							Resource: resource,
							Priority: priority,
						},
					},
				},
			}

			name = nodeDominantQueueResourcePriorityIndexName(resource, priority)
			indexes[name] = &memdb.IndexSchema{
				Name:   name,
				Unique: false,
				Indexer: &memdb.CompoundIndex{
					Indexes: []memdb.Indexer{
						&NodeDominantQueueIndex{},
						&memdb.StringFieldIndex{Field: "NodeTypeId"},
						&NodeAvailableResourceIndex{
							Resource: resource,
							Priority: priority,
						},
					},
				},
			}
		}
	}
	return &memdb.DBSchema{
		Tables: map[string]*memdb.TableSchema{
			"nodes": {
				Name:    "nodes",
				Indexes: indexes,
			},
		},
	}
}

func nodeDominantQueueResourcePriorityIndexName(resource string, priority int32) string {
	return fmt.Sprintf("queue-%s", nodeResourcePriorityIndexName(resource, priority))
}

func nodeResourcePriorityIndexName(resource string, priority int32) string {
	return fmt.Sprintf("%d-%s", priority, resource)
}<|MERGE_RESOLUTION|>--- conflicted
+++ resolved
@@ -25,13 +25,9 @@
 	// In-memory database. Stores *SchedulerNode.
 	// Used to efficiently iterate over nodes in sorted order.
 	db *memdb.MemDB
-<<<<<<< HEAD
 	// Time at which the most recent upsert took place.
 	timeOfMostRecentUpsert time.Time
-	// Allowed priority classes in sorted order.
-=======
-	// Allowed pod priorities in sorted order.
->>>>>>> 05186b34
+	// Allowed priority classes..
 	// Because the number of database indices scales linearly with the number of distinct priorities,
 	// the efficiency of the NodeDb relies on the number of distinct priorities being small.
 	priorityClasses map[string]configuration.PriorityClass
@@ -64,7 +60,7 @@
 
 func NewNodeDb(priorityClasses map[string]configuration.PriorityClass, indexedResources, indexedTaints, indexedNodeLabels []string) (*NodeDb, error) {
 	db, err := memdb.NewMemDB(nodeDbSchema(
-		maps.Values(configuration.PrioritiesFromPriorityClasses(priorityClasses)),
+		configuration.AllowedPriorities(priorityClasses),
 		indexedResources,
 	))
 	if err != nil {
@@ -106,7 +102,7 @@
 func (nodeDb *NodeDb) String() string {
 	var sb strings.Builder
 	w := tabwriter.NewWriter(&sb, 1, 1, 1, ' ', 0)
-	fmt.Fprintf(w, "Priorities:\t%v\n", configuration.PrioritiesFromPriorityClasses(nodeDb.priorityClasses))
+	fmt.Fprintf(w, "Priorities:\t%v\n", configuration.AllowedPriorities(nodeDb.priorityClasses))
 	fmt.Fprintf(w, "Indexed resources:\t%v\n", maps.Keys(nodeDb.indexedResources))
 	fmt.Fprintf(w, "Indexed taints:\t%v\n", maps.Keys(nodeDb.indexedTaints))
 	fmt.Fprintf(w, "Indexed node labels:\t%v\n", maps.Keys(nodeDb.indexedNodeLabels))
@@ -597,16 +593,13 @@
 	if err := txn.Insert("nodes", node); err != nil {
 		return errors.WithStack(err)
 	}
-<<<<<<< HEAD
 
 	// TODO: Doing this at every node insert seems wasteful.
 	nodeDb.mu.Lock()
 	nodeDb.timeOfMostRecentUpsert = time.Now()
 	nodeDb.mu.Unlock()
 
-=======
 	txn.Commit()
->>>>>>> 05186b34
 	return nil
 }
 
@@ -621,7 +614,7 @@
 	for node := it.NextNode(); node != nil; node = it.NextNode() {
 		node = node.DeepCopy()
 		node.AllocatableByPriorityAndResource = schedulerobjects.NewAllocatableByPriorityAndResourceType(
-			maps.Values(configuration.PrioritiesFromPriorityClasses(nodeDb.priorityClasses)),
+			configuration.AllowedPriorities(nodeDb.priorityClasses),
 			nodeDb.totalResources,
 		)
 		err := txn.Insert("nodes", node)
