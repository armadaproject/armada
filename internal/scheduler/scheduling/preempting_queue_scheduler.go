--- conflicted
+++ resolved
@@ -59,10 +59,7 @@
 	initialNodeIdByJobId map[string]string,
 	initialJobIdsByGangId map[string]map[string]bool,
 	initialGangIdByJobId map[string]string,
-<<<<<<< HEAD
-=======
 	optimiserEnabled bool,
->>>>>>> b1c5a6a0
 ) *PreemptingQueueScheduler {
 	if initialNodeIdByJobId == nil {
 		initialNodeIdByJobId = make(map[string]string)
@@ -91,11 +88,8 @@
 		nodeIdByJobId:                    maps.Clone(initialNodeIdByJobId),
 		jobIdsByGangId:                   initialJobIdsByGangId,
 		gangIdByJobId:                    maps.Clone(initialGangIdByJobId),
-<<<<<<< HEAD
-=======
 		optimiserConfig:                  config.GetOptimiserConfig(sctx.Pool),
 		optimiserEnabled:                 optimiserEnabled,
->>>>>>> b1c5a6a0
 	}
 }
 
