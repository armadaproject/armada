--- conflicted
+++ resolved
@@ -15,14 +15,6 @@
 	Next() (*schedulercontext.JobSchedulingContext, error)
 }
 
-<<<<<<< HEAD
-type JobRepository interface {
-	QueuedJobs(queueName string) jobdb.JobIterator
-	GetById(id string) *jobdb.Job
-}
-
-=======
->>>>>>> b1c5a6a0
 type InMemoryJobIterator struct {
 	i     int
 	jctxs []*schedulercontext.JobSchedulingContext
@@ -118,11 +110,7 @@
 	ctx     *armadacontext.Context
 }
 
-<<<<<<< HEAD
-func NewQueuedJobsIterator(ctx *armadacontext.Context, queue string, pool string, repo JobRepository) *QueuedJobsIterator {
-=======
 func NewQueuedJobsIterator(ctx *armadacontext.Context, queue string, pool string, repo jobdb.JobRepository) *QueuedJobsIterator {
->>>>>>> b1c5a6a0
 	return &QueuedJobsIterator{
 		jobIter: repo.QueuedJobs(queue),
 		pool:    pool,
