--- conflicted
+++ resolved
@@ -711,11 +711,7 @@
 	return testfixtures.WithRequestsJobs(
 		schedulerobjects.ResourceList{
 			Resources: map[string]*resource.Quantity{
-<<<<<<< HEAD
-				"test-floating-resource": resourceFromString(request),
-=======
 				"test-floating-resource": pointer.MustParseResource(request),
->>>>>>> 3cc74f71
 			},
 		},
 		jobs)
