package fairness

import (
	"testing"

	"github.com/stretchr/testify/assert"
	"github.com/stretchr/testify/require"
	"k8s.io/apimachinery/pkg/api/resource"

	"github.com/armadaproject/armada/internal/common/pointer"
	"github.com/armadaproject/armada/internal/scheduler/configuration"
	"github.com/armadaproject/armada/internal/scheduler/internaltypes"
)

type MinimalQueue struct {
	allocation internaltypes.ResourceList
	weight     float64
}

func (q MinimalQueue) GetAllocation() internaltypes.ResourceList {
	return q.allocation
}

func (q MinimalQueue) GetWeight() float64 {
	return q.weight
}

func TestNewDominantResourceFairness(t *testing.T) {
	rlFactory := makeTestResourceListFactory()
	_, err := NewDominantResourceFairness(
		fooBarBaz(rlFactory, "1", "0", "0"),
		configuration.SchedulingConfig{DominantResourceFairnessResourcesToConsider: []string{}},
	)
	require.Error(t, err)
}

func TestDominantResourceFairness(t *testing.T) {
	rlFactory := makeTestResourceListFactory()

	tests := map[string]struct {
		totalResources internaltypes.ResourceList
		config         configuration.SchedulingConfig
		allocation     internaltypes.ResourceList
		weight         float64
		expectedCost   float64
	}{
		"single resource 1": {
			totalResources: fooBarBaz(rlFactory, "1", "2", "3"),
			config:         configuration.SchedulingConfig{DominantResourceFairnessResourcesToConsider: []string{"foo", "bar"}},
			allocation:     fooBarBaz(rlFactory, "0.5", "0", "0"),
			weight:         1.0,
			expectedCost:   0.5,
		},
		"single resource 2": {
			totalResources: fooBarBaz(rlFactory, "1", "2", "3"),
			config:         configuration.SchedulingConfig{DominantResourceFairnessResourcesToConsider: []string{"foo", "bar"}},
			allocation:     fooBarBaz(rlFactory, "0", "0.5", "0"),
			weight:         1.0,
			expectedCost:   0.25,
		},
		"multiple resources": {
			totalResources: fooBarBaz(rlFactory, "1", "2", "3"),
			config:         configuration.SchedulingConfig{DominantResourceFairnessResourcesToConsider: []string{"foo", "bar"}},
			allocation:     fooBarBaz(rlFactory, "0.5", "1.1", "0"),
			weight:         1.0,
			expectedCost:   1.1 / 2,
		},
		"considered resources": {
			totalResources: fooBarBaz(rlFactory, "1", "2", "3"),
			config:         configuration.SchedulingConfig{DominantResourceFairnessResourcesToConsider: []string{"foo", "bar"}},
			allocation:     fooBarBaz(rlFactory, "0.5", "0", "3"),
			weight:         1.0,
			expectedCost:   0.5,
		},
		"zero available resource": {
			totalResources: fooBarBaz(rlFactory, "1", "0", "3"),
			config:         configuration.SchedulingConfig{DominantResourceFairnessResourcesToConsider: []string{"foo", "bar"}},
			allocation:     fooBarBaz(rlFactory, "0.5", "2.0", "0"),
			weight:         1.0,
			expectedCost:   0.5,
		},
		"weight": {
			totalResources: fooBarBaz(rlFactory, "1", "2", "3"),
			config:         configuration.SchedulingConfig{DominantResourceFairnessResourcesToConsider: []string{"foo", "bar"}},
			allocation:     fooBarBaz(rlFactory, "0.5", "0", "0"),
			weight:         2.0,
			expectedCost:   0.25,
		},
		"experimental config": {
			totalResources: fooBarBaz(rlFactory, "1", "2", "3"),
			config:         configuration.SchedulingConfig{ExperimentalDominantResourceFairnessResourcesToConsider: []configuration.DominantResourceFairnessResource{{"foo", 1}, {"bar", 1}}},
			allocation:     fooBarBaz(rlFactory, "0.5", "1.1", "0"),
			weight:         1.0,
			expectedCost:   1.1 / 2,
		},
		"experimental config defaults multipliers to one": {
			totalResources: fooBarBaz(rlFactory, "1", "2", "3"),
			config:         configuration.SchedulingConfig{ExperimentalDominantResourceFairnessResourcesToConsider: []configuration.DominantResourceFairnessResource{{"foo", 0}, {"bar", 0}}},
			allocation:     fooBarBaz(rlFactory, "0.5", "1.1", "0"),
			weight:         1.0,
			expectedCost:   1.1 / 2,
		},
		"experimental config non-unit multiplier": {
			totalResources: fooBarBaz(rlFactory, "1", "2", "3"),
			config:         configuration.SchedulingConfig{ExperimentalDominantResourceFairnessResourcesToConsider: []configuration.DominantResourceFairnessResource{{"foo", 4}, {"bar", 1}}},
			allocation:     fooBarBaz(rlFactory, "0.5", "1.1", "0"),
			weight:         1.0,
			expectedCost:   2,
		},
	}

	for name, tc := range tests {
		t.Run(name, func(t *testing.T) {
			f, err := NewDominantResourceFairness(tc.totalResources, tc.config)
			require.NoError(t, err)
			assert.Equal(
				t,
				tc.expectedCost,
				f.WeightedCostFromAllocation(tc.allocation, tc.weight),
			)
			assert.Equal(
				t,
				f.WeightedCostFromAllocation(tc.allocation, tc.weight),
				f.WeightedCostFromQueue(MinimalQueue{allocation: tc.allocation, weight: tc.weight}),
			)
		})
	}
}

func makeTestResourceListFactory() *internaltypes.ResourceListFactory {
	rlFactory, err := internaltypes.NewResourceListFactory(
		[]configuration.ResourceType{
			{Name: "foo"},
			{Name: "bar"},
		},
		[]configuration.FloatingResourceConfig{
			{Name: "baz"},
		},
	)
	if err != nil {
		panic(err)
	}
	return rlFactory
}

func fooBarBaz(factory *internaltypes.ResourceListFactory, foo, bar, baz string) internaltypes.ResourceList {
	return factory.FromNodeProto(map[string]*resource.Quantity{
<<<<<<< HEAD
		"foo": resourceFromString(foo),
		"bar": resourceFromString(bar),
		"baz": resourceFromString(baz),
=======
		"foo": pointer.MustParseResource(foo),
		"bar": pointer.MustParseResource(bar),
		"baz": pointer.MustParseResource(baz),
>>>>>>> 3cc74f71
	})
}

func resourceFromString(s string) *resource.Quantity {
	qty := resource.MustParse(s)
	return &qty
}<|MERGE_RESOLUTION|>--- conflicted
+++ resolved
@@ -145,19 +145,8 @@
 
 func fooBarBaz(factory *internaltypes.ResourceListFactory, foo, bar, baz string) internaltypes.ResourceList {
 	return factory.FromNodeProto(map[string]*resource.Quantity{
-<<<<<<< HEAD
-		"foo": resourceFromString(foo),
-		"bar": resourceFromString(bar),
-		"baz": resourceFromString(baz),
-=======
 		"foo": pointer.MustParseResource(foo),
 		"bar": pointer.MustParseResource(bar),
 		"baz": pointer.MustParseResource(baz),
->>>>>>> 3cc74f71
 	})
-}
-
-func resourceFromString(s string) *resource.Quantity {
-	qty := resource.MustParse(s)
-	return &qty
 }