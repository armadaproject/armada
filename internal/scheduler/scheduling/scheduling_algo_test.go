--- conflicted
+++ resolved
@@ -724,11 +724,7 @@
 
 func makeResourceList(resourceName string, value string) internaltypes.ResourceList {
 	return testfixtures.TestResourceListFactory.FromNodeProto(map[string]*k8sResource.Quantity{
-<<<<<<< HEAD
-		resourceName: resourceFromString(value),
-=======
 		resourceName: pointer.MustParseResource(value),
->>>>>>> 3cc74f71
 	},
 	)
 }
@@ -801,18 +797,8 @@
 	return testfixtures.TestSchedulerObjectsNode(
 		priorities,
 		map[string]*k8sResource.Quantity{
-<<<<<<< HEAD
-			"cpu":    resourceFromString("32"),
-			"memory": resourceFromString("256Gi"),
-=======
 			"cpu":    pointer.MustParseResource("32"),
 			"memory": pointer.MustParseResource("256Gi"),
->>>>>>> 3cc74f71
 		},
 	)
-}
-
-func resourceFromString(s string) *k8sResource.Quantity {
-	qty := k8sResource.MustParse(s)
-	return &qty
 }