--- conflicted
+++ resolved
@@ -1886,20 +1886,6 @@
 
 	for name, tc := range tests {
 		t.Run(name, func(t *testing.T) {
-<<<<<<< HEAD
-=======
-			nodeDb, err := NewNodeDb(tc.SchedulingConfig, stringinterner.New(1024))
-			require.NoError(t, err)
-			nodeDbTxn := nodeDb.Txn(true)
-			for _, node := range tc.Nodes {
-				dbNode, err := testfixtures.TestNodeFactory.FromSchedulerObjectsNode(node)
-				require.NoError(t, err)
-				err = nodeDb.CreateAndInsertWithJobDbJobsWithTxn(nodeDbTxn, nil, dbNode)
-				require.NoError(t, err)
-			}
-			nodeDbTxn.Commit()
-
->>>>>>> 56cb3346
 			priorities := types.AllowedPriorities(tc.SchedulingConfig.PriorityClasses)
 
 			jobDb := jobdb.NewJobDb(tc.SchedulingConfig.PriorityClasses, tc.SchedulingConfig.DefaultPriorityClassName, stringinterner.New(1024), testfixtures.TestResourceListFactory, testfixtures.TestEmptyFloatingResources)
@@ -1950,7 +1936,9 @@
 				require.NoError(t, err)
 				nodeDbTxn := nodeDb.Txn(true)
 				for _, node := range tc.Nodes {
-					err := nodeDb.CreateAndInsertWithJobDbJobsWithTxn(nodeDbTxn, jobsByNode[node.Name], node)
+					dbNode, err := testfixtures.TestNodeFactory.FromSchedulerObjectsNode(node)
+					require.NoError(t, err)
+					err = nodeDb.CreateAndInsertWithJobDbJobsWithTxn(nodeDbTxn, jobsByNode[node.Name], dbNode)
 					require.NoError(t, err)
 				}
 				nodeDbTxn.Commit()
