--- conflicted
+++ resolved
@@ -2110,11 +2110,7 @@
 					nodeIdByJobId,
 					jobIdsByGangId,
 					gangIdByJobId,
-<<<<<<< HEAD
-=======
-					false,
 					round.OptimiserEnabled,
->>>>>>> bf59ae7d
 				)
 				result, err := sch.Schedule(ctx)
 				require.NoError(t, err)
@@ -2464,11 +2460,7 @@
 				nil,
 				nil,
 				nil,
-<<<<<<< HEAD
-=======
 				false,
-				false,
->>>>>>> bf59ae7d
 			)
 			result, err := sch.Schedule(ctx)
 			require.NoError(b, err)
@@ -2531,11 +2523,7 @@
 					nil,
 					nil,
 					nil,
-<<<<<<< HEAD
-=======
 					false,
-					false,
->>>>>>> bf59ae7d
 				)
 				result, err := sch.Schedule(ctx)
 				require.NoError(b, err)
