--- conflicted
+++ resolved
@@ -126,16 +126,12 @@
 	}()
 	armadaClient := api.NewSubmitClient(conn)
 	queueCache := queue.NewQueueCache(armadaClient, config.QueueRefreshPeriod)
-<<<<<<< HEAD
-	queueCache.Initialise(ctx)
-=======
 	queueCacheInitTimeout, cancel := armadacontext.WithTimeout(ctx, time.Second*30)
 	defer cancel()
 	err = queueCache.Initialise(queueCacheInitTimeout)
 	if err != nil {
 		ctx.Errorf("error initialising queue cache - %v", err)
 	}
->>>>>>> eb1324cc
 	services = append(services, func() error { return queueCache.Run(ctx) })
 
 	// ////////////////////////////////////////////////////////////////////////
