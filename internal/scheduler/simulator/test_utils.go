--- conflicted
+++ resolved
@@ -94,13 +94,8 @@
 		Number: n,
 		TotalResources: &schedulerobjects.ResourceList{
 			Resources: map[string]*resource.Quantity{
-<<<<<<< HEAD
-				"cpu":    resourceFromString("32"),
-				"memory": resourceFromString("256Gi"),
-=======
 				"cpu":    pointer.MustParseResource("32"),
 				"memory": pointer.MustParseResource("256Gi"),
->>>>>>> 3cc74f71
 			},
 		},
 	}
@@ -111,15 +106,9 @@
 		Number: n,
 		TotalResources: &schedulerobjects.ResourceList{
 			Resources: map[string]*resource.Quantity{
-<<<<<<< HEAD
-				"cpu":            resourceFromString("128"),
-				"memory":         resourceFromString("4096Gi"),
-				"nvidia.com/gpu": resourceFromString("8"),
-=======
 				"cpu":            pointer.MustParseResource("128"),
 				"memory":         pointer.MustParseResource("4096Gi"),
 				"nvidia.com/gpu": pointer.MustParseResource("8"),
->>>>>>> 3cc74f71
 			},
 		},
 	}
@@ -277,9 +266,4 @@
 
 func EventSummary(event *armadaevents.EventSequence_Event) string {
 	return strings.ReplaceAll(fmt.Sprintf("%T", event.Event), "*armadaevents.EventSequence_Event_", "")
-}
-
-func resourceFromString(s string) *resource.Quantity {
-	qty := resource.MustParse(s)
-	return &qty
 }