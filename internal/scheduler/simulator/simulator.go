--- conflicted
+++ resolved
@@ -634,13 +634,9 @@
 		slices.SortFunc(scheduledJobs, func(a, b *schedulercontext.JobSchedulingContext) int {
 			return lessJob(a.Job, b.Job)
 		})
-<<<<<<< HEAD
 		for i, jctx := range preemptedJobs {
 			job := jctx.Job
-=======
-		for i, job := range preemptedJobs {
 			delete(s.accounting.nodeIdByJobId, job.Id())
->>>>>>> aa07e003
 			if run := job.LatestRun(); run != nil {
 				job = job.WithUpdatedRun(run.WithFailed(true))
 			} else {
