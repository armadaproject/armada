--- conflicted
+++ resolved
@@ -616,10 +616,7 @@
 			maps.Clone(s.accounting.nodeIdByJobId),
 			maps.Clone(s.accounting.jobIdsByGangId),
 			maps.Clone(s.accounting.gangIdByJobId),
-<<<<<<< HEAD
-=======
 			shouldRunOptimiser,
->>>>>>> b1c5a6a0
 		)
 
 		schedulerCtx := ctx
