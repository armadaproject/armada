package simulator

import (
	"container/heap"
	"fmt"
	"math"
	"math/rand"
	"strconv"
	"strings"
	"sync/atomic"
	"time"

	"github.com/gogo/protobuf/proto"
	"github.com/pkg/errors"
	"golang.org/x/exp/maps"
	"golang.org/x/exp/slices"
	"golang.org/x/time/rate"
	v1 "k8s.io/api/core/v1"

	"github.com/armadaproject/armada/internal/common/armadacontext"
	"github.com/armadaproject/armada/internal/common/logging"
	protoutil "github.com/armadaproject/armada/internal/common/proto"
	armadaslices "github.com/armadaproject/armada/internal/common/slices"
	"github.com/armadaproject/armada/internal/common/stringinterner"
	"github.com/armadaproject/armada/internal/common/types"
	"github.com/armadaproject/armada/internal/common/util"
	"github.com/armadaproject/armada/internal/scheduler"
	"github.com/armadaproject/armada/internal/scheduler/configuration"
	"github.com/armadaproject/armada/internal/scheduler/floatingresources"
	"github.com/armadaproject/armada/internal/scheduler/internaltypes"
	"github.com/armadaproject/armada/internal/scheduler/jobdb"
	"github.com/armadaproject/armada/internal/scheduler/nodedb"
	"github.com/armadaproject/armada/internal/scheduler/schedulerobjects"
	"github.com/armadaproject/armada/internal/scheduler/scheduling"
	schedulerconstraints "github.com/armadaproject/armada/internal/scheduler/scheduling/constraints"
	schedulercontext "github.com/armadaproject/armada/internal/scheduler/scheduling/context"
	"github.com/armadaproject/armada/internal/scheduler/scheduling/fairness"
	"github.com/armadaproject/armada/internal/scheduler/simulator/model"
	"github.com/armadaproject/armada/internal/scheduler/simulator/sink"
	"github.com/armadaproject/armada/internal/scheduleringester"
	serverconfig "github.com/armadaproject/armada/internal/server/configuration"
	"github.com/armadaproject/armada/pkg/armadaevents"
)

const clusterLabel = "armadaproject.io/clusterName"

var epochStart = time.Unix(0, 0).UTC()

type accounting struct {
	// Map from node id to the pool to which the node belongs.
	poolByNodeId map[string]string
	// Separate nodeDb per pool
	nodeDbByPool map[string]*nodedb.NodeDb
	// Allocation by pool for each queue and priority class.
	// Stored across invocations of the scheduler.
	allocationByPoolAndQueueAndPriorityClass map[string]map[string]map[string]internaltypes.ResourceList
	// Demand for each queue
	demandByQueue map[string]internaltypes.ResourceList
	// Total resources across all executorGroups for each pool.
	totalResourcesByPool map[string]internaltypes.ResourceList
	// Mapping of job Id -> nodeId.  Needed by preemptingqueuescheduler for gang preemption.
	nodeIdByJobId map[string]string
	// Mapping of gangId -> jobsINGang.  Needed by preemptingqueuescheduler for gang preemption.
	jobIdsByGangId map[string]map[string]bool
	// Mapping of jobId -> gangId.  Needed by preemptingqueuescheduler for gang preemption.
	gangIdByJobId map[string]string
}

// Simulator captures the parameters and state of the Armada simulator.
type Simulator struct {
	ClusterSpec      *ClusterSpec
	WorkloadSpec     *WorkloadSpec
	schedulingConfig configuration.SchedulingConfig
	// Map from jobId to the jobTemplate from which the job was created.
	jobTemplateByJobId map[string]*JobTemplate
	// Map from job template ids to slices of templates depending on those ids.
	jobTemplatesByDependencyIds map[string]map[string]*JobTemplate
	// Map from job template id to jobTemplate for templates for which all jobs have not yet succeeded.
	activeJobTemplatesById map[string]*JobTemplate
	// The JobDb stores all jobs that have yet to terminate.
	jobDb          *jobdb.JobDb
	shouldSchedule bool
	// Current simulated time.
	time time.Time
	// Sequence number of the next event to be published.
	sequenceNumber int
	// Events stored in a priority queue ordered first by timestamp and second by sequence number.
	eventLog EventLog
	// Simulated events are emitted on these event channels.
	// Create a channel by calling s.StateTransitions() before running the simulator.
	stateTransitionChannels []chan model.StateTransition
	// Global job scheduling rate-limiter. Note that this will always be set to unlimited as we do not yet support
	// effective rate limiting based on simulated time.
	limiter *rate.Limiter
	// Last time the optimiser was run for this pool (simulator time)
	lastOptimiserRoundTimeByPool map[string]time.Time
	// Used to generate random numbers from a chosen seed.
	rand *rand.Rand
	// Used to ensure each job is given a unique time stamp.
	logicalJobCreatedTimestamp atomic.Int64
	// If true, scheduler logs are omitted.
	// This since the logs are very verbose when scheduling large numbers of jobs.
	SuppressSchedulerLogs bool
	// For making internaltypes.ResourceList
	resourceListFactory *internaltypes.ResourceListFactory
	// Skips schedule events when we're in a steady state
	enableFastForward bool
	// Limit the time simulated
	hardTerminationMinutes int
	// Determines how often we trigger schedule events
	schedulerCyclePeriodSeconds int
	// Used to exhaust events
	sink sink.Sink
	// Floating resource info
	floatingResourceTypes *floatingresources.FloatingResourceTypes
	// Keeps track of what's allocated where
	accounting accounting
}

func NewSimulator(
	clusterSpec *ClusterSpec,
	workloadSpec *WorkloadSpec,
	schedulingConfig configuration.SchedulingConfig,
	enableFastForward bool,
	hardTerminationMinutes int,
	schedulerCyclePeriodSeconds int,
	sink sink.Sink,
) (*Simulator, error) {
	resourceListFactory, err := internaltypes.NewResourceListFactory(
		schedulingConfig.SupportedResourceTypes,
		schedulingConfig.FloatingResources,
	)
	if err != nil {
		return nil, errors.WithMessage(err, "Error with the .scheduling.supportedResourceTypes field in config")
	}

	floatingResourceTypes, err := floatingresources.NewFloatingResourceTypes(schedulingConfig.FloatingResources, resourceListFactory)
	if err != nil {
		return nil, err
	}

	initialiseWorkloadSpec(workloadSpec)
	if err := validateClusterSpec(clusterSpec); err != nil {
		return nil, err
	}
	if err := validateWorkloadSpec(workloadSpec); err != nil {
		return nil, err
	}
	workloadSpec = expandRepeatingTemplates(workloadSpec)
	jobDb := jobdb.NewJobDb(
		schedulingConfig.PriorityClasses,
		schedulingConfig.DefaultPriorityClassName,
		stringinterner.New(1024),
		resourceListFactory,
	)
	randomSeed := workloadSpec.RandomSeed
	if randomSeed == 0 {
		// Seed the RNG using the local time if no explicit random seed is provided.
		randomSeed = time.Now().Unix()
	}
	lastOptimiserRoundTimeByPool := map[string]time.Time{}
	for _, pool := range schedulingConfig.Pools {
		lastOptimiserRoundTimeByPool[pool.Name] = epochStart
	}
	s := &Simulator{
		ClusterSpec:                  clusterSpec,
		WorkloadSpec:                 workloadSpec,
		schedulingConfig:             schedulingConfig,
		jobTemplateByJobId:           make(map[string]*JobTemplate),
		jobTemplatesByDependencyIds:  make(map[string]map[string]*JobTemplate),
		activeJobTemplatesById:       make(map[string]*JobTemplate),
		jobDb:                        jobDb,
		limiter:                      rate.NewLimiter(rate.Inf, math.MaxInt), // Unlimited
		lastOptimiserRoundTimeByPool: lastOptimiserRoundTimeByPool,
		rand:                         rand.New(rand.NewSource(randomSeed)),
		resourceListFactory:          resourceListFactory,
		enableFastForward:            enableFastForward,
		hardTerminationMinutes:       hardTerminationMinutes,
		schedulerCyclePeriodSeconds:  schedulerCyclePeriodSeconds,
		floatingResourceTypes:        floatingResourceTypes,
		time:                         epochStart,
		sink:                         sink,
		accounting: accounting{
			nodeDbByPool:                             make(map[string]*nodedb.NodeDb),
			poolByNodeId:                             make(map[string]string),
			allocationByPoolAndQueueAndPriorityClass: make(map[string]map[string]map[string]internaltypes.ResourceList),
			demandByQueue:                            make(map[string]internaltypes.ResourceList),
			totalResourcesByPool:                     make(map[string]internaltypes.ResourceList),
			nodeIdByJobId:                            make(map[string]string),
			jobIdsByGangId:                           make(map[string]map[string]bool),
			gangIdByJobId:                            make(map[string]string),
		},
	}
	jobDb.SetClock(s)
	if err := s.setupClusters(); err != nil {
		return nil, err
	}
	if err := s.bootstrapWorkload(); err != nil {
		return nil, err
	}
	return s, nil
}

func (s *Simulator) Now() time.Time {
	return s.time
}

func (s *Simulator) Since(t time.Time) time.Duration {
	return s.Now().Sub(t)
}

// Run runs the scheduler until all jobs have finished successfully.
func (s *Simulator) Run(ctx *armadacontext.Context) error {
	startTime := time.Now()
	defer func() {
		for _, c := range s.stateTransitionChannels {
			close(c)
		}
	}()
	// Bootstrap the simulator by pushing an event that triggers a scheduler run.
	s.pushScheduleEvent(s.time)

	simTerminationTime := s.time.Add(100 * 365 * 24 * time.Hour)
	if s.hardTerminationMinutes > 0 {
		simTerminationTime := s.time.Add(time.Minute * time.Duration(s.hardTerminationMinutes))
		ctx.Infof("Will stop simulating at %s", simTerminationTime)
	} else {
		ctx.Infof("No termination time set, will run until all workloads have completed")
	}

	lastLogTime := time.Now()
	// Then run the scheduler until all jobs have completed.
	for s.eventLog.Len() > 0 {
		select {
		case <-ctx.Done():
			return ctx.Err()
		default:
			event := heap.Pop(&s.eventLog).(Event)
			if err := s.handleSimulatorEvent(ctx, event); err != nil {
				return err
			}
		}
		if time.Now().Unix()-lastLogTime.Unix() >= 5 {
			ctx.Infof("Simulator time %s", s.time)
			lastLogTime = time.Now()
		}
		if s.time.After(simTerminationTime) {
			ctx.Infof("Current simulated time (%s) exceeds runtime deadline (%s). Terminating", s.time, simTerminationTime)
			return nil
		}
	}
	ctx.Infof("All workloads complete at %s. Simulation took %s", s.time, time.Since(startTime))
	return nil
}

// StateTransitions returns a channel on which all simulated events are sent.
// This function must be called before *Simulator.Run.
func (s *Simulator) StateTransitions() <-chan model.StateTransition {
	c := make(chan model.StateTransition, 128)
	s.stateTransitionChannels = append(s.stateTransitionChannels, c)
	return c
}

func validateClusterSpec(clusterSpec *ClusterSpec) error {
	executorNames := map[string]bool{}
	for _, cluster := range clusterSpec.Clusters {

		if cluster.Name == "" {
			return errors.Errorf("cluster name cannot be empty")
		}
		if cluster.Pool == "" {
			return errors.Errorf("cluster %v has no pool set", cluster.Name)
		}
		_, exists := executorNames[cluster.Name]
		if exists {
			return errors.Errorf("duplicate cluster name: %v", cluster.Name)
		}
		executorNames[cluster.Name] = true
	}
	return nil
}

func validateWorkloadSpec(workloadSpec *WorkloadSpec) error {
	queueNames := armadaslices.Map(workloadSpec.Queues, func(queue *Queue) string { return queue.Name })
	if !slices.Equal(queueNames, armadaslices.Unique(queueNames)) {
		return errors.Errorf("duplicate queue name: %v", queueNames)
	}
	jobTemplateIdSlices := armadaslices.Map(workloadSpec.Queues, func(queue *Queue) []string {
		return armadaslices.Map(queue.JobTemplates, func(template *JobTemplate) string { return template.Id })
	})
	jobTemplateIds := make([]string, 0)
	for _, singleQueueTemplateIds := range jobTemplateIdSlices {
		jobTemplateIds = append(jobTemplateIds, singleQueueTemplateIds...)
	}
	if !slices.Equal(jobTemplateIds, armadaslices.Unique(jobTemplateIds)) {
		return errors.Errorf("duplicate job template ids: %v", jobTemplateIds)
	}
	for _, queue := range workloadSpec.Queues {
		for _, template := range queue.JobTemplates {
			// Confirm that we can create an exact number of gang jobs
			if template.GangCardinality != 0 && int(template.Number)%int(template.GangCardinality) != 0 {
				return errors.Errorf("template.Number [%d] is not exactly divisible by template.GangCardinality [%d]", template.Number, template.GangCardinality)
			}
			if template.Repeat != nil {
				if template.Repeat.Period == nil {
					return errors.Errorf("template.Repeat.Period is unset")
				}
				if template.Repeat.NumTimes < 1 {
					return errors.Errorf("template.Repeat.NumTimes must be greater than 0")
				}
			}
		}
	}
	return nil
}

func (s *Simulator) setupClusters() error {
	indexedNodeLabels := s.schedulingConfig.IndexedNodeLabels
	if indexedNodeLabels == nil {
		indexedNodeLabels = []string{}
	}
	if !slices.Contains(indexedNodeLabels, clusterLabel) {
		indexedNodeLabels = append(indexedNodeLabels, clusterLabel)
	}

	nodeFactory := internaltypes.NewNodeFactory(s.schedulingConfig.IndexedTaints,
		indexedNodeLabels,
		s.schedulingConfig.PriorityClasses,
		s.resourceListFactory)

	for _, cluster := range s.ClusterSpec.Clusters {
		nodeDb, ok := s.accounting.nodeDbByPool[cluster.Pool]
		if !ok {
			newNodeDb, err := nodedb.NewNodeDb(
				s.schedulingConfig.PriorityClasses,
				s.schedulingConfig.IndexedResources,
				s.schedulingConfig.IndexedTaints,
				indexedNodeLabels,
				s.schedulingConfig.WellKnownNodeTypes,
				s.resourceListFactory,
			)
			if err != nil {
				return err
			}
			nodeDb = newNodeDb
			s.accounting.nodeDbByPool[cluster.Pool] = nodeDb
		}

		for nodeTemplateIndex, nodeTemplate := range cluster.NodeTemplates {
			labels := map[string]string{}
			if nodeTemplate.Labels != nil {
				labels = maps.Clone(nodeTemplate.Labels)
			}
			labels[clusterLabel] = cluster.Name
			for i := 0; i < int(nodeTemplate.Number); i++ {
				nodeId := fmt.Sprintf("%s-%d-%d", cluster.Name, nodeTemplateIndex, i)
				node := &schedulerobjects.Node{
					Id:             nodeId,
					Name:           nodeId,
					Executor:       cluster.Name,
					Pool:           cluster.Pool,
					Taints:         slices.Clone(nodeTemplate.Taints),
					Labels:         labels,
					TotalResources: nodeTemplate.TotalResources.DeepCopy(),
					AllocatableByPriorityAndResource: schedulerobjects.NewAllocatableByPriorityAndResourceType(
						types.AllowedPriorities(s.schedulingConfig.PriorityClasses),
						*nodeTemplate.TotalResources,
					),
				}
				dbNode := nodeFactory.FromSchedulerObjectsNode(node)

				txn := nodeDb.Txn(true)
				if err := nodeDb.CreateAndInsertWithJobDbJobsWithTxn(txn, nil, dbNode); err != nil {
					txn.Abort()
					return err
				}
				txn.Commit()
				s.accounting.poolByNodeId[nodeId] = cluster.Pool
			}
		}

	}

	for pool, nodeDb := range s.accounting.nodeDbByPool {
		s.accounting.totalResourcesByPool[pool] = nodeDb.TotalKubernetesResources()
	}

	return nil
}

func (s *Simulator) bootstrapWorkload() error {
	// Mark all jobTemplates as active.
	for _, queue := range s.WorkloadSpec.Queues {
		for _, jobTemplate := range queue.JobTemplates {
			s.activeJobTemplatesById[jobTemplate.Id] = jobTemplate
		}
	}

	// Publish submitJob messages for all jobTemplates without dependencies.
	for _, queue := range s.WorkloadSpec.Queues {
		for _, jobTemplate := range queue.JobTemplates {
			if len(jobTemplate.Dependencies) > 0 {
				continue
			}
			eventSequence := &armadaevents.EventSequence{
				Queue:      queue.Name,
				JobSetName: jobTemplate.JobSet,
			}
			gangId := ""
			gangCardinality := int(jobTemplate.GangCardinality)
			for k := 0; k < int(jobTemplate.Number); k++ {
				if len(jobTemplate.Dependencies) > 0 {
					continue
				}
				jobId := util.NewULID()
				if gangCardinality != 0 && k%gangCardinality == 0 {
					gangId = fmt.Sprintf("%s-0", util.NewULID())
				}
				eventSequence.Events = append(
					eventSequence.Events,
					&armadaevents.EventSequence_Event{
						Created: protoutil.ToTimestamp(s.time.Add(protoutil.ToStdDuration(jobTemplate.EarliestSubmitTime))),
						Event: &armadaevents.EventSequence_Event_SubmitJob{
							SubmitJob: submitJobFromJobTemplate(jobId, jobTemplate, gangId),
						},
					},
				)
				s.jobTemplateByJobId[jobId] = jobTemplate
			}
			if len(eventSequence.Events) > 0 {
				s.pushEventSequence(eventSequence)
			}
		}
	}

	// Setup the jobTemplate dependency map.
	for _, queue := range s.WorkloadSpec.Queues {
		for _, jobTemplate := range queue.JobTemplates {
			for _, dependencyJobTemplateId := range jobTemplate.Dependencies {
				dependencyJobTemplate, ok := s.activeJobTemplatesById[dependencyJobTemplateId]
				if !ok {
					return errors.Errorf(
						"jobTemplate %s depends on jobTemplate %s, which does not exist",
						jobTemplate.Id, dependencyJobTemplate.Id,
					)
				}
				m := s.jobTemplatesByDependencyIds[dependencyJobTemplateId]
				if m == nil {
					m = make(map[string]*JobTemplate)
					s.jobTemplatesByDependencyIds[dependencyJobTemplateId] = m
				}
				m[jobTemplate.Id] = jobTemplate
			}
		}
	}
	return nil
}

func submitJobFromJobTemplate(jobId string, jobTemplate *JobTemplate, gangId string) *armadaevents.SubmitJob {
	annotations := jobTemplate.Requirements.Annotations
	if annotations == nil {
		annotations = map[string]string{}
	}

	if jobTemplate.GangCardinality > 0 {
		annotations[serverconfig.GangIdAnnotation] = gangId
		annotations[serverconfig.GangCardinalityAnnotation] = strconv.Itoa(int(jobTemplate.GangCardinality))
		if jobTemplate.GangNodeUniformityLabel != "" {
			annotations[serverconfig.GangNodeUniformityLabelAnnotation] = jobTemplate.GangNodeUniformityLabel
		} else {
			annotations[serverconfig.GangNodeUniformityLabelAnnotation] = "armadaproject.io/clusterName"
		}
		// Make it so gang jobs end at the same time, this means they don't have a distribution currently
		jobTemplate.RuntimeDistribution.TailMean = protoutil.ToDuration(0)
	}

	return &armadaevents.SubmitJob{
		JobId:    jobId,
		Priority: jobTemplate.QueuePriority,
		MainObject: &armadaevents.KubernetesMainObject{
			ObjectMeta: &armadaevents.ObjectMeta{
				Annotations: annotations,
			},
			Object: &armadaevents.KubernetesMainObject_PodSpec{
				PodSpec: &armadaevents.PodSpecWithAvoidList{
					PodSpec: &v1.PodSpec{
						NodeSelector: jobTemplate.Requirements.NodeSelector,
						Affinity:     jobTemplate.Requirements.Affinity,
						Tolerations: armadaslices.Map(jobTemplate.Requirements.Tolerations, func(t *v1.Toleration) v1.Toleration {
							return *t
						}),
						PriorityClassName: jobTemplate.PriorityClassName,
						Containers: []v1.Container{
							{
								Resources: *jobTemplate.Requirements.ResourceRequirements,
							},
						},
					},
				},
			},
		},
	}
}

func (s *Simulator) pushEventSequence(eventSequence *armadaevents.EventSequence) {
	if len(eventSequence.Events) == 0 {
		return
	}
	heap.Push(
		&s.eventLog,
		Event{
			// We assume that all events in the sequence have the same Created time.
			time:                         protoutil.ToStdTime(eventSequence.Events[0].Created),
			sequenceNumber:               s.sequenceNumber,
			eventSequenceOrScheduleEvent: eventSequence,
		},
	)
	s.sequenceNumber++
}

func (s *Simulator) pushScheduleEvent(time time.Time) {
	heap.Push(
		&s.eventLog,
		Event{
			time:                         time,
			sequenceNumber:               s.sequenceNumber,
			eventSequenceOrScheduleEvent: scheduleEvent{},
		},
	)
	s.sequenceNumber++
}

func (s *Simulator) handleSimulatorEvent(ctx *armadacontext.Context, event Event) error {
	s.time = event.time
	ctx = armadacontext.WithLogField(ctx, "simulated time", event.time)
	switch e := event.eventSequenceOrScheduleEvent.(type) {
	case *armadaevents.EventSequence:
		if err := s.handleEventSequence(ctx, e); err != nil {
			return err
		}
	case scheduleEvent:
		if err := s.handleScheduleEvent(ctx); err != nil {
			return err
		}
	}
	return nil
}

func (s *Simulator) handleScheduleEvent(ctx *armadacontext.Context) error {
	// Schedule the next run of the scheduler, unless there are no more active jobTemplates.
	// TODO: Make timeout configurable.
	if len(s.activeJobTemplatesById) > 0 {
		s.pushScheduleEvent(s.time.Add(time.Duration(s.schedulerCyclePeriodSeconds) * time.Second))
	}
	if !s.shouldSchedule && s.enableFastForward {
		return nil
	}

	var eventSequences []*armadaevents.EventSequence
	txn := s.jobDb.WriteTxn()
	defer txn.Abort()
	for pool, nodeDb := range s.accounting.nodeDbByPool {
		if err := nodeDb.Reset(); err != nil {
			return err
		}
		totalResources := s.accounting.totalResourcesByPool[pool]
		fairnessCostProvider, err := fairness.NewDominantResourceFairness(
			totalResources,
			s.schedulingConfig,
		)
		if err != nil {
			return err
		}
		sctx := schedulercontext.NewSchedulingContext(
			pool,
			fairnessCostProvider,
			s.limiter,
			totalResources,
		)

		sctx.Started = s.time
		for _, queue := range s.WorkloadSpec.Queues {
			demand, hasDemand := s.accounting.demandByQueue[queue.Name]
			if !hasDemand {
				// To ensure fair share is computed only from active queues, i.e., queues with jobs queued or running.
				continue
			}
			err := sctx.AddQueueSchedulingContext(
				queue.Name,
				queue.Weight,
				queue.Weight,
				s.accounting.allocationByPoolAndQueueAndPriorityClass[pool][queue.Name],
				demand,
				demand,
				s.limiter,
			)
			if err != nil {
				return err
			}
		}
		sctx.UpdateFairShares()
		constraints := schedulerconstraints.NewSchedulingConstraints(pool, totalResources, s.schedulingConfig, nil)
		shouldRunOptimiser := false
		optimiserConfig := s.schedulingConfig.GetOptimiserConfig(pool)
		if optimiserConfig != nil && optimiserConfig.Enabled &&
			s.time.Sub(s.lastOptimiserRoundTimeByPool[pool]) > optimiserConfig.Interval {
			shouldRunOptimiser = true
		}
		sch := scheduling.NewPreemptingQueueScheduler(
			sctx,
			constraints,
			s.floatingResourceTypes,
			s.schedulingConfig,
			txn,
			nodeDb,
			maps.Clone(s.accounting.nodeIdByJobId),
			maps.Clone(s.accounting.jobIdsByGangId),
			maps.Clone(s.accounting.gangIdByJobId),
<<<<<<< HEAD
=======
			false,
			shouldRunOptimiser,
>>>>>>> bf59ae7d
		)

		schedulerCtx := ctx
		if s.SuppressSchedulerLogs {
			schedulerCtx = armadacontext.New(ctx.Context, logging.NullLogger)
		}
		result, err := sch.Schedule(schedulerCtx)
		if err != nil {
			return err
		}

		err = s.sink.OnCycleEnd(s.time, result)
		if err != nil {
			return err
		}
		if shouldRunOptimiser {
			s.lastOptimiserRoundTimeByPool[pool] = s.time
		}

		// Update jobDb to reflect the decisions by the scheduler.
		// Sort jobs to ensure deterministic event ordering.
		preemptedJobs := slices.Clone(result.PreemptedJobs)
		scheduledJobs := slices.Clone(result.ScheduledJobs)

		lessJob := func(a, b *jobdb.Job) int {
			if a.Queue() < b.Queue() {
				return -1
			} else if a.Queue() > b.Queue() {
				return 1
			}
			if a.Id() < b.Id() {
				return -1
			} else if a.Id() > b.Id() {
				return 1
			}
			return 0
		}
		slices.SortFunc(preemptedJobs, func(a, b *schedulercontext.JobSchedulingContext) int {
			return lessJob(a.Job, b.Job)
		})
		slices.SortFunc(scheduledJobs, func(a, b *schedulercontext.JobSchedulingContext) int {
			return lessJob(a.Job, b.Job)
		})
		for i, jctx := range preemptedJobs {
			job := jctx.Job
			delete(s.accounting.nodeIdByJobId, job.Id())
			if run := job.LatestRun(); run != nil {
				job = job.WithUpdatedRun(run.WithFailed(true))
			} else {
				return errors.Errorf("attempting to preempt job %s with no associated runs", job.Id())
			}
			preemptedJobs[i].Job = job.WithQueued(false).WithFailed(true)
		}
		for i, jctx := range scheduledJobs {
			job := jctx.Job
			nodeId := result.NodeIdByJobId[job.Id()]
			if nodeId == "" {
				return errors.Errorf("job %s not mapped to a node", job.Id())
			}
			if node, err := nodeDb.GetNode(nodeId); err != nil {
				return err
			} else {
				s.accounting.nodeIdByJobId[job.Id()] = nodeId
				priority, ok := nodeDb.GetScheduledAtPriority(job.Id())
				if !ok {
					return errors.Errorf("job %s not mapped to a priority", job.Id())
				}
				scheduledJobs[i].Job = job.WithQueued(false).WithNewRun(node.GetExecutor(), node.GetId(), node.GetName(), node.GetPool(), priority)
			}
		}
		if err := txn.Upsert(armadaslices.Map(preemptedJobs, func(jctx *schedulercontext.JobSchedulingContext) *jobdb.Job { return jctx.Job })); err != nil {
			return err
		}
		if err := txn.Upsert(armadaslices.Map(scheduledJobs, func(jctx *schedulercontext.JobSchedulingContext) *jobdb.Job { return jctx.Job })); err != nil {
			return err
		}

		// Update allocation.
		s.accounting.allocationByPoolAndQueueAndPriorityClass[pool] = sctx.AllocatedByQueueAndPriority()

		// Generate eventSequences.
		eventSequences, err = scheduler.AppendEventSequencesFromPreemptedJobs(eventSequences, result.PreemptedJobs, s.time)
		if err != nil {
			return err
		}
		eventSequences, err = scheduler.AppendEventSequencesFromScheduledJobs(eventSequences, scheduledJobs)
		if err != nil {
			return err
		}

		// Update event timestamps to be consistent with simulated time.
		for _, eventSequence := range eventSequences {
			for _, event := range eventSequence.Events {
				event.Created = protoutil.ToTimestamp(s.time)
			}
		}

		// If nothing changed, we're in steady state and can safely skip scheduling until something external has changed.
		// Do this only if a non-zero amount of time has passed.
		if !s.time.Equal(epochStart) && len(result.ScheduledJobs) == 0 && len(result.PreemptedJobs) == 0 {
			s.shouldSchedule = false
		}
	}
	txn.Commit()

	// Publish simulator events.
	for _, eventSequence := range eventSequences {
		s.pushEventSequence(eventSequence)
	}
	return nil
}

// TODO: Write events to disk unless they should be discarded.
func (s *Simulator) handleEventSequence(_ *armadacontext.Context, es *armadaevents.EventSequence) error {
	txn := s.jobDb.WriteTxn()
	defer txn.Abort()
	eventsToPublish := make([]*armadaevents.EventSequence_Event, 0, len(es.Events))
	jobs := make([]*jobdb.Job, len(es.Events))
	for i, event := range es.Events {
		var err error
		var shouldPublish bool
		switch eventType := event.GetEvent().(type) {
		case *armadaevents.EventSequence_Event_SubmitJob:
			s.shouldSchedule = true
			jobs[i], shouldPublish, err = s.handleSubmitJob(txn, event.GetSubmitJob(), protoutil.ToStdTime(event.Created), es)
		case *armadaevents.EventSequence_Event_JobRunLeased:
			jobs[i], shouldPublish, err = s.handleJobRunLeased(txn, event.GetJobRunLeased())
		case *armadaevents.EventSequence_Event_JobSucceeded:
			s.shouldSchedule = true
			jobs[i], shouldPublish, err = s.handleJobSucceeded(txn, event.GetJobSucceeded())
		case *armadaevents.EventSequence_Event_JobRunPreempted:
			s.shouldSchedule = true
			jobs[i], shouldPublish, err = s.handleJobRunPreempted(txn, event.GetJobRunPreempted())
		case *armadaevents.EventSequence_Event_JobRunErrors:
			for _, e := range event.GetJobRunErrors().Errors {
				if e.GetJobRunPreemptedError() == nil {
					return errors.Errorf("received unexpected JobRunErrors reason: %T", e.Reason)
				}
			}
		case *armadaevents.EventSequence_Event_JobErrors:
			for _, e := range event.GetJobErrors().Errors {
				if e.GetJobRunPreemptedError() == nil {
					return errors.Errorf("received unexpected JobErrors reason: %T", e.Reason)
				}
			}
		default:
			// This is an event type we haven't considered
			return errors.Errorf("received unknown event type %T", eventType)
		}
		if err != nil {
			return err
		}

		if shouldPublish {
			eventsToPublish = append(eventsToPublish, event)
		}
	}
	txn.Commit()
	es.Events = eventsToPublish
	if len(es.Events) > 0 {
		stateTransition := model.StateTransition{
			Jobs:          jobs,
			EventSequence: es,
		}
		err := s.sink.OnNewStateTransitions([]*model.StateTransition{&stateTransition})
		if err != nil {
			return err
		}
		for _, c := range s.stateTransitionChannels {
			c <- stateTransition
		}
	}
	return nil
}

func (s *Simulator) handleSubmitJob(txn *jobdb.Txn, e *armadaevents.SubmitJob, time time.Time, eventSequence *armadaevents.EventSequence) (*jobdb.Job, bool, error) {
	schedulingInfoProto, err := scheduleringester.SchedulingInfoFromSubmitJob(e, time)
	if err != nil {
		return nil, false, err
	}
	schedulingInfo, err := internaltypes.FromSchedulerObjectsJobSchedulingInfo(schedulingInfoProto)
	if err != nil {
		return nil, false, err
	}
	poolNames := make([]string, 0, len(s.ClusterSpec.Clusters))
	for _, cluster := range s.ClusterSpec.Clusters {
		poolNames = append(poolNames, cluster.Pool)
	}
	job, err := s.jobDb.NewJob(
		e.JobId,
		eventSequence.JobSetName,
		eventSequence.Queue,
		e.Priority,
		schedulingInfo,
		true,
		0,
		false,
		false,
		false,
		s.logicalJobCreatedTimestamp.Add(1),
		false,
		poolNames,
	)
	if err != nil {
		return nil, false, err
	}
	s.addJobToDemand(job)
	gangInfo, err := schedulercontext.GangInfoFromLegacySchedulerJob(job)
	if err != nil {
		return nil, false, err
	}
	if gangInfo.Cardinality > 1 {
		gangIds := s.accounting.jobIdsByGangId[gangInfo.Id]
		if gangIds == nil {
			gangIds = make(map[string]bool, gangInfo.Cardinality)
			s.accounting.jobIdsByGangId[gangInfo.Id] = gangIds
		}
		gangIds[job.Id()] = true
		s.accounting.gangIdByJobId[job.Id()] = gangInfo.Id
	}
	if err := txn.Upsert([]*jobdb.Job{job}); err != nil {
		return nil, false, err
	}
	return job, true, nil
}

func (s *Simulator) handleJobRunLeased(txn *jobdb.Txn, e *armadaevents.JobRunLeased) (*jobdb.Job, bool, error) {
	jobId := e.JobId
	job := txn.GetById(jobId)
	jobTemplate := s.jobTemplateByJobId[jobId]
	if jobTemplate == nil {
		return nil, false, errors.Errorf("no jobTemplate associated with job %s", jobId)
	}
	jobSuccessTime := s.time
	jobSuccessTime = jobSuccessTime.Add(s.generateRandomShiftedExponentialDuration(s.ClusterSpec.PendingDelayDistribution))
	jobSuccessTime = jobSuccessTime.Add(s.generateRandomShiftedExponentialDuration(jobTemplate.RuntimeDistribution))
	s.pushEventSequence(
		&armadaevents.EventSequence{
			Queue:      job.Queue(),
			JobSetName: job.Jobset(),
			Events: []*armadaevents.EventSequence_Event{
				{
					Created: protoutil.ToTimestamp(jobSuccessTime),
					Event: &armadaevents.EventSequence_Event_JobSucceeded{
						JobSucceeded: &armadaevents.JobSucceeded{
							JobId: e.JobId,
						},
					},
				},
			},
		},
	)

	updatedJob := job.WithUpdatedRun(job.LatestRun().WithRunning(true).WithPool(e.Pool))
	if err := txn.Upsert([]*jobdb.Job{updatedJob}); err != nil {
		return nil, false, err
	}
	return updatedJob, true, nil
}

func (s *Simulator) generateRandomShiftedExponentialDuration(rv *ShiftedExponential) time.Duration {
	return generateRandomShiftedExponentialDuration(s.rand, rv)
}

func generateRandomShiftedExponentialDuration(r *rand.Rand, rv *ShiftedExponential) time.Duration {
	if rv == nil {
		return 0
	}

	tailMean := time.Duration(0)
	if rv.TailMean != nil {
		tailMean = protoutil.ToStdDuration(rv.TailMean)
	}

	minimum := time.Duration(0)
	if rv.Minimum != nil {
		minimum = protoutil.ToStdDuration(rv.Minimum)
	}

	return minimum + time.Duration(r.ExpFloat64()*float64(tailMean))
}

func (s *Simulator) handleJobSucceeded(txn *jobdb.Txn, e *armadaevents.JobSucceeded) (*jobdb.Job, bool, error) {
	jobId := e.JobId
	job := txn.GetById(jobId)
	if job == nil || job.InTerminalState() {
		// Job already terminated; nothing more to do.
		return nil, false, nil
	}

	delete(s.accounting.nodeIdByJobId, job.Id())
	delete(s.accounting.gangIdByJobId, job.Id())
	gangInfo, err := schedulercontext.GangInfoFromLegacySchedulerJob(job)
	if err != nil {
		return nil, false, err
	}
	if gangInfo.Cardinality > 1 {
		gangIds := s.accounting.jobIdsByGangId[gangInfo.Id]
		if gangIds != nil {
			delete(s.accounting.jobIdsByGangId[gangInfo.Id], jobId)
		}
		s.accounting.gangIdByJobId[job.Id()] = gangInfo.Id
	}
	if err := txn.BatchDelete([]string{jobId}); err != nil {
		return nil, false, err
	}

	// Subtract the allocation of this job from the queue allocation.
	run := job.LatestRun()
	pool := s.accounting.poolByNodeId[run.NodeId()]
	allocByPc := s.accounting.allocationByPoolAndQueueAndPriorityClass[pool][job.Queue()]
	allocByPc[job.PriorityClassName()] = allocByPc[job.PriorityClassName()].Subtract(job.AllResourceRequirements())
	s.removeJobFromDemand(job)

	// Unbind the job from the node on which it was scheduled.
	if err := s.unbindRunningJob(job); err != nil {
		return nil, false, errors.WithMessagef(err, "failed to unbind job %s", job.Id())
	}

	// Increase the successful job count for this jobTemplate.
	// If all jobs created from this template have succeeded, update dependent templates
	// and submit any templates for which this was the last dependency.
	jobTemplate := s.jobTemplateByJobId[job.Id()]
	jobTemplate.NumberSuccessful++
	if jobTemplate.Number == jobTemplate.NumberSuccessful {
		delete(s.activeJobTemplatesById, jobTemplate.Id)
		for _, dependentJobTemplate := range s.jobTemplatesByDependencyIds[jobTemplate.Id] {
			i := slices.Index(dependentJobTemplate.Dependencies, jobTemplate.Id)
			dependentJobTemplate.Dependencies = slices.Delete(dependentJobTemplate.Dependencies, i, i+1)

			templateEarliestSubmitTime := protoutil.ToStdDuration(dependentJobTemplate.EarliestSubmitTime)
			dependentTemplateEarliestSubmitTime := protoutil.ToStdDuration(dependentJobTemplate.EarliestSubmitTimeFromDependencyCompletion)

			if len(dependentJobTemplate.Dependencies) > 0 {
				continue
			}
			eventSequence := &armadaevents.EventSequence{
				Queue:      dependentJobTemplate.Queue,
				JobSetName: dependentJobTemplate.JobSet,
			}
			gangId := ""
			gangCardinality := int(dependentJobTemplate.GangCardinality)
			for k := 0; k < int(dependentJobTemplate.Number); k++ {
				jobId := util.NewULID()
				if gangCardinality != 0 && k%gangCardinality == 0 {
					gangId = fmt.Sprintf("%s-0", util.NewULID())
				}
				eventSequence.Events = append(
					eventSequence.Events,
					&armadaevents.EventSequence_Event{
						// EarliestSubmitTimeFromDependencyCompletion must be positive
						Created: protoutil.ToTimestamp(maxTime(s.time.Add(templateEarliestSubmitTime), s.time.Add(dependentTemplateEarliestSubmitTime))),
						Event: &armadaevents.EventSequence_Event_SubmitJob{
							SubmitJob: submitJobFromJobTemplate(jobId, dependentJobTemplate, gangId),
						},
					},
				)
				s.jobTemplateByJobId[jobId] = dependentJobTemplate
			}
			if len(eventSequence.Events) > 0 {
				s.pushEventSequence(eventSequence)
			}
		}
		delete(s.jobTemplatesByDependencyIds, jobTemplate.Id)
	}
	return job.WithSucceeded(true).WithUpdatedRun(run.WithRunning(false).WithSucceeded(true)), true, nil
}

func (s *Simulator) unbindRunningJob(job *jobdb.Job) error {
	if job.InTerminalState() {
		return errors.Errorf("job %s has terminated", job.Id())
	}
	run := job.LatestRun()
	if run == nil {
		return errors.Errorf("job %s has no runs associated with it", job.Id())
	}
	if run.Executor() == "" {
		return errors.Errorf("empty executor for run %s of job %s", run.Id(), job.Id())
	}
	if run.NodeId() == "" {
		return errors.Errorf("empty nodeId for run %s of job %s", run.Id(), job.Id())
	}
	nodeDb := s.accounting.nodeDbByPool[run.Pool()]
	node, err := nodeDb.GetNode(run.NodeId())
	if err != nil {
		return err
	} else if node == nil {
		return errors.Errorf("node %s not found", run.NodeId())
	}
	node, err = nodeDb.UnbindJobFromNode(job, node)
	if err != nil {
		return err
	}
	if err := nodeDb.Upsert(node); err != nil {
		return err
	}
	return nil
}

func (s *Simulator) handleJobRunPreempted(txn *jobdb.Txn, e *armadaevents.JobRunPreempted) (*jobdb.Job, bool, error) {
	jobId := e.PreemptedJobId
	job := txn.GetById(jobId)
	s.removeJobFromDemand(job)
	// Submit a retry for this job.
	jobTemplate := s.jobTemplateByJobId[job.Id()]
	retryJobId := util.NewULID()
	resubmitTime := s.time.Add(s.generateRandomShiftedExponentialDuration(s.ClusterSpec.WorkflowManagerDelayDistribution))
	gangInfo, err := schedulercontext.GangInfoFromLegacySchedulerJob(job)
	if err != nil {
		return nil, false, err
	}
	gangId := ""
	if gangInfo.Cardinality > 1 {
		toks := strings.Split(gangInfo.Id, "-")
		attempt, err := strconv.Atoi(toks[1])
		if err != nil {
			return nil, false, err
		}
		gangId = fmt.Sprintf("%s-%d", gangInfo.Id, attempt+1)
	}
	s.pushEventSequence(
		&armadaevents.EventSequence{
			Queue:      job.Queue(),
			JobSetName: job.Jobset(),
			Events: []*armadaevents.EventSequence_Event{
				{
					Created: protoutil.ToTimestamp(resubmitTime),
					Event: &armadaevents.EventSequence_Event_SubmitJob{
						SubmitJob: submitJobFromJobTemplate(retryJobId, jobTemplate, gangId),
					},
				},
			},
		},
	)
	s.jobTemplateByJobId[retryJobId] = jobTemplate
	updatedJob := job.WithUpdatedRun(job.LatestRun().WithReturned(true))
	if err := txn.Upsert([]*jobdb.Job{updatedJob}); err != nil {
		return nil, false, err
	}
	return updatedJob, true, nil
}

func maxTime(a, b time.Time) time.Time {
	if a.Before(b) {
		return b
	}
	return a
}

func (s *Simulator) addJobToDemand(job *jobdb.Job) {
	s.accounting.demandByQueue[job.Queue()] = s.accounting.demandByQueue[job.Queue()].Add(job.AllResourceRequirements())
}

func (s *Simulator) removeJobFromDemand(job *jobdb.Job) {
	s.accounting.demandByQueue[job.Queue()] = s.accounting.demandByQueue[job.Queue()].Subtract(job.AllResourceRequirements())
}

func expandRepeatingTemplates(w *WorkloadSpec) *WorkloadSpec {
	workload := proto.Clone(w).(*WorkloadSpec)
	for _, q := range workload.GetQueues() {
		var templates []*JobTemplate
		for _, template := range q.GetJobTemplates() {
			if template.Repeat != nil {
				period := protoutil.ToStdDuration(template.Repeat.Period)
				for i := 0; i < int(template.Repeat.NumTimes); i++ {
					t := proto.Clone(template).(*JobTemplate)
					earliestSubmitTime := protoutil.ToStdDuration(t.EarliestSubmitTime) + time.Duration(i)*period
					t.Repeat = nil
					t.Id = fmt.Sprintf("%s-repeat-%d", t.Id, i)
					t.EarliestSubmitTime = protoutil.ToDuration(earliestSubmitTime)
					templates = append(templates, t)
				}
			} else {
				templates = append(templates, template)
			}
		}
		q.JobTemplates = templates
	}
	return workload
}<|MERGE_RESOLUTION|>--- conflicted
+++ resolved
@@ -616,11 +616,7 @@
 			maps.Clone(s.accounting.nodeIdByJobId),
 			maps.Clone(s.accounting.jobIdsByGangId),
 			maps.Clone(s.accounting.gangIdByJobId),
-<<<<<<< HEAD
-=======
-			false,
 			shouldRunOptimiser,
->>>>>>> bf59ae7d
 		)
 
 		schedulerCtx := ctx
