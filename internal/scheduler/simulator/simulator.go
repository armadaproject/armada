--- conflicted
+++ resolved
@@ -575,12 +575,8 @@
 		var err error = nil
 		switch eventType := event.GetEvent().(type) {
 		case *armadaevents.EventSequence_Event_SubmitJob:
-<<<<<<< HEAD
+			s.shouldSchedule = true
 			ok, err = s.handleSubmitJob(s.jobDb, txn, event.GetSubmitJob(), *event.Created, es)
-=======
-			s.shouldSchedule = true
-			ok, err = s.handleSubmitJob(txn, event.GetSubmitJob(), *event.Created, es)
->>>>>>> 1ef0c225
 		case *armadaevents.EventSequence_Event_JobRunLeased:
 			ok, err = s.handleJobRunLeased(txn, event.GetJobRunLeased())
 		case *armadaevents.EventSequence_Event_JobSucceeded:
