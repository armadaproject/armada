package scheduler

import (
	"math/rand"
	"reflect"
	"time"

	"github.com/hashicorp/go-memdb"
	"github.com/pkg/errors"
	"golang.org/x/exp/maps"
	"golang.org/x/exp/slices"
	"k8s.io/apimachinery/pkg/api/resource"

	"github.com/armadaproject/armada/internal/common/armadacontext"
	armadamaps "github.com/armadaproject/armada/internal/common/maps"
	armadaslices "github.com/armadaproject/armada/internal/common/slices"
	"github.com/armadaproject/armada/internal/common/types"
	schedulerconfig "github.com/armadaproject/armada/internal/scheduler/configuration"
	schedulerconstraints "github.com/armadaproject/armada/internal/scheduler/constraints"
	schedulercontext "github.com/armadaproject/armada/internal/scheduler/context"
	"github.com/armadaproject/armada/internal/scheduler/fairness"
	"github.com/armadaproject/armada/internal/scheduler/interfaces"
	"github.com/armadaproject/armada/internal/scheduler/internaltypes"
	"github.com/armadaproject/armada/internal/scheduler/jobdb"
	"github.com/armadaproject/armada/internal/scheduler/nodedb"
	"github.com/armadaproject/armada/internal/scheduler/schedulerobjects"
)

// PreemptingQueueScheduler is a scheduler that makes a unified decisions on which jobs to preempt and schedule.
// Uses QueueScheduler as a building block.
type PreemptingQueueScheduler struct {
	schedulingContext                       *schedulercontext.SchedulingContext
	constraints                             schedulerconstraints.SchedulingConstraints
	nodeEvictionProbability                 float64
	nodeOversubscriptionEvictionProbability float64
	protectedFractionOfFairShare            float64
	jobRepo                                 JobRepository
	nodeDb                                  *nodedb.NodeDb
	// Maps job ids to the id of the node the job is associated with.
	// For scheduled or running jobs, that is the node the job is assigned to.
	// For preempted jobs, that is the node the job was preempted from.
	nodeIdByJobId map[string]string
	// Maps gang ids to the ids of jobs in that gang.
	jobIdsByGangId map[string]map[string]bool
	// Maps job ids of gang jobs to the id of that gang.
	gangIdByJobId map[string]string
	// If true, the unsuccessfulSchedulingKeys check of gangScheduler is omitted.
	skipUnsuccessfulSchedulingKeyCheck bool
	// If true, asserts that the nodeDb state is consistent with expected changes.
	enableAssertions bool
}

func NewPreemptingQueueScheduler(
	sctx *schedulercontext.SchedulingContext,
	constraints schedulerconstraints.SchedulingConstraints,
	nodeEvictionProbability float64,
	nodeOversubscriptionEvictionProbability float64,
	protectedFractionOfFairShare float64,
	jobRepo JobRepository,
	nodeDb *nodedb.NodeDb,
	initialNodeIdByJobId map[string]string,
	initialJobIdsByGangId map[string]map[string]bool,
	initialGangIdByJobId map[string]string,
) *PreemptingQueueScheduler {
	if initialNodeIdByJobId == nil {
		initialNodeIdByJobId = make(map[string]string)
	}
	if initialJobIdsByGangId == nil {
		initialJobIdsByGangId = make(map[string]map[string]bool)
	}
	if initialGangIdByJobId == nil {
		initialGangIdByJobId = make(map[string]string)
	}
	initialJobIdsByGangId = maps.Clone(initialJobIdsByGangId)
	for gangId, jobIds := range initialJobIdsByGangId {
		initialJobIdsByGangId[gangId] = maps.Clone(jobIds)
	}
	return &PreemptingQueueScheduler{
		schedulingContext:                       sctx,
		constraints:                             constraints,
		nodeEvictionProbability:                 nodeEvictionProbability,
		nodeOversubscriptionEvictionProbability: nodeOversubscriptionEvictionProbability,
		protectedFractionOfFairShare:            protectedFractionOfFairShare,
		jobRepo:                                 jobRepo,
		nodeDb:                                  nodeDb,
		nodeIdByJobId:                           maps.Clone(initialNodeIdByJobId),
		jobIdsByGangId:                          initialJobIdsByGangId,
		gangIdByJobId:                           maps.Clone(initialGangIdByJobId),
	}
}

func (sch *PreemptingQueueScheduler) EnableAssertions() {
	sch.enableAssertions = true
}

func (sch *PreemptingQueueScheduler) SkipUnsuccessfulSchedulingKeyCheck() {
	sch.skipUnsuccessfulSchedulingKeyCheck = true
}

// Schedule
// - preempts jobs belonging to queues with total allocation above their fair share and
// - schedules new jobs belonging to queues with total allocation less than their fair share.
func (sch *PreemptingQueueScheduler) Schedule(ctx *armadacontext.Context) (*SchedulerResult, error) {
	defer func() {
		sch.schedulingContext.Finished = time.Now()
	}()

	preemptedJobsById := make(map[string]*schedulercontext.JobSchedulingContext)
	scheduledJobsById := make(map[string]*schedulercontext.JobSchedulingContext)
	additionalAnnotationsByJobId := make(map[string]map[string]string)

	// NodeDb snapshot prior to making any changes.
	// We compare against this snapshot after scheduling to detect changes.
	snapshot := sch.nodeDb.Txn(false)

	// Evict preemptible jobs.
	totalCost := sch.schedulingContext.TotalCost()
	ctx.WithField("stage", "scheduling-algo").Infof("Evicting preemptible jobs")
	evictorResult, inMemoryJobRepo, err := sch.evict(
		armadacontext.WithLogField(ctx, "stage", "evict for resource balancing"),
		NewNodeEvictor(
			sch.jobRepo,
			sch.nodeDb,
			sch.schedulingContext.PriorityClasses,
			sch.nodeEvictionProbability,
			func(ctx *armadacontext.Context, job interfaces.LegacySchedulerJob) bool {
				priorityClass := interfaces.PriorityClassFromLegacySchedulerJob(sch.schedulingContext.PriorityClasses, sch.schedulingContext.DefaultPriorityClass, job)
				if !priorityClass.Preemptible {
					return false
				}
				if job.GetAnnotations() == nil {
					ctx.Errorf("can't evict job %s: annotations not initialised", job.GetId())
					return false
				}
				if job.GetNodeSelector() == nil {
					ctx.Errorf("can't evict job %s: nodeSelector not initialised", job.GetId())
					return false
				}
				if qctx, ok := sch.schedulingContext.QueueSchedulingContexts[job.GetQueue()]; ok {
					fairShare := qctx.Weight / sch.schedulingContext.WeightSum
					actualShare := sch.schedulingContext.FairnessCostProvider.CostFromQueue(qctx) / totalCost
					fractionOfFairShare := actualShare / fairShare
					if fractionOfFairShare <= sch.protectedFractionOfFairShare {
						return false
					}
				}
				return true
			},
			nil,
		),
	)
	if err != nil {
		return nil, err
	}
	ctx.WithField("stage", "scheduling-algo").Info("Finished evicting preemptible jobs")
	for _, jctx := range evictorResult.EvictedJctxsByJobId {
		preemptedJobsById[jctx.JobId] = jctx
	}
	maps.Copy(sch.nodeIdByJobId, evictorResult.NodeIdByJobId)

	// Re-schedule evicted jobs/schedule new jobs.
	ctx.WithField("stage", "scheduling-algo").Info("Performing initial scheduling jobs onto nodes")
	schedulerResult, err := sch.schedule(
		armadacontext.WithLogField(ctx, "stage", "re-schedule after balancing eviction"),
		inMemoryJobRepo,
		sch.jobRepo,
	)
	if err != nil {
		return nil, err
	}
	ctx.WithField("stage", "scheduling-algo").Info("Finished initial scheduling of jobs onto nodes")
	for _, jctx := range schedulerResult.ScheduledJobs {
		if _, ok := preemptedJobsById[jctx.JobId]; ok {
			delete(preemptedJobsById, jctx.JobId)
		} else {
			scheduledJobsById[jctx.JobId] = jctx
		}
	}
	maps.Copy(sch.nodeIdByJobId, schedulerResult.NodeIdByJobId)
	maps.Copy(additionalAnnotationsByJobId, schedulerResult.AdditionalAnnotationsByJobId)

	// Evict jobs on oversubscribed nodes.
	ctx.WithField("stage", "scheduling-algo").Info("Evicting jobs from oversubscribed nodes")
	evictorResult, inMemoryJobRepo, err = sch.evict(
		armadacontext.WithLogField(ctx, "stage", "evict oversubscribed"),
		NewOversubscribedEvictor(
			sch.jobRepo,
			sch.nodeDb,
			sch.schedulingContext.PriorityClasses,
			sch.schedulingContext.DefaultPriorityClass,
			sch.nodeOversubscriptionEvictionProbability,
			nil,
		),
	)
	if err != nil {
		return nil, err
	}
	ctx.WithField("stage", "scheduling-algo").Info("Finished evicting jobs from oversubscribed nodes")
	scheduledAndEvictedJobsById := armadamaps.FilterKeys(
		scheduledJobsById,
		func(jobId string) bool {
			_, ok := evictorResult.EvictedJctxsByJobId[jobId]
			return ok
		},
	)
	for jobId, jctx := range evictorResult.EvictedJctxsByJobId {
		if _, ok := scheduledJobsById[jobId]; ok {
			delete(scheduledJobsById, jobId)
		} else {
			preemptedJobsById[jobId] = jctx
		}
	}
	maps.Copy(sch.nodeIdByJobId, evictorResult.NodeIdByJobId)

	// Re-schedule evicted jobs/schedule new jobs.
	// Only necessary if a non-zero number of jobs were evicted.
	if len(evictorResult.EvictedJctxsByJobId) > 0 {
		// Since no new jobs are considered in this round, the scheduling key check brings no benefit.
		sch.SkipUnsuccessfulSchedulingKeyCheck()
		ctx.WithField("stage", "scheduling-algo").Info("Performing second scheduling ")
		schedulerResult, err = sch.schedule(
			armadacontext.WithLogField(ctx, "stage", "schedule after oversubscribed eviction"),
			inMemoryJobRepo,
			// Only evicted jobs should be scheduled in this round.
			nil,
		)
		if err != nil {
			return nil, err
		}
		ctx.WithField("stage", "scheduling-algo").Info("Finished second scheduling pass")
		for _, jctx := range schedulerResult.ScheduledJobs {
			if _, ok := preemptedJobsById[jctx.JobId]; ok {
				delete(preemptedJobsById, jctx.JobId)
			} else {
				scheduledJobsById[jctx.JobId] = jctx
			}
			delete(scheduledAndEvictedJobsById, jctx.JobId)
		}
		maps.Copy(sch.nodeIdByJobId, schedulerResult.NodeIdByJobId)
		maps.Copy(additionalAnnotationsByJobId, schedulerResult.AdditionalAnnotationsByJobId)
	}

	preemptedJobs := maps.Values(preemptedJobsById)
	scheduledJobs := maps.Values(scheduledJobsById)
	ctx.WithField("stage", "scheduling-algo").Infof("Unbinding %d preempted and %d evicted jobs", len(preemptedJobs), len(maps.Values(scheduledAndEvictedJobsById)))
	if err := sch.unbindJobs(append(
		slices.Clone(preemptedJobs),
		maps.Values(scheduledAndEvictedJobsById)...),
	); err != nil {
		return nil, err
	}
<<<<<<< HEAD

	PrintJobSummary(ctx, "Preempting running jobs;", preemptedJobs)
	PrintJobSummary(ctx, "Scheduling new jobs;", scheduledJobs)
=======
	ctx.WithField("stage", "scheduling-algo").Infof("Finished unbinding preempted and evicted jobs")

	if s := JobsSummary(preemptedJobs); s != "" {
		ctx.Infof("preempting running jobs; %s", s)
	}
	if s := JobsSummary(scheduledJobs); s != "" {
		ctx.Infof("scheduling new jobs; %s", s)
	}
>>>>>>> f212552c
	// TODO: Show failed jobs.

	if sch.enableAssertions {
		ctx.WithField("stage", "scheduling-algo").Infof("Performing assertions after scheduling round")
		err := sch.assertions(
			snapshot,
			preemptedJobsById,
			scheduledJobsById,
			sch.nodeIdByJobId,
		)
		if err != nil {
			return nil, err
		}
		ctx.WithField("stage", "scheduling-algo").Infof("Finished running assertions after scheduling round")
	}
	return &SchedulerResult{
		PreemptedJobs:                preemptedJobs,
		ScheduledJobs:                scheduledJobs,
		FailedJobs:                   schedulerResult.FailedJobs,
		NodeIdByJobId:                sch.nodeIdByJobId,
		AdditionalAnnotationsByJobId: additionalAnnotationsByJobId,
		SchedulingContexts:           []*schedulercontext.SchedulingContext{sch.schedulingContext},
	}, nil
}

func (sch *PreemptingQueueScheduler) evict(ctx *armadacontext.Context, evictor *Evictor) (*EvictorResult, *InMemoryJobRepository, error) {
	if evictor == nil {
		return &EvictorResult{}, NewInMemoryJobRepository(), nil
	}
	txn := sch.nodeDb.Txn(true)
	defer txn.Abort()

	// Evict using the provided evictor.
	result, err := evictor.Evict(ctx, txn)
	if err != nil {
		return nil, nil, err
	}
	if err := sch.nodeDb.UpsertManyWithTxn(txn, maps.Values(result.AffectedNodesById)); err != nil {
		return nil, nil, err
	}

	// Evict any remaining jobs in partially evicted gangs.
	// Add any changes to the result of the first evictor.
	gangEvictorResult, err := sch.evictGangs(ctx, txn, result)
	if err != nil {
		return nil, nil, err
	}
	if err := sch.nodeDb.UpsertManyWithTxn(txn, maps.Values(gangEvictorResult.AffectedNodesById)); err != nil {
		return nil, nil, err
	}
	maps.Copy(result.EvictedJctxsByJobId, gangEvictorResult.EvictedJctxsByJobId)
	maps.Copy(result.AffectedNodesById, gangEvictorResult.AffectedNodesById)
	maps.Copy(result.NodeIdByJobId, gangEvictorResult.NodeIdByJobId)

	sch.setEvictedGangCardinality(result)
	evictedJctxs := maps.Values(result.EvictedJctxsByJobId)
	for _, jctx := range evictedJctxs {
		if _, err := sch.schedulingContext.EvictJob(jctx.Job); err != nil {
			return nil, nil, err
		}
	}
	// TODO: Move gang accounting into context.
	if err := sch.updateGangAccounting(evictedJctxs, nil); err != nil {
		return nil, nil, err
	}
	if err := sch.evictionAssertions(result); err != nil {
		return nil, nil, err
	}
	inMemoryJobRepo := NewInMemoryJobRepository()
	inMemoryJobRepo.EnqueueMany(evictedJctxs)
	txn.Commit()

	if err := sch.nodeDb.Reset(); err != nil {
		return nil, nil, err
	}
	if err := addEvictedJobsToNodeDb(ctx, sch.schedulingContext, sch.nodeDb, inMemoryJobRepo); err != nil {
		return nil, nil, err
	}
	return result, inMemoryJobRepo, nil
}

// When evicting jobs, gangs may have been partially evicted.
// Here, we evict all jobs in any gang for which at least one job was already evicted.
func (sch *PreemptingQueueScheduler) evictGangs(ctx *armadacontext.Context, txn *memdb.Txn, previousEvictorResult *EvictorResult) (*EvictorResult, error) {
	gangJobIds, gangNodeIds, err := sch.collectIdsForGangEviction(previousEvictorResult)
	if err != nil {
		return nil, err
	}
	gangNodeIds = armadamaps.FilterKeys(
		gangNodeIds,
		// Filter out any nodes already processed.
		// (Just for efficiency; not strictly necessary.)
		// This assumes all gang jobs on these nodes were already evicted.
		func(nodeId string) bool {
			_, ok := previousEvictorResult.AffectedNodesById[nodeId]
			return !ok
		},
	)
	evictor := NewFilteredEvictor(
		sch.jobRepo,
		sch.nodeDb,
		sch.schedulingContext.PriorityClasses,
		gangNodeIds,
		gangJobIds,
	)
	if evictor == nil {
		// No gangs to evict.
		return &EvictorResult{}, nil
	}
	return evictor.Evict(ctx, txn)
}

// Collect job ids for any gangs that were partially evicted and the ids of nodes those jobs are on.
func (sch *PreemptingQueueScheduler) collectIdsForGangEviction(evictorResult *EvictorResult) (map[string]bool, map[string]bool, error) {
	allGangJobIds := make(map[string]bool)
	gangNodeIds := make(map[string]bool)
	seenGangs := make(map[string]bool)
	for jobId := range evictorResult.EvictedJctxsByJobId {
		gangId, ok := sch.gangIdByJobId[jobId]
		if !ok {
			// Not a gang job.
			continue
		}
		if gangId == "" {
			return nil, nil, errors.Errorf("no gang id found for job %s", jobId)
		}
		if seenGangs[gangId] {
			// Gang already processed.
			continue
		}

		// Look up the gang this job is part of.
		gangJobIds := sch.jobIdsByGangId[gangId]
		if len(gangJobIds) == 0 {
			return nil, nil, errors.Errorf("no jobs found for gang %s", gangId)
		}

		// Collect all job ids part of that gang.
		for gangJobId := range gangJobIds {
			allGangJobIds[gangJobId] = true
			if nodeId, ok := sch.nodeIdByJobId[gangJobId]; !ok {
				return nil, nil, errors.Errorf("no node associated with gang job %s", gangJobId)
			} else if nodeId == "" {
				return nil, nil, errors.Errorf("empty node id associated with with gang job %s", gangJobId)
			} else {
				gangNodeIds[nodeId] = true
			}
		}
		seenGangs[gangId] = true
	}
	return allGangJobIds, gangNodeIds, nil
}

// Some jobs in a gang may have terminated since the gang was scheduled.
// For these gangs, we need to set the gang cardinality to the number of jobs in the gang yet to terminate.
// Otherwise, the evicted gang jobs will not be schedulable, since some gang jobs will be considered missing.
func (sch *PreemptingQueueScheduler) setEvictedGangCardinality(evictorResult *EvictorResult) {
	for _, jctx := range evictorResult.EvictedJctxsByJobId {
		gangId, ok := sch.gangIdByJobId[jctx.Job.GetId()]
		if !ok {
			// Not a gang job.
			continue
		}

		// Override cardinality and min cardinality with the number of evicted jobs in this gang.
		jctx.GangInfo.Cardinality = len(sch.jobIdsByGangId[gangId])
		jctx.GangInfo.MinimumCardinality = jctx.GangInfo.Cardinality
	}
	return
}

func (sch *PreemptingQueueScheduler) evictionAssertions(evictorResult *EvictorResult) error {
	for _, qctx := range sch.schedulingContext.QueueSchedulingContexts {
		if !qctx.AllocatedByPriorityClass.IsStrictlyNonNegative() {
			return errors.Errorf("negative allocation for queue %s after eviction: %s", qctx.Queue, qctx.AllocatedByPriorityClass)
		}
	}
	evictedJobIdsByGangId := make(map[string]map[string]bool)
	for jobId, jctx := range evictorResult.EvictedJctxsByJobId {
		if gangId, ok := sch.gangIdByJobId[jobId]; ok {
			if m := evictedJobIdsByGangId[gangId]; m != nil {
				m[jobId] = true
			} else {
				evictedJobIdsByGangId[gangId] = map[string]bool{jobId: true}
			}
		}
		if !jctx.IsEvicted {
			return errors.New("evicted job %s is not marked as such")
		}
		if nodeId, ok := jctx.GetNodeSelector(schedulerconfig.NodeIdLabel); ok {
			if _, ok := evictorResult.AffectedNodesById[nodeId]; !ok {
				return errors.Errorf("node id %s targeted by job %s is not marked as affected", nodeId, jobId)
			}
		} else {
			return errors.Errorf("evicted job %s is missing target node id selector: job nodeSelector %v", jobId, jctx.AdditionalNodeSelectors)
		}
	}
	for gangId, evictedGangJobIds := range evictedJobIdsByGangId {
		if !maps.Equal(evictedGangJobIds, sch.jobIdsByGangId[gangId]) {
			return errors.Errorf(
				"gang %s was partially evicted: %d out of %d jobs evicted",
				gangId, len(evictedGangJobIds), len(sch.jobIdsByGangId[gangId]),
			)
		}
	}
	return nil
}

type MinimalQueueRepository struct {
	queues map[string]MinimalQueue
}

func (qr *MinimalQueueRepository) GetQueue(name string) (fairness.Queue, bool) {
	queue, ok := qr.queues[name]
	return queue, ok
}

func NewMinimalQueueRepositoryFromSchedulingContext(sctx *schedulercontext.SchedulingContext) *MinimalQueueRepository {
	queues := make(map[string]MinimalQueue, len(sctx.QueueSchedulingContexts))
	for name, qctx := range sctx.QueueSchedulingContexts {
		queues[name] = MinimalQueue{allocation: qctx.Allocated.DeepCopy(), weight: qctx.Weight}
	}
	return &MinimalQueueRepository{queues: queues}
}

type MinimalQueue struct {
	allocation schedulerobjects.ResourceList
	weight     float64
}

func (q MinimalQueue) GetAllocation() schedulerobjects.ResourceList {
	return q.allocation
}

func (q MinimalQueue) GetWeight() float64 {
	return q.weight
}

// addEvictedJobsToNodeDb adds evicted jobs to the NodeDb.
// Needed to enable the nodeDb accounting for these when preempting.
func addEvictedJobsToNodeDb(_ *armadacontext.Context, sctx *schedulercontext.SchedulingContext, nodeDb *nodedb.NodeDb, inMemoryJobRepo *InMemoryJobRepository) error {
	gangItByQueue := make(map[string]*QueuedGangIterator)
	for _, qctx := range sctx.QueueSchedulingContexts {
		gangItByQueue[qctx.Queue] = NewQueuedGangIterator(
			sctx,
			inMemoryJobRepo.GetJobIterator(qctx.Queue),
			0,
			false,
		)
	}
	qr := NewMinimalQueueRepositoryFromSchedulingContext(sctx)
	candidateGangIterator, err := NewCandidateGangIterator(qr, sctx.FairnessCostProvider, gangItByQueue)
	if err != nil {
		return err
	}
	txn := nodeDb.Txn(true)
	defer txn.Abort()
	i := 0
	for {
		if gctx, err := candidateGangIterator.Peek(); err != nil {
			return err
		} else if gctx == nil {
			break
		} else {
			for _, jctx := range gctx.JobSchedulingContexts {
				if err := nodeDb.AddEvictedJobSchedulingContextWithTxn(txn, i, jctx); err != nil {
					return err
				}
				i++
			}
			q := qr.queues[gctx.Queue]
			q.allocation.Add(gctx.TotalResourceRequests)
		}
		if err := candidateGangIterator.Clear(); err != nil {
			return err
		}
	}
	txn.Commit()
	return nil
}

func (sch *PreemptingQueueScheduler) schedule(ctx *armadacontext.Context, inMemoryJobRepo *InMemoryJobRepository, jobRepo JobRepository) (*SchedulerResult, error) {
	jobIteratorByQueue := make(map[string]JobIterator)
	for _, qctx := range sch.schedulingContext.QueueSchedulingContexts {
		evictedIt := inMemoryJobRepo.GetJobIterator(qctx.Queue)
		if jobRepo == nil || reflect.ValueOf(jobRepo).IsNil() {
			jobIteratorByQueue[qctx.Queue] = evictedIt
		} else {
			queueIt := NewQueuedJobsIterator(ctx, qctx.Queue, jobRepo, sch.schedulingContext.PriorityClasses)
			jobIteratorByQueue[qctx.Queue] = NewMultiJobsIterator(evictedIt, queueIt)
		}
	}

	// Reset the scheduling keys cache after evicting jobs.
	sch.schedulingContext.ClearUnfeasibleSchedulingKeys()

	sched, err := NewQueueScheduler(
		sch.schedulingContext,
		sch.constraints,
		sch.nodeDb,
		jobIteratorByQueue,
	)
	if err != nil {
		return nil, err
	}
	if sch.skipUnsuccessfulSchedulingKeyCheck {
		sched.SkipUnsuccessfulSchedulingKeyCheck()
	}
	result, err := sched.Schedule(ctx)
	if err != nil {
		return nil, err
	}
	if len(result.PreemptedJobs) != 0 {
		return nil, errors.New("unexpected preemptions during scheduling")
	}
	if err := sch.updateGangAccounting(nil, result.ScheduledJobs); err != nil {
		return nil, err
	}
	return result, nil
}

// Unbind any preempted from the nodes they were evicted (and not re-scheduled) on.
func (sch *PreemptingQueueScheduler) unbindJobs(jctxs []*schedulercontext.JobSchedulingContext) error {
	for nodeId, jobsOnNode := range armadaslices.MapAndGroupByFuncs(
		jctxs,
		func(jctx *schedulercontext.JobSchedulingContext) string {
			return sch.nodeIdByJobId[jctx.JobId]
		},
		func(jcxt *schedulercontext.JobSchedulingContext) interfaces.LegacySchedulerJob {
			return jcxt.Job
		},
	) {
		node, err := sch.nodeDb.GetNode(nodeId)
		if err != nil {
			return err
		}
		node, err = sch.nodeDb.UnbindJobsFromNode(sch.schedulingContext.PriorityClasses, jobsOnNode, node)
		if err != nil {
			return err
		}
		if err := sch.nodeDb.Upsert(node); err != nil {
			return err
		}
	}
	return nil
}

// Update sch.gangIdByJobId and sch.jobIdsByGangId based on preempted/scheduled jobs.
func (sch *PreemptingQueueScheduler) updateGangAccounting(preempted []*schedulercontext.JobSchedulingContext, scheduled []*schedulercontext.JobSchedulingContext) error {
	for _, jctx := range preempted {
		if gangId, ok := sch.gangIdByJobId[jctx.Job.GetId()]; ok {
			delete(sch.gangIdByJobId, jctx.Job.GetId())
			delete(sch.jobIdsByGangId, gangId)
		}
	}
	for _, jctx := range scheduled {
		if gangId := jctx.GangInfo.Id; gangId != "" {
			sch.gangIdByJobId[jctx.JobId] = gangId
			if m := sch.jobIdsByGangId[gangId]; m != nil {
				m[jctx.JobId] = true
			} else {
				sch.jobIdsByGangId[gangId] = map[string]bool{jctx.JobId: true}
			}
		}
	}
	return nil
}

// For each node in the NodeDb, compare assigned jobs relative to the initial snapshot.
// Jobs no longer assigned to a node are preemtped.
// Jobs assigned to a node that weren't earlier are scheduled.
//
// Compare the nodedb.NodeJobDiff with expected preempted/scheduled jobs to ensure NodeDb is consistent.
// This is only to validate that nothing unexpected happened during scheduling.
func (sch *PreemptingQueueScheduler) assertions(
	snapshot *memdb.Txn,
	preemptedJobsById map[string]*schedulercontext.JobSchedulingContext,
	scheduledJobsById map[string]*schedulercontext.JobSchedulingContext,
	nodeIdByJobId map[string]string,
) error {
	// Compare two snapshots of the nodeDb to find jobs that
	// were preempted/scheduled between creating the snapshots.
	preempted, scheduled, err := nodedb.NodeJobDiff(snapshot, sch.nodeDb.Txn(false))
	if err != nil {
		return err
	}

	// Assert that jobs we expect to be preempted/scheduled are marked as such in the nodeDb.
	for jobId := range preemptedJobsById {
		if _, ok := preempted[jobId]; !ok {
			return errors.Errorf("inconsistent NodeDb: expected job %s to be preempted in nodeDb", jobId)
		}
	}
	for jobId := range scheduledJobsById {
		if _, ok := scheduled[jobId]; !ok {
			return errors.Errorf("inconsistent NodeDb: expected job %s to be scheduled in nodeDb", jobId)
		}
	}

	// Assert that jobs marked as preempted (scheduled) in the nodeDb are expected to be preempted (scheduled),
	// and that jobs are preempted/scheduled on the nodes we expect them to.
	for jobId, node := range preempted {
		if expectedNodeId, ok := nodeIdByJobId[jobId]; ok {
			if expectedNodeId != node.GetId() {
				return errors.Errorf(
					"inconsistent NodeDb: expected job %s to be preempted from node %s, but got %s",
					jobId, expectedNodeId, node.GetId(),
				)
			}
		} else {
			return errors.Errorf(
				"inconsistent NodeDb: expected job %s to be mapped to node %s, but found none",
				jobId, node.GetId(),
			)
		}
		if _, ok := preemptedJobsById[jobId]; !ok {
			return errors.Errorf("inconsistent NodeDb: didn't expect job %s to be preempted (job marked as preempted in NodeDb)", jobId)
		}
	}
	for jobId, node := range scheduled {
		if expectedNodeId, ok := nodeIdByJobId[jobId]; ok {
			if expectedNodeId != node.GetId() {
				return errors.Errorf(
					"inconsistent NodeDb: expected job %s to be on node %s, but got %s",
					jobId, expectedNodeId, node.GetId(),
				)
			}
		} else {
			return errors.Errorf(
				"inconsistent NodeDb: expected job %s to be mapped to node %s, but found none",
				jobId, node.GetId(),
			)
		}
		if _, ok := scheduledJobsById[jobId]; !ok {
			return errors.Errorf("inconsistent NodeDb: didn't expect job %s to be scheduled (job marked as scheduled in NodeDb)", jobId)
		}
	}
	return nil
}

type Evictor struct {
	jobRepo         JobRepository
	nodeDb          *nodedb.NodeDb
	priorityClasses map[string]types.PriorityClass
	nodeFilter      func(*armadacontext.Context, *internaltypes.Node) bool
	jobFilter       func(*armadacontext.Context, interfaces.LegacySchedulerJob) bool
}

type EvictorResult struct {
	// For all evicted jobs, map from job id to the scheduling context for re-scheduling that job.
	EvictedJctxsByJobId map[string]*schedulercontext.JobSchedulingContext
	// Map from node id to node, containing all nodes on which at least one job was evicted.
	AffectedNodesById map[string]*internaltypes.Node
	// For each evicted job, maps the id of the job to the id of the node it was evicted from.
	NodeIdByJobId map[string]string
}

func NewNodeEvictor(
	jobRepo JobRepository,
	nodeDb *nodedb.NodeDb,
	priorityClasses map[string]types.PriorityClass,
	perNodeEvictionProbability float64,
	jobFilter func(*armadacontext.Context, interfaces.LegacySchedulerJob) bool,
	random *rand.Rand,
) *Evictor {
	if perNodeEvictionProbability <= 0 {
		return nil
	}
	if random == nil {
		random = rand.New(rand.NewSource(int64(time.Now().Nanosecond())))
	}
	return &Evictor{
		jobRepo:         jobRepo,
		nodeDb:          nodeDb,
		priorityClasses: priorityClasses,
		nodeFilter: func(_ *armadacontext.Context, node *internaltypes.Node) bool {
			return len(node.AllocatedByJobId) > 0 && random.Float64() < perNodeEvictionProbability
		},
		jobFilter: jobFilter,
	}
}

// NewFilteredEvictor returns a new evictor that evicts all jobs for which jobIdsToEvict[jobId] is true
// on nodes for which nodeIdsToEvict[nodeId] is true.
func NewFilteredEvictor(
	jobRepo JobRepository,
	nodeDb *nodedb.NodeDb,
	priorityClasses map[string]types.PriorityClass,
	nodeIdsToEvict map[string]bool,
	jobIdsToEvict map[string]bool,
) *Evictor {
	if len(nodeIdsToEvict) == 0 || len(jobIdsToEvict) == 0 {
		return nil
	}
	return &Evictor{
		jobRepo:         jobRepo,
		nodeDb:          nodeDb,
		priorityClasses: priorityClasses,
		nodeFilter: func(_ *armadacontext.Context, node *internaltypes.Node) bool {
			shouldEvict := nodeIdsToEvict[node.GetId()]
			return shouldEvict
		},
		jobFilter: func(_ *armadacontext.Context, job interfaces.LegacySchedulerJob) bool {
			shouldEvict := jobIdsToEvict[job.GetId()]
			return shouldEvict
		},
	}
}

// NewOversubscribedEvictor returns a new evictor that
// for each node evicts all preemptible jobs of a priority class for which at least one job could not be scheduled
// with probability perNodeEvictionProbability.
func NewOversubscribedEvictor(
	jobRepo JobRepository,
	nodeDb *nodedb.NodeDb,
	priorityClasses map[string]types.PriorityClass,
	defaultPriorityClassName string,
	perNodeEvictionProbability float64,
	random *rand.Rand,
) *Evictor {
	if perNodeEvictionProbability <= 0 {
		return nil
	}
	if random == nil {
		random = rand.New(rand.NewSource(int64(time.Now().Nanosecond())))
	}
	// Populating overSubscribedPriorities relies on
	// - nodeFilter being called once before all calls to jobFilter and
	// - jobFilter being called for all jobs on that node before moving on to another node.
	var overSubscribedPriorities map[int32]bool
	return &Evictor{
		jobRepo:         jobRepo,
		nodeDb:          nodeDb,
		priorityClasses: priorityClasses,
		nodeFilter: func(_ *armadacontext.Context, node *internaltypes.Node) bool {
			overSubscribedPriorities = make(map[int32]bool)
			for p, rl := range node.AllocatableByPriority {
				if p < 0 {
					// Negative priorities correspond to already evicted jobs.
					continue
				}
				for _, q := range rl.Resources {
					if q.Cmp(resource.Quantity{}) == -1 {
						overSubscribedPriorities[p] = true
						break
					}
				}
			}
			return len(overSubscribedPriorities) > 0 && random.Float64() < perNodeEvictionProbability
		},
		jobFilter: func(ctx *armadacontext.Context, job interfaces.LegacySchedulerJob) bool {
			priorityClass := interfaces.PriorityClassFromLegacySchedulerJob(priorityClasses, defaultPriorityClassName, job)
			if !priorityClass.Preemptible {
				return false
			}
			priority, ok := nodeDb.GetScheduledAtPriority(job.GetId())
			if !ok {
				ctx.Warnf("can't evict job %s: not mapped to a priority", job.GetId())
				return false
			}
			return overSubscribedPriorities[priority]
		},
	}
}

// Evict removes jobs from nodes, returning all affected jobs and nodes.
// Any node for which nodeFilter returns false is skipped.
// Any job for which jobFilter returns true is evicted (if the node was not skipped).
// If a job was evicted from a node, postEvictFunc is called with the corresponding job and node.
func (evi *Evictor) Evict(ctx *armadacontext.Context, nodeDbTxn *memdb.Txn) (*EvictorResult, error) {
	var jobFilter func(job interfaces.LegacySchedulerJob) bool
	if evi.jobFilter != nil {
		jobFilter = func(job interfaces.LegacySchedulerJob) bool { return evi.jobFilter(ctx, job) }
	}
	evictedJctxsByJobId := make(map[string]*schedulercontext.JobSchedulingContext)
	affectedNodesById := make(map[string]*internaltypes.Node)
	nodeIdByJobId := make(map[string]string)

	it, err := nodedb.NewNodesIterator(nodeDbTxn)
	if err != nil {
		return nil, err
	}

	for node := it.NextNode(); node != nil; node = it.NextNode() {
		if evi.nodeFilter != nil && !evi.nodeFilter(ctx, node) {
			continue
		}
		jobIds := make([]string, 0, len(node.AllocatedByJobId))
		for jobId := range node.AllocatedByJobId {
			if _, ok := node.EvictedJobRunIds[jobId]; !ok {
				jobIds = append(jobIds, jobId)
			}
		}
		jobs := evi.jobRepo.GetExistingJobsByIds(jobIds)
		evictedJobs, node, err := evi.nodeDb.EvictJobsFromNode(evi.priorityClasses, jobFilter, jobs, node)
		if err != nil {
			return nil, err
		}

		// TODO: Should be safe to remove now.
		for i, evictedJob := range evictedJobs {
			if dbJob, ok := evictedJob.(*jobdb.Job); ok {
				evictedJobs[i] = dbJob.DeepCopy()
			}
		}

		for _, job := range evictedJobs {
			// Create a scheduling context for the attempt to re-schedule the job, and:
			// 1. Mark the job as evicted. This ensures total scheduled resources is calculated correctly.
			// 2. Add a node selector ensuring the job can only be re-scheduled onto the node it was evicted from.
			// 3. Add tolerations for all taints on the node. This to ensure that:
			//    - Adding taints to a node doesn't cause jobs already running on the node to be preempted.
			//    - Jobs scheduled as away jobs have the necessary tolerations to be re-scheduled.
			// TODO(albin): We can remove the checkOnlyDynamicRequirements flag in the nodeDb now that we've added the tolerations.
			jctx := schedulercontext.JobSchedulingContextFromJob(evi.priorityClasses, job)
			jctx.IsEvicted = true
			jctx.AddNodeSelector(schedulerconfig.NodeIdLabel, node.GetId())
			evictedJctxsByJobId[job.GetId()] = jctx
			jctx.AdditionalTolerations = append(jctx.AdditionalTolerations, node.GetTolerationsForTaints()...)

			nodeIdByJobId[job.GetId()] = node.GetId()
		}
		if len(evictedJobs) > 0 {
			affectedNodesById[node.GetId()] = node
		}
	}
	result := &EvictorResult{
		EvictedJctxsByJobId: evictedJctxsByJobId,
		AffectedNodesById:   affectedNodesById,
		NodeIdByJobId:       nodeIdByJobId,
	}
	return result, nil
}<|MERGE_RESOLUTION|>--- conflicted
+++ resolved
@@ -249,20 +249,10 @@
 	); err != nil {
 		return nil, err
 	}
-<<<<<<< HEAD
+	ctx.WithField("stage", "scheduling-algo").Infof("Finished unbinding preempted and evicted jobs")
 
 	PrintJobSummary(ctx, "Preempting running jobs;", preemptedJobs)
 	PrintJobSummary(ctx, "Scheduling new jobs;", scheduledJobs)
-=======
-	ctx.WithField("stage", "scheduling-algo").Infof("Finished unbinding preempted and evicted jobs")
-
-	if s := JobsSummary(preemptedJobs); s != "" {
-		ctx.Infof("preempting running jobs; %s", s)
-	}
-	if s := JobsSummary(scheduledJobs); s != "" {
-		ctx.Infof("scheduling new jobs; %s", s)
-	}
->>>>>>> f212552c
 	// TODO: Show failed jobs.
 
 	if sch.enableAssertions {
