--- conflicted
+++ resolved
@@ -1,11 +1,8 @@
 package scheduler
 
 import (
-<<<<<<< HEAD
+	"fmt"
 	"math"
-=======
-	"fmt"
->>>>>>> ef2c3ec4
 	"reflect"
 	"time"
 
