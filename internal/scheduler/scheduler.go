--- conflicted
+++ resolved
@@ -17,14 +17,9 @@
 	"github.com/G-Research/armada/pkg/armadaevents"
 )
 
-<<<<<<< HEAD
-func Run(_ *Configuration) {
-	// TODO: instantiate scheduler and start cycling
-=======
 func Run(_ *Configuration) error {
 	// TODO: instantiate scheduler and start cycling
 	return nil
->>>>>>> 7882bdd0
 }
 
 // Scheduler is the main armada Scheduler. It runs a periodic scheduling cycle during which the following actions are
@@ -189,7 +184,6 @@
 	if err != nil {
 		return err
 	}
-<<<<<<< HEAD
 
 	// Expire any jobs running on clusters that haven't heartbeated within our time limit
 	expirationEvents, err := s.expireJobsIfNecessary(txn)
@@ -207,25 +201,6 @@
 	if err != nil {
 		return err
 	}
-=======
-
-	// Expire any jobs running on clusters that haven't heartbeated within our time limit
-	expirationEvents, err := s.expireJobsIfNecessary(txn)
-	if err != nil {
-		return err
-	}
-	events = append(events, expirationEvents...)
-
-	// Schedule Jobs
-	scheduledJobs, err := s.schedulingAlgo.Schedule(txn, s.jobDb)
-	if err != nil {
-		return err
-	}
-	scheduledJobEvents, err := s.generateLeaseMessages(scheduledJobs)
-	if err != nil {
-		return err
-	}
->>>>>>> 7882bdd0
 	events = append(events, scheduledJobEvents...)
 
 	// Publish to pulsar
@@ -253,11 +228,7 @@
 	jobsToUpdateById := make(map[string]*SchedulerJob, len(updatedJobs))
 	for _, dbJob := range updatedJobs {
 		// Scheduler has sent a terminal message therefore we can safely remove the job
-<<<<<<< HEAD
-		if dbJob.Terminal() {
-=======
 		if dbJob.InTerminalState() {
->>>>>>> 7882bdd0
 			jobsToDelete = append(jobsToDelete, dbJob.JobID)
 		}
 
@@ -325,11 +296,7 @@
 	// any jobs that have don't have active run need to be marked as queued
 	for _, job := range jobsToUpdateById {
 		run := job.CurrentRun()
-<<<<<<< HEAD
-		if run == nil || run.Terminal() {
-=======
 		if run == nil || run.InTerminalState() {
->>>>>>> 7882bdd0
 			job.Queued = true
 			job.Node = ""
 			job.Executor = ""
@@ -388,11 +355,7 @@
 func (s *Scheduler) removeTerminalJobs(txn *memdb.Txn, updatedJobs []*SchedulerJob) error {
 	idsToDelete := make([]string, 0)
 	for _, job := range updatedJobs {
-<<<<<<< HEAD
-		if job.Terminal() {
-=======
 		if job.InTerminalState() {
->>>>>>> 7882bdd0
 			idsToDelete = append(idsToDelete, job.JobId)
 		}
 	}
@@ -412,7 +375,6 @@
 	jobRunErrors, err := s.jobRepository.FetchJobRunErrors(ctx, failedRunIds)
 	if err != nil {
 		return nil, err
-<<<<<<< HEAD
 	}
 
 	// Generate any events that came out of synchronising the db state
@@ -435,38 +397,10 @@
 	var events []*armadaevents.EventSequence_Event
 
 	// Is the job already in a terminal state?  If so then don't send any more messages
-	if job.Terminal() {
-		return nil, nil
-	}
-
-=======
-	}
-
-	// Generate any events that came out of synchronising the db state
-	var events []*armadaevents.EventSequence
-	for _, job := range updatedJobs {
-		jobEvents, err := s.generateUpdateMessagesFromJob(job, jobRunErrors)
-		if err != nil {
-			return nil, err
-		}
-		if jobEvents != nil {
-			events = append(events, jobEvents)
-		}
-	}
-	return events, nil
-}
-
-// generateUpdateMessages generates EventSequence representing the state change on a single jobs
-// If there are no state changes then nil will be returned
-func (s *Scheduler) generateUpdateMessagesFromJob(job *SchedulerJob, jobRunErrors map[uuid.UUID]*armadaevents.JobRunErrors) (*armadaevents.EventSequence, error) {
-	var events []*armadaevents.EventSequence_Event
-
-	// Is the job already in a terminal state?  If so then don't send any more messages
 	if job.InTerminalState() {
 		return nil, nil
 	}
 
->>>>>>> 7882bdd0
 	jobId, err := armadaevents.ProtoUuidFromUlidString(job.JobId)
 	if err != nil {
 		return nil, err
@@ -484,11 +418,7 @@
 		events = append(events, cancel)
 	} else if len(job.Runs) > 0 {
 		lastRun := job.CurrentRun()
-<<<<<<< HEAD
-		// Terminal states. Can only have one of these
-=======
 		// InTerminalState states. Can only have one of these
->>>>>>> 7882bdd0
 		if lastRun.Succeeded {
 			job.Succeeded = true
 			jobSucceeded := &armadaevents.EventSequence_Event{
@@ -514,7 +444,6 @@
 			}
 			events = append(events, jobErrors)
 		}
-<<<<<<< HEAD
 	}
 
 	if len(events) > 0 {
@@ -525,18 +454,6 @@
 		}, nil
 	}
 
-=======
-	}
-
-	if len(events) > 0 {
-		return &armadaevents.EventSequence{
-			Queue:      job.Queue,
-			JobSetName: job.Jobset,
-			Events:     events,
-		}, nil
-	}
-
->>>>>>> 7882bdd0
 	return nil, nil
 }
 
@@ -547,7 +464,6 @@
 	heartbeatTimes, err := s.executorRepository.GetLastUpdateTimes()
 	if err != nil {
 		return nil, err
-<<<<<<< HEAD
 	}
 	staleExecutors := make(map[string]bool, 0)
 	cutOff := s.clock.Now().Add(-s.executorTimeout)
@@ -566,35 +482,10 @@
 	if len(staleExecutors) == 0 {
 		log.Infof("No stale executors found. No jobs need to be expired")
 		return nil, nil
-=======
->>>>>>> 7882bdd0
-	}
-	staleExecutors := make(map[string]bool, 0)
-	cutOff := s.clock.Now().Add(-s.executorTimeout)
-
-	// TODO: this will only detect stale clusters if they exist in the database
-	// Right now this is fine because nothing will delete this jobs, but we should consider the case where an executor
-	// has been completely removed
-	for executor, heartbeat := range heartbeatTimes {
-		if heartbeat.Before(cutOff) {
-			log.Warnf("Executor %s has not reported a hearbeart since %v. Will expire all jobs running on this executor", executor, heartbeat)
-			staleExecutors[executor] = true
-		}
-	}
-
-	// All clusters have had a heartbeat recently.  No need to expire any jobs
-	if len(staleExecutors) == 0 {
-		log.Infof("No stale executors found. No jobs need to be expired")
-		return nil, nil
 	}
 
 	events := make([]*armadaevents.EventSequence, 0)
 
-<<<<<<< HEAD
-	events := make([]*armadaevents.EventSequence, 0)
-
-=======
->>>>>>> 7882bdd0
 	// TODO: this is inefficient.  We should create a iterator of the jobs running on the affected executors
 	jobs, err := s.jobDb.GetAll(txn)
 	if err != nil {
@@ -652,7 +543,6 @@
 	}
 	return events, nil
 }
-<<<<<<< HEAD
 
 // now is a convenience function for generating a pointer to  a time.Time (as required by armadaevents).  It exists
 // because Go won't let you do &s.clock.Now()
@@ -661,16 +551,6 @@
 	return &now
 }
 
-=======
-
-// now is a convenience function for generating a pointer to  a time.Time (as required by armadaevents).  It exists
-// because Go won't let you do &s.clock.Now()
-func (s *Scheduler) now() *time.Time {
-	now := s.clock.Now()
-	return &now
-}
-
->>>>>>> 7882bdd0
 // initialise builds the initial job db based on the current database state
 // right now this is quite dim and loads the entire database but in the future
 // we should be  able to make it load active jobs/runs only
