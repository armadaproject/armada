--- conflicted
+++ resolved
@@ -7,10 +7,7 @@
 
 	"github.com/gogo/protobuf/proto"
 	"github.com/google/uuid"
-<<<<<<< HEAD
-=======
 	"github.com/grpc-ecosystem/go-grpc-middleware/logging/logrus/ctxlogrus"
->>>>>>> 6a62b736
 	"github.com/pkg/errors"
 	"golang.org/x/exp/maps"
 	"k8s.io/apimachinery/pkg/util/clock"
@@ -142,13 +139,9 @@
 			// a partial publish and consequently an inconsistent state. Once the Pulsar client supports transactions
 			// we should be able to remove this limitation
 			if err != nil {
-<<<<<<< HEAD
 				log.WithError(err).
 					WithField(logging.Stacktrace, logging.ExtractStack(err)).
 					Error("Error in scheduling cycle")
-=======
-				log.WithError(err).Error("scheduling cycle failure:")
->>>>>>> 6a62b736
 				leaderToken = InvalidLeaderToken()
 			}
 			log.Infof("scheduling cycle completed in %s", s.clock.Since(start))
@@ -189,11 +182,7 @@
 		return err
 	}
 
-<<<<<<< HEAD
 	// Expire any jobs running on clusters that haven't had a heartbeat within our time limit
-=======
-	// Expire any jobs running on clusters that haven't heartbeated within our time limit.
->>>>>>> 6a62b736
 	expirationEvents, err := s.expireJobsIfNecessary(ctx, txn)
 	if err != nil {
 		return err
@@ -489,12 +478,6 @@
 // It also generates an EventSequence for each job, indicating that both the run and the job has failed
 // Note that this is different behaviour from the old scheduler which would allow expired jobs to be rerun
 func (s *Scheduler) expireJobsIfNecessary(ctx context.Context, txn *jobdb.Txn) ([]*armadaevents.EventSequence, error) {
-<<<<<<< HEAD
-=======
-	log := ctxlogrus.Extract(ctx)
-	log = log.WithField("function", "expireJobsIfNecessary")
-
->>>>>>> 6a62b736
 	heartbeatTimes, err := s.executorRepository.GetLastUpdateTimes(ctx)
 	if err != nil {
 		return nil, err
@@ -600,20 +583,14 @@
 		case <-ctx.Done():
 			return nil
 		default:
-			if _, err := s.syncState(ctx); err != nil {
-				log.WithError(err).Error("failed to initialise; trying again in 1 second")
-				time.Sleep(1 * time.Second)
-			} else {
-				// Initialisation succeeded.
+			_, err := s.syncState(ctx)
+			if err == nil {
 				return nil
 			}
-<<<<<<< HEAD
 			log.WithError(err).
 				WithField(logging.Stacktrace, logging.ExtractStack(err)).
 				Error("Error initialising. Sleeping for 1 second before trying again")
 			time.Sleep(1 * time.Second)
-=======
->>>>>>> 6a62b736
 		}
 	}
 }
@@ -656,13 +633,9 @@
 		default:
 			numReceived, err := s.jobRepository.CountReceivedPartitions(ctx, groupId)
 			if err != nil {
-<<<<<<< HEAD
 				log.WithError(err).
 					WithField(logging.Stacktrace, logging.ExtractStack(err)).
 					Error("Error querying the database  or marker messages")
-=======
-				log.WithError(err).Error("Error querying the database or marker messages")
->>>>>>> 6a62b736
 			}
 			if numSent == numReceived {
 				log.Infof("Successfully ensured that database state is up to date")
