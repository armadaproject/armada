package scheduler

import (
	"context"
	"fmt"
	"time"

	"github.com/gogo/protobuf/proto"
	"github.com/google/uuid"
	"github.com/grpc-ecosystem/go-grpc-middleware/logging/logrus/ctxlogrus"
	"github.com/pkg/errors"
	"golang.org/x/exp/maps"
	v1 "k8s.io/api/core/v1"
	"k8s.io/apimachinery/pkg/util/clock"

	"github.com/armadaproject/armada/internal/armada/configuration"
	"github.com/armadaproject/armada/internal/common/logging"
	"github.com/armadaproject/armada/internal/common/stringinterner"
	"github.com/armadaproject/armada/internal/scheduler/database"
	"github.com/armadaproject/armada/internal/scheduler/jobdb"
	"github.com/armadaproject/armada/internal/scheduler/kubernetesobjects/affinity"
	"github.com/armadaproject/armada/internal/scheduler/schedulerobjects"
	"github.com/armadaproject/armada/pkg/api"
	"github.com/armadaproject/armada/pkg/armadaevents"
)

// Scheduler is the main Armada scheduler.
// It periodically performs the following cycle:
// 1. Update state from postgres (via the jobRepository).
// 2. Determine if leader and exit if not.
// 3. Generate any necessary events resulting from the state update.
// 4. Expire any jobs assigned to clusters that have timed out.
// 5. Schedule jobs.
// 6. Publish any Armada events resulting from the scheduling cycle.
type Scheduler struct {
	// Provides job updates from Postgres.
	jobRepository database.JobRepository
	// Used to determine whether a cluster is active.
	executorRepository database.ExecutorRepository
	// Responsible for assigning jobs to nodes.
	// TODO: Confusing name. Change.
	schedulingAlgo SchedulingAlgo
	// Tells us if we are leader. Only the leader may schedule jobs.
	leaderController LeaderController
	// We intern strings to save memory.
	stringInterner *stringinterner.StringInterner
	// This is used to check if jobs are still schedulable.
	// Useful when we are adding node anti-affinities.
	submitChecker SubmitScheduleChecker
	// Responsible for publishing messages to Pulsar. Only the leader publishes.
	publisher Publisher
	// Minimum duration between scheduler cycles.
	cyclePeriod time.Duration
	// Minimum duration between Schedule() calls - calls that actually schedule new jobs.
	schedulePeriod time.Duration
	// Maximum number of times a job can be attempted before being considered failed.
	maxAttemptedRuns uint
	// The label used when setting node anti affinities.
	nodeIdLabel string
	// If an executor fails to report in for this amount of time,
	// all jobs assigne to that executor are cancelled.
	executorTimeout time.Duration
	// The time the previous scheduling round ended
	previousSchedulingRoundEnd time.Time
	// Used for timing decisions (e.g., sleep).
	// Injected here so that we can mock it out for testing.
	clock clock.Clock
	// Stores active jobs (i.e. queued or running).
	jobDb *jobdb.JobDb
	// Highest offset we've read from Postgres on the jobs table.
	jobsSerial int64
	// Highest offset we've read from Postgres on the job runs table.
	runsSerial int64
	// Function that is called every time a cycle is completed. Useful for testing.
	onCycleCompleted func()
	// metrics set for the scheduler.
	metrics *SchedulerMetrics
}

func NewScheduler(
	jobRepository database.JobRepository,
	executorRepository database.ExecutorRepository,
	schedulingAlgo SchedulingAlgo,
	leaderController LeaderController,
	publisher Publisher,
	stringInterner *stringinterner.StringInterner,
	submitChecker SubmitScheduleChecker,
	cyclePeriod time.Duration,
	schedulePeriod time.Duration,
	executorTimeout time.Duration,
	maxAttemptedRuns uint,
	nodeIdLabel string,
) (*Scheduler, error) {
	jobDb := jobdb.NewJobDb()
	return &Scheduler{
		jobRepository:              jobRepository,
		executorRepository:         executorRepository,
		schedulingAlgo:             schedulingAlgo,
		leaderController:           leaderController,
		publisher:                  publisher,
		stringInterner:             stringInterner,
		submitChecker:              submitChecker,
		jobDb:                      jobDb,
		clock:                      clock.RealClock{},
		cyclePeriod:                cyclePeriod,
		schedulePeriod:             schedulePeriod,
		previousSchedulingRoundEnd: time.Time{},
		executorTimeout:            executorTimeout,
		maxAttemptedRuns:           maxAttemptedRuns,
		nodeIdLabel:                nodeIdLabel,
		jobsSerial:                 -1,
		runsSerial:                 -1,
		metrics:                    GetSchedulerMetrics(),
	}, nil
}

// Run enters the scheduling loop, which will continue until ctx is cancelled.
func (s *Scheduler) Run(ctx context.Context) error {
	log := ctxlogrus.Extract(ctx)
	log = log.WithField("service", "scheduler")
	ctx = ctxlogrus.ToContext(ctx, log)
	log.Infof("starting scheduler with cycle time %s", s.cyclePeriod)
	defer log.Info("scheduler stopped")

	// JobDb initialisation.
	start := s.clock.Now()
	if err := s.initialise(ctx); err != nil {
		return err
	}
	log.Infof("JobDb initialised in %s", s.clock.Since(start))

	ticker := s.clock.NewTicker(s.cyclePeriod)
	prevLeaderToken := InvalidLeaderToken()
	for {
		select {
		case <-ctx.Done():
			log.Infof("context cancelled; returning.")
			return ctx.Err()
		case <-ticker.C():
			start := s.clock.Now()
			leaderToken := s.leaderController.GetToken()
			fullUpdate := false
			log.Infof("received leaderToken; leader status is %t", leaderToken.leader)

			// If we are becoming leader then we must ensure we have caught up to all Pulsar messages
			if leaderToken.leader && leaderToken != prevLeaderToken {
				log.Infof("becoming leader")
				syncContext, cancel := context.WithTimeout(ctx, 5*time.Minute)
				err := s.ensureDbUpToDate(syncContext, 1*time.Second)
				if err != nil {
					log.WithError(err).Error("could not become leader")
					leaderToken = InvalidLeaderToken()
				} else {
					fullUpdate = true
				}
				cancel()
			}

			// Run a scheduler cycle.
			//
			// If there is an error, we can't guarantee that the scheduler-internal state is consistent with what was published
			// (scheduling decisions may have been partially published)
			// and we must invalidate the held leader token to trigger flushing Pulsar at the next cycle.
			//
			// TODO: Once the Pulsar client supports transactions, we can guarantee consistency even in case of errors.

			shouldSchedule := s.clock.Now().Sub(s.previousSchedulingRoundEnd) > s.schedulePeriod

			if err := s.cycle(ctx, fullUpdate, leaderToken, shouldSchedule); err != nil {
				logging.WithStacktrace(log, err).Error("scheduling cycle failure")
				leaderToken = InvalidLeaderToken()
			}

			cycleTime := s.clock.Since(start)

			if shouldSchedule && leaderToken.leader {
				// Only the leader token does real scheduling rounds.
				s.metrics.ReportScheduleCycleTime(float64(cycleTime.Milliseconds()))
				log.Infof("scheduling cycle completed in %s", cycleTime)
			} else {
				s.metrics.ReportReconcileCycleTime(float64(cycleTime.Milliseconds()))
				log.Infof("reconciliation cycle completed in %s", cycleTime)
			}

			prevLeaderToken = leaderToken
			if s.onCycleCompleted != nil {
				s.onCycleCompleted()
			}
		}
	}
}

// cycle is a single iteration of the main scheduling loop.
// If updateAll is true, we generate events from all jobs in the jobDb.
// Otherwise, we only generate events from jobs updated since the last cycle.
func (s *Scheduler) cycle(ctx context.Context, updateAll bool, leaderToken LeaderToken, shouldSchedule bool) error {
	log := ctxlogrus.Extract(ctx)
	log = log.WithField("function", "cycle")
	// Update job state.
	updatedJobs, err := s.syncState(ctx)
	if err != nil {
		return err
	}

	// Only the leader may make decisions; exit if not leader.
	if !s.leaderController.ValidateToken(leaderToken) {
		return nil
	}

	// If we've been asked to generate messages for all jobs, do so.
	// Otherwise generate messages only for jobs updated this cycle.
	txn := s.jobDb.WriteTxn()
	defer txn.Abort()
	if updateAll {
		updatedJobs = s.jobDb.GetAll(txn)
	}

	// Generate any events that came out of synchronising the db state.
	events, err := s.generateUpdateMessages(ctx, updatedJobs, txn)
	if err != nil {
		return err
	}

	// Expire any jobs running on clusters that haven't heartbeated within the configured deadline.
	expirationEvents, err := s.expireJobsIfNecessary(ctx, txn)
	if err != nil {
		return err
	}
	events = append(events, expirationEvents...)

	// Schedule jobs.
	if shouldSchedule {
		overallSchedulerResult, err := s.schedulingAlgo.Schedule(ctx, txn, s.jobDb)
		if err != nil {
			return err
		}
<<<<<<< HEAD

		// This check feels redundant. It feels like we shouldn't have got here without
		// a leader token.
		if leaderToken.leader {
			// Report various metrics computed from the scheduling cycle.
			// TODO: preemptible jobs, possibly other metrics
			// TODO: Return this information and deal with metrics after the cycle?
			s.metrics.ReportSchedulerResult(overallSchedulerResult)
		}

=======
>>>>>>> f6fc9e81
		resultEvents, err := s.eventsFromSchedulerResult(txn, overallSchedulerResult)
		if err != nil {
			return err
		}
		events = append(events, resultEvents...)
		s.previousSchedulingRoundEnd = s.clock.Now()
	}

	// Publish to Pulsar.
	isLeader := func() bool {
		return s.leaderController.ValidateToken(leaderToken)
	}
	start := s.clock.Now()
	if err := s.publisher.PublishMessages(ctx, events, isLeader); err != nil {
		return err
	}
	log.Infof("published %d events to pulsar in %s", len(events), s.clock.Since(start))
	txn.Commit()
	return nil
}

// syncState updates jobs in jobDb to match state in postgres and returns all updated jobs.
func (s *Scheduler) syncState(ctx context.Context) ([]*jobdb.Job, error) {
	log := ctxlogrus.Extract(ctx)
	log = log.WithField("function", "syncState")

	start := s.clock.Now()
	updatedJobs, updatedRuns, err := s.jobRepository.FetchJobUpdates(ctx, s.jobsSerial, s.runsSerial)
	if err != nil {
		return nil, err
	}
	log.Infof("received %d updated jobs and %d updated job runs in %s", len(updatedJobs), len(updatedRuns), s.clock.Since(start))

	txn := s.jobDb.WriteTxn()
	defer txn.Abort()

	// Process jobs.
	jobsToDelete := make([]string, 0, len(updatedJobs))
	jobsToUpdateById := make(map[string]*jobdb.Job, len(updatedJobs))
	for _, dbJob := range updatedJobs {
		if dbJob.InTerminalState() {
			// Scheduler has sent a terminal message; we can safely remove the job.
			jobsToDelete = append(jobsToDelete, dbJob.JobID)
			continue
		}

		// Try and retrieve the job from the jobDb. If it doesn't exist then create it.
		job := s.jobDb.GetById(txn, dbJob.JobID)
		if job == nil {
			job, err = s.schedulerJobFromDatabaseJob(&dbJob)
			if err != nil {
				return nil, err
			}
		} else {
			// make the scheduler job look like the db job.
			job, err = updateSchedulerJob(job, &dbJob)
			if err != nil {
				return nil, err
			}
		}
		jobsToUpdateById[job.Id()] = job
	}

	// Process runs.
	for _, dbRun := range updatedRuns {
		jobId := dbRun.JobID

		// Retrieve the job, look first in the list of updates, then in the jobDb.
		job, present := jobsToUpdateById[jobId]
		if !present {
			job = s.jobDb.GetById(txn, jobId)

			// If the job is nil or terminal at this point then it cannot be active.
			// In this case we can ignore the run.
			if job == nil || job.InTerminalState() {
				log.Debugf("job %s is not active; ignoring update for run %s", jobId, dbRun.RunID)
				continue
			}
		}

		run := job.RunById(dbRun.RunID)
		if run == nil {
			run = s.createSchedulerRun(&dbRun)
		} else {
			// make the scheduler job look like the db job
			run = updateSchedulerRun(run, &dbRun)
		}
		job = job.WithUpdatedRun(run)
		jobsToUpdateById[jobId] = job
	}

	jobsToUpdate := maps.Values(jobsToUpdateById)
	err = s.jobDb.Upsert(txn, jobsToUpdate)
	if err != nil {
		return nil, err
	}
	err = s.jobDb.BatchDelete(txn, jobsToDelete)
	if err != nil {
		return nil, err
	}
	txn.Commit()
	if len(updatedJobs) > 0 {
		s.jobsSerial = updatedJobs[len(updatedJobs)-1].Serial
	}
	if len(updatedRuns) > 0 {
		s.runsSerial = updatedRuns[len(updatedRuns)-1].Serial
	}
	return jobsToUpdate, nil
}

func (s *Scheduler) createSchedulingInfoWithNodeAntiAffinityForAttemptedRuns(job *jobdb.Job) (*schedulerobjects.JobSchedulingInfo, error) {
	newSchedulingInfo := proto.Clone(job.JobSchedulingInfo()).(*schedulerobjects.JobSchedulingInfo)
	newSchedulingInfo.Version = job.JobSchedulingInfo().Version + 1
	podRequirements := newSchedulingInfo.GetPodRequirements()
	if podRequirements == nil {
		return nil, errors.Errorf("no pod scheduling requirement found for job %s", job.GetId())
	}
	newAffinity := podRequirements.Affinity
	if newAffinity == nil {
		newAffinity = &v1.Affinity{}
	}

	for _, run := range job.AllRuns() {
		if run.RunAttempted() {
			err := affinity.AddNodeAntiAffinity(newAffinity, s.nodeIdLabel, run.NodeName())
			if err != nil {
				return nil, err
			}
		}
	}
	podRequirements.Affinity = newAffinity
	return newSchedulingInfo, nil
}

func (s *Scheduler) addNodeAntiAffinitiesForAttemptedRunsIfSchedulable(job *jobdb.Job) (*jobdb.Job, bool, error) {
	schedulingInfoWithNodeAntiAffinity, err := s.createSchedulingInfoWithNodeAntiAffinityForAttemptedRuns(job)
	if err != nil {
		return nil, false, err
	}
	job = job.WithJobSchedulingInfo(schedulingInfoWithNodeAntiAffinity)
	isSchedulable, _ := s.submitChecker.CheckJobDbJobs([]*jobdb.Job{job})
	return job, isSchedulable, nil
}

// eventsFromSchedulerResult generates necessary EventSequences from the provided SchedulerResult.
func (s *Scheduler) eventsFromSchedulerResult(txn *jobdb.Txn, result *SchedulerResult) ([]*armadaevents.EventSequence, error) {
	return EventsFromSchedulerResult(result, s.clock.Now())
}

// EventsFromSchedulerResult generates necessary EventSequences from the provided SchedulerResult.
func EventsFromSchedulerResult(result *SchedulerResult, time time.Time) ([]*armadaevents.EventSequence, error) {
	eventSequences := make([]*armadaevents.EventSequence, 0, len(result.PreemptedJobs)+len(result.ScheduledJobs))
	eventSequences, err := AppendEventSequencesFromPreemptedJobs(eventSequences, PreemptedJobsFromSchedulerResult[*jobdb.Job](result), time)
	if err != nil {
		return nil, err
	}
	eventSequences, err = AppendEventSequencesFromScheduledJobs(eventSequences, ScheduledJobsFromSchedulerResult[*jobdb.Job](result), time)
	if err != nil {
		return nil, err
	}
	return eventSequences, nil
}

func AppendEventSequencesFromPreemptedJobs(eventSequences []*armadaevents.EventSequence, jobs []*jobdb.Job, time time.Time) ([]*armadaevents.EventSequence, error) {
	for _, job := range jobs {
		jobId, err := armadaevents.ProtoUuidFromUlidString(job.Id())
		if err != nil {
			return nil, err
		}
		run := job.LatestRun()
		if run == nil {
			return nil, errors.Errorf("attempting to generate preempted events for job %s with no associated runs", job.Id())
		}
		eventSequences = append(eventSequences, &armadaevents.EventSequence{
			Queue:      job.Queue(),
			JobSetName: job.Jobset(),
			Events: []*armadaevents.EventSequence_Event{
				{
					Created: &time,
					Event: &armadaevents.EventSequence_Event_JobRunPreempted{
						JobRunPreempted: &armadaevents.JobRunPreempted{
							PreemptedRunId: armadaevents.ProtoUuidFromUuid(run.Id()),
							PreemptedJobId: jobId,
						},
					},
				},
				{
					Created: &time,
					Event: &armadaevents.EventSequence_Event_JobRunErrors{
						JobRunErrors: &armadaevents.JobRunErrors{
							RunId: armadaevents.ProtoUuidFromUuid(run.Id()),
							JobId: jobId,
							Errors: []*armadaevents.Error{
								{
									Terminal: true,
									Reason: &armadaevents.Error_JobRunPreemptedError{
										JobRunPreemptedError: &armadaevents.JobRunPreemptedError{},
									},
								},
							},
						},
					},
				},
				{
					Created: &time,
					Event: &armadaevents.EventSequence_Event_JobErrors{
						JobErrors: &armadaevents.JobErrors{
							JobId: jobId,
							Errors: []*armadaevents.Error{
								{
									Terminal: true,
									Reason: &armadaevents.Error_JobRunPreemptedError{
										JobRunPreemptedError: &armadaevents.JobRunPreemptedError{},
									},
								},
							},
						},
					},
				},
			},
		})
	}
	return eventSequences, nil
}

func AppendEventSequencesFromScheduledJobs(eventSequences []*armadaevents.EventSequence, jobs []*jobdb.Job, time time.Time) ([]*armadaevents.EventSequence, error) {
	for _, job := range jobs {
		jobId, err := armadaevents.ProtoUuidFromUlidString(job.Id())
		if err != nil {
			return nil, err
		}
		run := job.LatestRun()
		if run == nil {
			return nil, errors.Errorf("attempting to generate lease events for job %s with no associated runs", job.Id())
		}
		eventSequences = append(eventSequences, &armadaevents.EventSequence{
			Queue:      job.Queue(),
			JobSetName: job.Jobset(), // TODO: Rename to JobSet.
			Events: []*armadaevents.EventSequence_Event{
				{
					Created: &time,
					Event: &armadaevents.EventSequence_Event_JobRunLeased{
						JobRunLeased: &armadaevents.JobRunLeased{
							RunId:      armadaevents.ProtoUuidFromUuid(run.Id()),
							JobId:      jobId,
							ExecutorId: run.Executor(),
							// NodeId here refers to the unique identifier of the node in an executor cluster,
							// which is referred to as the NodeName within the scheduler.
							NodeId:               run.NodeName(),
							UpdateSequenceNumber: job.QueuedVersion(),
						},
					},
				},
			},
		})
	}
	return eventSequences, nil
}

// generateUpdateMessages generates EventSequences representing the state changes on updated jobs
// If there are no state changes then an empty slice will be returned
func (s *Scheduler) generateUpdateMessages(ctx context.Context, updatedJobs []*jobdb.Job, txn *jobdb.Txn) ([]*armadaevents.EventSequence, error) {
	failedRunIds := make([]uuid.UUID, 0, len(updatedJobs))
	for _, job := range updatedJobs {
		run := job.LatestRun()
		if run != nil && run.Failed() {
			failedRunIds = append(failedRunIds, run.Id())
		}
	}
	jobRunErrors, err := s.jobRepository.FetchJobRunErrors(ctx, failedRunIds)
	if err != nil {
		return nil, err
	}

	// Generate any events that came out of synchronising the db state
	var events []*armadaevents.EventSequence
	for _, job := range updatedJobs {
		jobEvents, err := s.generateUpdateMessagesFromJob(job, jobRunErrors, txn)
		if err != nil {
			return nil, err
		}
		if jobEvents != nil {
			events = append(events, jobEvents)
		}
	}
	return events, nil
}

// generateUpdateMessages generates EventSequence representing the state change on a single jobs
// If there are no state changes then nil will be returned
func (s *Scheduler) generateUpdateMessagesFromJob(job *jobdb.Job, jobRunErrors map[uuid.UUID]*armadaevents.Error, txn *jobdb.Txn) (*armadaevents.EventSequence, error) {
	var events []*armadaevents.EventSequence_Event

	// Is the job already in a terminal state?  If so then don't send any more messages
	if job.InTerminalState() {
		return nil, nil
	}

	jobId, err := armadaevents.ProtoUuidFromUlidString(job.Id())
	if err != nil {
		return nil, err
	}
	origJob := job
	// Has the job been requested cancelled. If so, cancel the job
	if job.CancelRequested() {
		for _, run := range job.AllRuns() {
			job = job.WithUpdatedRun(run.WithCancelled(true))
		}
		job = job.WithCancelled(true).WithQueued(false)
		cancel := &armadaevents.EventSequence_Event{
			Created: s.now(),
			Event: &armadaevents.EventSequence_Event_CancelledJob{
				CancelledJob: &armadaevents.CancelledJob{JobId: jobId},
			},
		}
		events = append(events, cancel)
	} else if job.CancelByJobsetRequested() {
		for _, run := range job.AllRuns() {
			job = job.WithUpdatedRun(run.WithCancelled(true))
		}
		job = job.WithCancelled(true).WithQueued(false)
		cancelRequest := &armadaevents.EventSequence_Event{
			Created: s.now(),
			Event: &armadaevents.EventSequence_Event_CancelJob{
				CancelJob: &armadaevents.CancelJob{JobId: jobId},
			},
		}
		cancel := &armadaevents.EventSequence_Event{
			Created: s.now(),
			Event: &armadaevents.EventSequence_Event_CancelledJob{
				CancelledJob: &armadaevents.CancelledJob{JobId: jobId},
			},
		}
		events = append(events, cancelRequest, cancel)
	} else if job.HasRuns() {
		lastRun := job.LatestRun()
		// InTerminalState states. Can only have one of these
		if lastRun.Succeeded() {
			job = job.WithSucceeded(true).WithQueued(false)
			jobSucceeded := &armadaevents.EventSequence_Event{
				Created: s.now(),
				Event: &armadaevents.EventSequence_Event_JobSucceeded{
					JobSucceeded: &armadaevents.JobSucceeded{
						JobId: jobId,
					},
				},
			}
			events = append(events, jobSucceeded)
		} else if lastRun.Failed() && !job.Queued() {
			failFast := job.GetAnnotations()[configuration.FailFastAnnotation] == "true"
			requeueJob := !failFast && lastRun.Returned() && job.NumAttempts() < s.maxAttemptedRuns

			if requeueJob && lastRun.RunAttempted() {
				jobWithAntiAffinity, schedulable, err := s.addNodeAntiAffinitiesForAttemptedRunsIfSchedulable(job)
				if err != nil {
					return nil, errors.Errorf("unable to set node anti-affinity for job %s because %s", job.GetId(), err)
				} else {
					if schedulable {
						job = jobWithAntiAffinity
					} else {
						// If job is not schedulable with anti-affinity added. Do not requeue it and let it fail
						requeueJob = false
					}
				}
			}

			if requeueJob {
				job = job.WithQueued(true)
				job = job.WithQueuedVersion(job.QueuedVersion() + 1)

				requeueJobEvent := &armadaevents.EventSequence_Event{
					Created: s.now(),
					Event: &armadaevents.EventSequence_Event_JobRequeued{
						JobRequeued: &armadaevents.JobRequeued{
							JobId:                jobId,
							SchedulingInfo:       job.JobSchedulingInfo(),
							UpdateSequenceNumber: job.QueuedVersion(),
						},
					},
				}

				events = append(events, requeueJobEvent)
			} else {
				runError := jobRunErrors[lastRun.Id()]
				job = job.WithFailed(true).WithQueued(false)
				if lastRun.Returned() {
					errorMessage := fmt.Sprintf("Maximum number of attempts (%d) reached - this job will no longer be retried", s.maxAttemptedRuns)
					if job.NumAttempts() < s.maxAttemptedRuns {
						errorMessage = fmt.Sprintf("Job was attempted %d times, and has been tried once on all nodes it can run on - this job will no longer be retried", job.NumAttempts())
					}
					if failFast {
						errorMessage = fmt.Sprintf("Job has fail fast flag set - this job will no longer be retried")
					}
					runError = &armadaevents.Error{
						Terminal: true,
						Reason: &armadaevents.Error_MaxRunsExceeded{
							MaxRunsExceeded: &armadaevents.MaxRunsExceeded{
								Message: errorMessage,
							},
						},
					}
				}
				if runError == nil {
					panic(
						fmt.Sprintf("No run error found for run %s (job id = %s), this must mean we're out of sync with the database",
							lastRun.Id().String(), job.Id()),
					)
				}
				jobErrors := &armadaevents.EventSequence_Event{
					Created: s.now(),
					Event: &armadaevents.EventSequence_Event_JobErrors{
						JobErrors: &armadaevents.JobErrors{
							JobId:  jobId,
							Errors: []*armadaevents.Error{runError},
						},
					},
				}

				events = append(events, jobErrors)
			}
		}
	} else if job.RequestedPriority() != job.Priority() {
		job = job.WithPriority(job.RequestedPriority())
		jobReprioritised := &armadaevents.EventSequence_Event{
			Created: s.now(),
			Event: &armadaevents.EventSequence_Event_ReprioritisedJob{
				ReprioritisedJob: &armadaevents.ReprioritisedJob{
					JobId:    jobId,
					Priority: job.Priority(),
				},
			},
		}
		events = append(events, jobReprioritised)
	}

	if origJob != job {
		err := s.jobDb.Upsert(txn, []*jobdb.Job{job})
		if err != nil {
			return nil, err
		}
	}

	if len(events) > 0 {
		return &armadaevents.EventSequence{
			Queue:      job.Queue(),
			JobSetName: job.Jobset(),
			Events:     events,
		}, nil
	}

	return nil, nil
}

// expireJobsIfNecessary removes any jobs from the JobDb which are running on stale executors.
// It also generates an EventSequence for each job, indicating that both the run and the job has failed
// Note that this is different behaviour from the old scheduler which would allow expired jobs to be rerun
func (s *Scheduler) expireJobsIfNecessary(ctx context.Context, txn *jobdb.Txn) ([]*armadaevents.EventSequence, error) {
	log := ctxlogrus.Extract(ctx)
	log = log.WithField("function", "expireJobsIfNecessary")

	heartbeatTimes, err := s.executorRepository.GetLastUpdateTimes(ctx)
	if err != nil {
		return nil, err
	}
	staleExecutors := make(map[string]bool, 0)
	cutOff := s.clock.Now().Add(-s.executorTimeout)

	jobsToUpdate := make([]*jobdb.Job, 0)

	// TODO: this will only detect stale clusters if they exist in the database
	// Right now this is fine because nothing will delete this jobs, but we should consider the case where an executor
	// has been completely removed
	for executor, heartbeat := range heartbeatTimes {
		if heartbeat.Before(cutOff) {
			log.Warnf("Executor %s has not reported a hearbeart since %v. Will expire all jobs running on this executor", executor, heartbeat)
			staleExecutors[executor] = true
		}
	}

	// All clusters have had a heartbeat recently.  No need to expire any jobs
	if len(staleExecutors) == 0 {
		log.Infof("No stale executors found. No jobs need to be expired")
		return nil, nil
	}

	events := make([]*armadaevents.EventSequence, 0)

	// TODO: this is inefficient.  We should create a iterator of the jobs running on the affected executors
	jobs := s.jobDb.GetAll(txn)

	for _, job := range jobs {

		if job.InTerminalState() {
			continue
		}

		run := job.LatestRun()
		if run != nil && !job.Queued() && staleExecutors[run.Executor()] {
			log.Warnf("Cancelling job %s as it is running on lost executor %s", job.Id(), run.Executor())
			jobsToUpdate = append(jobsToUpdate, job.WithQueued(false).WithFailed(true).WithUpdatedRun(run.WithFailed(true)))

			jobId, err := armadaevents.ProtoUuidFromUlidString(job.Id())
			if err != nil {
				return nil, err
			}

			leaseExpiredError := &armadaevents.Error{
				Terminal: true,
				Reason: &armadaevents.Error_LeaseExpired{
					LeaseExpired: &armadaevents.LeaseExpired{},
				},
			}
			es := &armadaevents.EventSequence{
				Queue:      job.Queue(),
				JobSetName: job.Jobset(),
				Events: []*armadaevents.EventSequence_Event{
					{
						Created: s.now(),
						Event: &armadaevents.EventSequence_Event_JobRunErrors{
							JobRunErrors: &armadaevents.JobRunErrors{
								RunId:  armadaevents.ProtoUuidFromUuid(run.Id()),
								JobId:  jobId,
								Errors: []*armadaevents.Error{leaseExpiredError},
							},
						},
					},
					{
						Created: s.now(),
						Event: &armadaevents.EventSequence_Event_JobErrors{
							JobErrors: &armadaevents.JobErrors{
								JobId:  jobId,
								Errors: []*armadaevents.Error{leaseExpiredError},
							},
						},
					},
				},
			}
			events = append(events, es)
		}
	}
	if err := s.jobDb.Upsert(txn, jobsToUpdate); err != nil {
		return nil, err
	}
	return events, nil
}

// now is a convenience function for generating a pointer to a time.Time (as required by armadaevents).
// It exists because Go won't let you do &s.clock.Now().
func (s *Scheduler) now() *time.Time {
	now := s.clock.Now()
	return &now
}

// initialise builds the initial job db based on the current database state
// right now this is quite dim and loads the entire database but in the future
// we should be  able to make it load active jobs/runs only
func (s *Scheduler) initialise(ctx context.Context) error {
	log := ctxlogrus.Extract(ctx)
	log = log.WithField("function", "initialise")
	for {
		select {
		case <-ctx.Done():
			return nil
		default:
			if _, err := s.syncState(ctx); err != nil {
				log.WithError(err).Error("failed to initialise; trying again in 1 second")
				time.Sleep(1 * time.Second)
			} else {
				// Initialisation succeeded.
				return nil
			}
		}
	}
}

// ensureDbUpToDate blocks until that the database state contains all Pulsar messages sent *before* this
// function was called. This is achieved firstly by publishing messages to Pulsar and then polling the
// database until all messages have been written.
func (s *Scheduler) ensureDbUpToDate(ctx context.Context, pollInterval time.Duration) error {
	log := ctxlogrus.Extract(ctx)
	log = log.WithField("function", "ensureDbUpToDate")

	groupId := uuid.New()
	var numSent uint32
	var err error

	// Send messages to Pulsar
	messagesSent := false
	for !messagesSent {
		select {
		case <-ctx.Done():
			return ctx.Err()
		default:
			numSent, err = s.publisher.PublishMarkers(ctx, groupId)
			if err != nil {
				log.WithError(err).Error("Error sending marker messages to pulsar")
				s.clock.Sleep(pollInterval)
			} else {
				messagesSent = true
			}
		}
	}

	// Try to read these messages back from postgres.
	for {
		select {
		case <-ctx.Done():
			return ctx.Err()
		default:
			numReceived, err := s.jobRepository.CountReceivedPartitions(ctx, groupId)
			if err != nil {
				log.WithError(err).Error("Error querying the database or marker messages")
			}
			if numSent == numReceived {
				log.Infof("Successfully ensured that database state is up to date")
				return nil
			}
			log.Infof("Recevied %d partitions, still waiting on  %d", numReceived, numSent-numReceived)
			s.clock.Sleep(pollInterval)
		}
	}
}

// schedulerJobFromDatabaseJob creates a new scheduler job from a database job.
func (s *Scheduler) schedulerJobFromDatabaseJob(dbJob *database.Job) (*jobdb.Job, error) {
	schedulingInfo := &schedulerobjects.JobSchedulingInfo{}
	err := proto.Unmarshal(dbJob.SchedulingInfo, schedulingInfo)
	if err != nil {
		return nil, errors.Wrapf(err, "error unmarshalling scheduling info for job %s", dbJob.JobID)
	}
	s.internJobSchedulingInfoStrings(schedulingInfo)
	return jobdb.NewJob(
		dbJob.JobID,
		s.stringInterner.Intern(dbJob.JobSet),
		s.stringInterner.Intern(dbJob.Queue),
		uint32(dbJob.Priority),
		schedulingInfo,
		dbJob.Queued,
		dbJob.QueuedVersion,
		dbJob.CancelRequested,
		dbJob.CancelByJobsetRequested,
		dbJob.Cancelled,
		dbJob.Submitted,
	), nil
}

// createSchedulerRun creates a new scheduler job run from a database job run
func (s *Scheduler) createSchedulerRun(dbRun *database.Run) *jobdb.JobRun {
	nodeId := api.NodeIdFromExecutorAndNodeName(dbRun.Executor, dbRun.Node)
	return jobdb.CreateRun(
		dbRun.RunID,
		dbRun.JobID,
		dbRun.Created,
		s.stringInterner.Intern(dbRun.Executor),
		s.stringInterner.Intern(nodeId),
		s.stringInterner.Intern(dbRun.Node),
		dbRun.Running,
		dbRun.Succeeded,
		dbRun.Failed,
		dbRun.Cancelled,
		dbRun.Returned,
		dbRun.RunAttempted,
	)
}

func (s *Scheduler) internJobSchedulingInfoStrings(info *schedulerobjects.JobSchedulingInfo) {
	for _, requirement := range info.ObjectRequirements {
		if podRequirement := requirement.GetPodRequirements(); podRequirement != nil {
			for k, v := range podRequirement.Annotations {
				podRequirement.Annotations[s.stringInterner.Intern(k)] = s.stringInterner.Intern(v)
			}

			for k, v := range podRequirement.NodeSelector {
				podRequirement.NodeSelector[s.stringInterner.Intern(k)] = s.stringInterner.Intern(v)
			}
			podRequirement.PreemptionPolicy = s.stringInterner.Intern(podRequirement.PreemptionPolicy)
		}
	}
}

// updateSchedulerRun updates the scheduler job run (in-place) to match the database job run
func updateSchedulerRun(run *jobdb.JobRun, dbRun *database.Run) *jobdb.JobRun {
	if dbRun.Succeeded && !run.Succeeded() {
		run = run.WithSucceeded(true)
	}
	if dbRun.Failed && !run.Failed() {
		run = run.WithFailed(true)
	}
	if dbRun.Cancelled && !run.Cancelled() {
		run = run.WithCancelled(true)
	}
	if dbRun.Returned && !run.Returned() {
		run = run.WithReturned(true)
	}
	if dbRun.RunAttempted && !run.RunAttempted() {
		run = run.WithAttempted(true)
	}
	return run
}

// updateSchedulerJob updates the scheduler job in-place to match the database job.
func updateSchedulerJob(job *jobdb.Job, dbJob *database.Job) (*jobdb.Job, error) {
	if dbJob.CancelRequested && !job.CancelRequested() {
		job = job.WithCancelRequested(true)
	}
	if dbJob.CancelByJobsetRequested && !job.CancelByJobsetRequested() {
		job = job.WithCancelByJobsetRequested(true)
	}
	if dbJob.Cancelled && !job.Cancelled() {
		job = job.WithCancelled(true)
	}
	if dbJob.Succeeded && !job.Succeeded() {
		job = job.WithSucceeded(true)
	}
	if dbJob.Failed && !job.Failed() {
		job = job.WithFailed(true)
	}
	if uint32(dbJob.Priority) != job.RequestedPriority() {
		job = job.WithRequestedPriority(uint32(dbJob.Priority))
	}
	if uint32(dbJob.SchedulingInfoVersion) > job.JobSchedulingInfo().Version {
		schedulingInfo := &schedulerobjects.JobSchedulingInfo{}
		err := proto.Unmarshal(dbJob.SchedulingInfo, schedulingInfo)
		if err != nil {
			return nil, errors.Wrapf(err, "error unmarshalling scheduling info for job %s", dbJob.JobID)
		}
		job = job.WithJobSchedulingInfo(schedulingInfo)
	}
	if dbJob.QueuedVersion > job.QueuedVersion() {
		job = job.WithQueuedVersion(dbJob.QueuedVersion)
		job = job.WithQueued(dbJob.Queued)
	}
	return job, nil
}<|MERGE_RESOLUTION|>--- conflicted
+++ resolved
@@ -234,7 +234,6 @@
 		if err != nil {
 			return err
 		}
-<<<<<<< HEAD
 
 		// This check feels redundant. It feels like we shouldn't have got here without
 		// a leader token.
@@ -245,8 +244,6 @@
 			s.metrics.ReportSchedulerResult(overallSchedulerResult)
 		}
 
-=======
->>>>>>> f6fc9e81
 		resultEvents, err := s.eventsFromSchedulerResult(txn, overallSchedulerResult)
 		if err != nil {
 			return err
