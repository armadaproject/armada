package scheduler

import (
	"fmt"
	"time"

	"github.com/gogo/protobuf/proto"
	"github.com/google/uuid"
	"github.com/pkg/errors"
	"github.com/renstrom/shortuuid"
	v1 "k8s.io/api/core/v1"
	"k8s.io/apimachinery/pkg/util/clock"

	"github.com/armadaproject/armada/internal/armada/configuration"
	"github.com/armadaproject/armada/internal/common/armadacontext"
	"github.com/armadaproject/armada/internal/common/logging"
	schedulercontext "github.com/armadaproject/armada/internal/scheduler/context"
	"github.com/armadaproject/armada/internal/scheduler/database"
	"github.com/armadaproject/armada/internal/scheduler/failureestimator"
	"github.com/armadaproject/armada/internal/scheduler/jobdb"
	"github.com/armadaproject/armada/internal/scheduler/kubernetesobjects/affinity"
	"github.com/armadaproject/armada/internal/scheduler/leader"
	"github.com/armadaproject/armada/internal/scheduler/metrics"
	"github.com/armadaproject/armada/internal/scheduler/schedulerobjects"
	"github.com/armadaproject/armada/pkg/armadaevents"
)

// Scheduler is the main Armada scheduler.
// It periodically performs the following cycle:
// 1. Update state from postgres (via the jobRepository).
// 2. Determine if leader and exit if not.
// 3. Generate any necessary eventSequences resulting from the state update.
// 4. Expire any jobs assigned to clusters that have timed out.
// 5. Schedule jobs.
// 6. Publish any Armada eventSequences resulting from the scheduling cycle.
type Scheduler struct {
	// Provides job updates from Postgres.
	jobRepository database.JobRepository
	// Used to determine whether a cluster is active.
	executorRepository database.ExecutorRepository
	// Responsible for assigning jobs to nodes.
	// TODO: Confusing name. Change.
	schedulingAlgo SchedulingAlgo
	// Tells us if we are leader. Only the leader may schedule jobs.
	leaderController leader.LeaderController
	// This is used to check if jobs are still schedulable.
	// Useful when we are adding node anti-affinities.
	submitChecker SubmitScheduleChecker
	// Responsible for publishing messages to Pulsar. Only the leader publishes.
	publisher Publisher
	// Minimum duration between scheduler cycles.
	cyclePeriod time.Duration
	// Minimum duration between Schedule() calls - calls that actually schedule new jobs.
	schedulePeriod time.Duration
	// Maximum number of times a job can be attempted before being considered failed.
	maxAttemptedRuns uint
	// The label used when setting node anti affinities.
	nodeIdLabel string
	// If an executor fails to report in for this amount of time,
	// all jobs assigned to that executor are cancelled.
	executorTimeout time.Duration
	// The time the previous scheduling round ended
	previousSchedulingRoundEnd time.Time
	// Used for timing decisions (e.g., sleep).
	// Injected here so that we can mock it out for testing.
	clock clock.Clock
	// Stores active jobs (i.e. queued or running).
	jobDb *jobdb.JobDb
	// Highest offset we've read from Postgres on the jobs table.
	jobsSerial int64
	// Highest offset we've read from Postgres on the job runs table.
	runsSerial int64
	// Function that is called every time a cycle is completed. Useful for testing.
	onCycleCompleted func()
	// metrics set for the scheduler.
	metrics *SchedulerMetrics
	// New scheduler metrics due to replace the above.
	schedulerMetrics *metrics.Metrics
	// Used to estimate the probability of a job from a particular queue succeeding on a particular node.
	failureEstimator *failureestimator.FailureEstimator
	// If true, enable scheduler assertions.
	// In particular, assert that the jobDb is in a valid state at the end of each cycle.
	enableAssertions bool
}

func NewScheduler(
	jobDb *jobdb.JobDb,
	jobRepository database.JobRepository,
	executorRepository database.ExecutorRepository,
	schedulingAlgo SchedulingAlgo,
	leaderController leader.LeaderController,
	publisher Publisher,
	submitChecker SubmitScheduleChecker,
	cyclePeriod time.Duration,
	schedulePeriod time.Duration,
	executorTimeout time.Duration,
	maxAttemptedRuns uint,
	nodeIdLabel string,
	metrics *SchedulerMetrics,
	schedulerMetrics *metrics.Metrics,
	failureEstimator *failureestimator.FailureEstimator,
) (*Scheduler, error) {
	return &Scheduler{
		jobRepository:              jobRepository,
		executorRepository:         executorRepository,
		schedulingAlgo:             schedulingAlgo,
		leaderController:           leaderController,
		publisher:                  publisher,
		submitChecker:              submitChecker,
		jobDb:                      jobDb,
		clock:                      clock.RealClock{},
		cyclePeriod:                cyclePeriod,
		schedulePeriod:             schedulePeriod,
		previousSchedulingRoundEnd: time.Time{},
		executorTimeout:            executorTimeout,
		maxAttemptedRuns:           maxAttemptedRuns,
		nodeIdLabel:                nodeIdLabel,
		jobsSerial:                 -1,
		runsSerial:                 -1,
		metrics:                    metrics,
		schedulerMetrics:           schedulerMetrics,
		failureEstimator:           failureEstimator,
	}, nil
}

func (s *Scheduler) EnableAssertions() {
	s.enableAssertions = true
}

// Run enters the scheduling loop, which will continue until ctx is cancelled.
func (s *Scheduler) Run(ctx *armadacontext.Context) error {
	ctx.Infof("starting scheduler with cycle time %s", s.cyclePeriod)
	defer ctx.Info("scheduler stopped")

	// JobDb initialisation.
	start := s.clock.Now()
	if err := s.initialise(ctx); err != nil {
		return err
	}
	ctx.Infof("JobDb initialised in %s", s.clock.Since(start))

	ticker := s.clock.NewTicker(s.cyclePeriod)
	prevLeaderToken := leader.InvalidLeaderToken()
	for {
		select {
		case <-ctx.Done():
			ctx.Infof("context cancelled; returning.")
			return ctx.Err()
		case <-ticker.C():
			start := s.clock.Now()
			ctx := armadacontext.WithLogField(ctx, "cycleId", shortuuid.New())
			leaderToken := s.leaderController.GetToken()
			fullUpdate := false
			ctx.Infof("received leaderToken; leader status is %t", leaderToken.Leader())

			// If we are becoming leader then we must ensure we have caught up to all Pulsar messages
			if leaderToken.Leader() && leaderToken != prevLeaderToken {
				ctx.Infof("becoming leader")
				syncContext, cancel := armadacontext.WithTimeout(ctx, 5*time.Minute)
				err := s.ensureDbUpToDate(syncContext, 1*time.Second)
				if err != nil {
					logging.WithStacktrace(ctx, err).Error("could not become leader")
					leaderToken = leader.InvalidLeaderToken()
				} else {
					fullUpdate = true
				}
				cancel()
			}

			// Run a scheduler cycle.
			//
			// If there is an error, we can't guarantee that the scheduler-internal state is consistent with what was published
			// (scheduling decisions may have been partially published)
			// and we must invalidate the held leader token to trigger flushing Pulsar at the next cycle.
			//
			// TODO: Once the Pulsar client supports transactions, we can guarantee consistency even in case of errors.
			shouldSchedule := s.clock.Now().Sub(s.previousSchedulingRoundEnd) > s.schedulePeriod
			if !shouldSchedule {
				ctx.Info("Won't schedule this cycle as still within schedulePeriod")
			}

			result, err := s.cycle(ctx, fullUpdate, leaderToken, shouldSchedule)
			if err != nil {
				logging.WithStacktrace(ctx, err).Error("scheduling cycle failure")
				leaderToken = leader.InvalidLeaderToken()
			}

			cycleTime := s.clock.Since(start)

			if shouldSchedule && leaderToken.Leader() {
				// Only the leader does real scheduling rounds.
				s.metrics.ReportScheduleCycleTime(cycleTime)
				s.metrics.ReportSchedulerResult(result)
				ctx.Infof("scheduling cycle completed in %s", cycleTime)
			} else {
				s.metrics.ReportReconcileCycleTime(cycleTime)
				ctx.Infof("reconciliation cycle completed in %s", cycleTime)
			}

			prevLeaderToken = leaderToken
			if s.onCycleCompleted != nil {
				s.onCycleCompleted()
			}
		}
	}
}

// cycle runs one iteration of the scheduling loop.
//
// Each iteration of the scheduler is functionally equivalent to the following:
//  1. Load the entire scheduler state, consisting of jobs, runs, and errors, from the persistent schedulerDb.
//  2. Generate job state transitions, which we can be seen as performing a mapping
//     (job_0, runs_0) -> (job_0', runs_0')
//     ...
//     (job_n, runs_n) -> (job_n', runs_n'),
//     where runs_i is the set of jobs associated with job_i, and there are n+1 jobs.
//     These mappings come in two categories:
//     - Triggered by an external event, e.g., jobs with a successful run should be marked as successful.
//     - Triggered by a scheduling decision, e.g., a scheduled job should have an additional run associated with it.
//  3. Generate eventSequences encoding these state transition and publish these to Pulsar.
//  4. Wait for these Pulsar eventSequences to be persisted to the schedulerDb.
//
// For performance reasons, the actual cycle differs from the above in three ways:
//   - In each cycle, we only load jobs, runs, and errors that have changed since the last cycle.
//     For unchanged jobs, runs, and errors, we rely on an in-memory cache maintained between cycles, i.e., the jobDb.
//   - Similarly, we only perform job state transitions for jobs with changed jobs and runs.
//     This is unless updateAll is true, in which case we perform state transitions for all jobs.
//     This is necessary for the first cycle after a leader failover.
//   - Instead of waiting for eventSequences to be persisted at the end of each cycle, the jobDb is updated directly.
//     This means we can start the next cycle immediately after one cycle finishes.
//     As state transitions are persisted and read back from the schedulerDb over later cycles,
//     there is no change to the jobDb, since the correct changes have already been made.
func (s *Scheduler) cycle(ctx *armadacontext.Context, updateAll bool, leaderToken leader.LeaderToken, shouldSchedule bool) (SchedulerResult, error) {
	// TODO: Consider returning a slice of these instead.
	overallSchedulerResult := SchedulerResult{}

	// Update job state.
	ctx.Info("Syncing internal state with database")
	updatedJobs, jsts, err := s.syncState(ctx)
	if err != nil {
		return overallSchedulerResult, err
	}
	ctx.Info("Finished syncing state")

	// Only the leader may make decisions; exit if not leader.
	// Only export metrics if leader.
	if !s.leaderController.ValidateToken(leaderToken) {
		ctx.Info("Not the leader so will not attempt to schedule")
		s.schedulerMetrics.Disable()
		return overallSchedulerResult, err
	} else {
		s.schedulerMetrics.Enable()
	}

	// If we've been asked to generate messages for all jobs, do so.
	// Otherwise, generate messages only for jobs updated this cycle.
	txn := s.jobDb.WriteTxn()
	defer txn.Abort()
	if updateAll {
		updatedJobs = txn.GetAll()
	}

	// Load error messages for any failed runs.
	// TODO(albin): An unbounded number of job runs may fail between subsequent cycles.
	//              E.g., if 1M runs fail and each one generates a 12KiB error message, we'd need to load 12GiB of errors.
	//              (Each pod can produce at most 12KiB of errors; see
	//              https://kubernetes.io/docs/tasks/debug/debug-application/determine-reason-pod-failure/#customizing-the-termination-message)
	//              If so, the scheduler may not be able to progress until a human manually deleted those errors.
	failedRunIds := make([]uuid.UUID, 0, len(updatedJobs))
	for _, job := range updatedJobs {
		run := job.LatestRun()
		if run != nil && run.Failed() {
			failedRunIds = append(failedRunIds, run.Id())
		}
	}
	ctx.Info("Fetching job run errors")
	jobRepoRunErrorsByRunId, err := s.jobRepository.FetchJobRunErrors(ctx, failedRunIds)
	if err != nil {
		return overallSchedulerResult, err
	}
	ctx.Infof("Fetched %d job run errors", len(jobRepoRunErrorsByRunId))

	// Update metrics.
	if !s.schedulerMetrics.IsDisabled() {
		if err := s.schedulerMetrics.UpdateMany(ctx, jsts, jobRepoRunErrorsByRunId); err != nil {
			return overallSchedulerResult, err
		}
	}

	// Update success probability estimates.
	if !s.failureEstimator.IsDisabled() {
		for _, jst := range jsts {
			if jst.Job == nil {
				continue
			}
			run := jst.Job.LatestRun()
			if run == nil {
				continue
			}
			var t time.Time
			if terminatedTime := run.TerminatedTime(); terminatedTime != nil {
				t = *terminatedTime
			} else {
				t = time.Now()
			}
			if jst.Failed {
				s.failureEstimator.Push(run.NodeName(), jst.Job.Queue(), run.Executor(), false, t)
			}
			if jst.Succeeded {
				s.failureEstimator.Push(run.NodeName(), jst.Job.Queue(), run.Executor(), true, t)
			}
		}
		s.failureEstimator.Update()
	}

	// Generate any eventSequences that came out of synchronising the db state.
	ctx.Info("Generating update messages based on reconciliation changes")
	events, err := s.generateUpdateMessages(ctx, txn, updatedJobs, jobRepoRunErrorsByRunId)
	if err != nil {
		return overallSchedulerResult, err
	}
	ctx.Infof("Finished generating updates messages, generating %d events", len(events))

	// Validate that any new jobs can be scheduled
	validationEvents, err := s.submitCheck(ctx, txn)
	if err != nil {
		return overallSchedulerResult, err
	}
	events = append(events, validationEvents...)

	// Expire any jobs running on clusters that haven't heartbeated within the configured deadline.
	ctx.Info("Looking for jobs to expire")
	expirationEvents, err := s.expireJobsIfNecessary(ctx, txn)
	if err != nil {
		return overallSchedulerResult, err
	}
	ctx.Infof("Finished looking for jobs to expire, generating %d events", len(expirationEvents))
	events = append(events, expirationEvents...)

	// Request cancel for any jobs that exceed queueTtl
	ctx.Info("Cancelling queued jobs exceeding their queue ttl")
	queueTtlCancelEvents, err := s.cancelQueuedJobsIfExpired(txn)
	if err != nil {
		return overallSchedulerResult, err
	}
	ctx.Infof("Finished cancelling queued jobs exceeding their queue ttl, generating %d events", len(queueTtlCancelEvents))
	events = append(events, queueTtlCancelEvents...)

	// Schedule jobs.
	if shouldSchedule {
		var result *SchedulerResult
		result, err = s.schedulingAlgo.Schedule(ctx, txn)
		if err != nil {
			return overallSchedulerResult, err
		}

		var resultEvents []*armadaevents.EventSequence
		resultEvents, err = s.eventsFromSchedulerResult(result)
		if err != nil {
			return overallSchedulerResult, err
		}
		events = append(events, resultEvents...)
		s.previousSchedulingRoundEnd = s.clock.Now()

		overallSchedulerResult = *result
	}

	// Publish to Pulsar.
	isLeader := func() bool {
		return s.leaderController.ValidateToken(leaderToken)
	}
	start := s.clock.Now()
	ctx.Infof("Starting to publish %d eventSequences to pulsar", len(events))
	if err = s.publisher.PublishMessages(ctx, events, isLeader); err != nil {
		return overallSchedulerResult, err
	}
	ctx.Infof("Published %d eventSequences to pulsar in %s", len(events), s.clock.Since(start))

	// Optionally assert that the jobDb is in a valid state and then commit.
	if s.enableAssertions {
		ctx.Infof("Performing assertions on current state")
		if err := txn.Assert(false); err != nil {
			return overallSchedulerResult, err
		}
	}
	ctx.Info("Committing cycle transaction")
	txn.Commit()
	ctx.Info("Completed committing cycle transaction")

	// Update metrics based on overallSchedulerResult.
	if err := s.updateMetricsFromSchedulerResult(ctx, overallSchedulerResult); err != nil {
		return overallSchedulerResult, err
	}

	return overallSchedulerResult, nil
}

func (s *Scheduler) updateMetricsFromSchedulerResult(ctx *armadacontext.Context, overallSchedulerResult SchedulerResult) error {
	if s.schedulerMetrics.IsDisabled() {
		return nil
	}
	for _, jctx := range overallSchedulerResult.ScheduledJobs {
		if err := s.schedulerMetrics.UpdateLeased(jctx); err != nil {
			return err
		}
	}
	// UpdatePreempted is called from within UpdateFailed if the job has a JobRunPreemptedError.
	// This is to make sure that preemption is counted only when the job is actually preempted, not when the scheduler decides to preempt it.
	return nil
}

// syncState updates jobs in jobDb to match state in postgres and returns all updated jobs.
func (s *Scheduler) syncState(ctx *armadacontext.Context) ([]*jobdb.Job, []jobdb.JobStateTransitions, error) {
	txn := s.jobDb.WriteTxn()
	defer txn.Abort()

	// Load new and updated jobs from the jobRepo.
	updatedJobs, updatedRuns, err := s.jobRepository.FetchJobUpdates(ctx, s.jobsSerial, s.runsSerial)
	if err != nil {
		return nil, nil, err
	}

	// Reconcile any differences between the updated jobs and runs.
	jsts, err := s.jobDb.ReconcileDifferences(txn, updatedJobs, updatedRuns)
	if err != nil {
		return nil, nil, err
	}

	// Upsert updated jobs (including associated runs).
	jobDbJobs := make([]*jobdb.Job, 0, len(jsts))
	for _, jst := range jsts {
		if jst.Job != nil {
			// We receive nil jobs from jobDb.ReconcileDifferences if a run is updated after the associated job is deleted.
			// These nil job must be sorted out.
			jobDbJobs = append(jobDbJobs, jst.Job)
		}
	}
	if err := txn.Upsert(jobDbJobs); err != nil {
		return nil, nil, err
	}

	// Delete jobs in a terminal state.
	idsOfJobsToDelete := make([]string, 0)
	for _, jobDbJob := range jobDbJobs {
		if jobDbJob.InTerminalState() {
			idsOfJobsToDelete = append(idsOfJobsToDelete, jobDbJob.Id())
		}
	}
	if err := txn.BatchDelete(idsOfJobsToDelete); err != nil {
		return nil, nil, err
	}

	txn.Commit()

	// Update serial to include these updates.
	if len(updatedJobs) > 0 {
		s.jobsSerial = updatedJobs[len(updatedJobs)-1].Serial
	}
	if len(updatedRuns) > 0 {
		s.runsSerial = updatedRuns[len(updatedRuns)-1].Serial
	}

	return jobDbJobs, jsts, nil
}

func (s *Scheduler) createSchedulingInfoWithNodeAntiAffinityForAttemptedRuns(job *jobdb.Job) (*schedulerobjects.JobSchedulingInfo, error) {
	newSchedulingInfo := proto.Clone(job.JobSchedulingInfo()).(*schedulerobjects.JobSchedulingInfo)
	newSchedulingInfo.Version = job.JobSchedulingInfo().Version + 1
	podRequirements := newSchedulingInfo.GetPodRequirements()
	if podRequirements == nil {
		return nil, errors.Errorf("no pod scheduling requirement found for job %s", job.Id())
	}
	newAffinity := podRequirements.Affinity
	if newAffinity == nil {
		newAffinity = &v1.Affinity{}
	}

	for _, run := range job.AllRuns() {
		if run.RunAttempted() {
			err := affinity.AddNodeAntiAffinity(newAffinity, s.nodeIdLabel, run.NodeName())
			if err != nil {
				return nil, err
			}
		}
	}
	podRequirements.Affinity = newAffinity
	return newSchedulingInfo, nil
}

func (s *Scheduler) addNodeAntiAffinitiesForAttemptedRunsIfSchedulable(ctx *armadacontext.Context, job *jobdb.Job) (*jobdb.Job, bool, error) {
	schedulingInfoWithNodeAntiAffinity, err := s.createSchedulingInfoWithNodeAntiAffinityForAttemptedRuns(job)
	if err != nil {
		return nil, false, err
	}
	job = job.WithJobSchedulingInfo(schedulingInfoWithNodeAntiAffinity)
	results, err := s.submitChecker.Check(ctx, []*jobdb.Job{job})
	if err != nil {
		return nil, false, err
	}
	result, ok := results[job.Id()]
	isSchedulable := false
	if ok {
		isSchedulable = result.isSchedulable
	}
	return job, isSchedulable, nil
}

// eventsFromSchedulerResult generates necessary EventSequences from the provided SchedulerResult.
func (s *Scheduler) eventsFromSchedulerResult(result *SchedulerResult) ([]*armadaevents.EventSequence, error) {
	return EventsFromSchedulerResult(result, s.clock.Now())
}

// EventsFromSchedulerResult generates necessary EventSequences from the provided SchedulerResult.
func EventsFromSchedulerResult(result *SchedulerResult, time time.Time) ([]*armadaevents.EventSequence, error) {
	eventSequences := make([]*armadaevents.EventSequence, 0, len(result.PreemptedJobs)+len(result.ScheduledJobs))
	eventSequences, err := AppendEventSequencesFromPreemptedJobs(eventSequences, PreemptedJobsFromSchedulerResult(result), time)
	if err != nil {
		return nil, err
	}
	eventSequences, err = AppendEventSequencesFromScheduledJobs(eventSequences, result.ScheduledJobs, result.AdditionalAnnotationsByJobId)
	if err != nil {
		return nil, err
	}
	return eventSequences, nil
}

func AppendEventSequencesFromPreemptedJobs(eventSequences []*armadaevents.EventSequence, jobs []*jobdb.Job, time time.Time) ([]*armadaevents.EventSequence, error) {
	for _, job := range jobs {
		jobId, err := armadaevents.ProtoUuidFromUlidString(job.Id())
		if err != nil {
			return nil, err
		}
		run := job.LatestRun()
		if run == nil {
			return nil, errors.Errorf("attempting to generate preempted eventSequences for job %s with no associated runs", job.Id())
		}
		eventSequences = append(eventSequences, &armadaevents.EventSequence{
			Queue:      job.Queue(),
			JobSetName: job.Jobset(),
			Events:     createEventsForPreemptedJob(jobId, armadaevents.ProtoUuidFromUuid(run.Id()), time),
		})
	}
	return eventSequences, nil
}

func createEventsForPreemptedJob(jobId *armadaevents.Uuid, runId *armadaevents.Uuid, time time.Time) []*armadaevents.EventSequence_Event {
	return []*armadaevents.EventSequence_Event{
		{
			Created: &time,
			Event: &armadaevents.EventSequence_Event_JobRunPreempted{
				JobRunPreempted: &armadaevents.JobRunPreempted{
					PreemptedRunId:    runId,
					PreemptedRunIdStr: armadaevents.MustUuidStringFromProtoUuid(runId),
					PreemptedJobId:    jobId,
					PreemptedJobIdStr: armadaevents.MustUlidStringFromProtoUuid(runId),
				},
			},
		},
		{
			Created: &time,
			Event: &armadaevents.EventSequence_Event_JobRunErrors{
				JobRunErrors: &armadaevents.JobRunErrors{
					RunId:    runId,
					RunIdStr: armadaevents.MustUuidStringFromProtoUuid(runId),
					JobId:    jobId,
					JobIdStr: armadaevents.MustUlidStringFromProtoUuid(jobId),
					Errors: []*armadaevents.Error{
						{
							Terminal: true,
							Reason: &armadaevents.Error_JobRunPreemptedError{
								JobRunPreemptedError: &armadaevents.JobRunPreemptedError{},
							},
						},
					},
				},
			},
		},
		{
			Created: &time,
			Event: &armadaevents.EventSequence_Event_JobErrors{
				JobErrors: &armadaevents.JobErrors{
					JobId:    jobId,
					JobIdStr: armadaevents.MustUlidStringFromProtoUuid(jobId),
					Errors: []*armadaevents.Error{
						{
							Terminal: true,
							Reason: &armadaevents.Error_JobRunPreemptedError{
								JobRunPreemptedError: &armadaevents.JobRunPreemptedError{},
							},
						},
					},
				},
			},
		},
	}
}

func AppendEventSequencesFromScheduledJobs(eventSequences []*armadaevents.EventSequence, jctxs []*schedulercontext.JobSchedulingContext, additionalAnnotationsByJobId map[string]map[string]string) ([]*armadaevents.EventSequence, error) {
	for _, jctx := range jctxs {
		job := jctx.Job
		jobId, err := armadaevents.ProtoUuidFromUlidString(job.Id())
		if err != nil {
			return nil, err
		}
		run := job.LatestRun()
		if run == nil {
			return nil, errors.Errorf("attempting to generate lease eventSequences for job %s with no associated runs", job.Id())
		}
		runCreationTime := time.Unix(0, job.ActiveRunTimestamp())
		scheduledAtPriority, hasScheduledAtPriority := job.ScheduledAtPriority()
		eventSequences = append(eventSequences, &armadaevents.EventSequence{
			Queue:      job.Queue(),
			JobSetName: job.Jobset(), // TODO: Rename to JobSet.
			Events: []*armadaevents.EventSequence_Event{
				{
					Created: &runCreationTime,
					Event: &armadaevents.EventSequence_Event_JobRunLeased{
						JobRunLeased: &armadaevents.JobRunLeased{
							RunId:      armadaevents.ProtoUuidFromUuid(run.Id()),
							RunIdStr:   run.Id().String(),
							JobId:      jobId,
							JobIdStr:   job.Id(),
							ExecutorId: run.Executor(),
							// NodeId here refers to the unique identifier of the node in an executor cluster,
							// which is referred to as the NodeName within the scheduler.
							NodeId:                 run.NodeName(),
							UpdateSequenceNumber:   job.QueuedVersion(),
							HasScheduledAtPriority: hasScheduledAtPriority,
							ScheduledAtPriority:    scheduledAtPriority,
							PodRequirementsOverlay: &schedulerobjects.PodRequirements{
								Tolerations: jctx.AdditionalTolerations,
								Annotations: additionalAnnotationsByJobId[job.Id()],
								Priority:    scheduledAtPriority,
							},
						},
					},
				},
			},
		})
	}
	return eventSequences, nil
}

<<<<<<< HEAD
func AppendEventSequencesFromUnschedulableJobs(eventSequences []*armadaevents.EventSequence, jobs []*jobdb.Job, time time.Time) ([]*armadaevents.EventSequence, error) {
	for _, job := range jobs {
		jobId, err := armadaevents.ProtoUuidFromUlidString(job.Id())
		if err != nil {
			return nil, err
		}
		gangJobUnschedulableError := &armadaevents.Error{
			Terminal: true,
			Reason:   &armadaevents.Error_GangJobUnschedulable{GangJobUnschedulable: &armadaevents.GangJobUnschedulable{Message: "Job did not meet the minimum gang cardinality"}},
		}
		eventSequences = append(eventSequences, &armadaevents.EventSequence{
			Queue:      job.Queue(),
			JobSetName: job.Jobset(),
			Events: []*armadaevents.EventSequence_Event{
				{
					Created: &time,
					Event: &armadaevents.EventSequence_Event_JobErrors{
						JobErrors: &armadaevents.JobErrors{JobId: jobId, JobIdStr: job.Id(), Errors: []*armadaevents.Error{gangJobUnschedulableError}},
					},
				},
			},
		})
	}
	return eventSequences, nil
}

=======
>>>>>>> b3c23d18
// generateUpdateMessages generates EventSequences representing the state changes on updated jobs.
// If there are no state changes then an empty slice will be returned.
func (s *Scheduler) generateUpdateMessages(ctx *armadacontext.Context, txn *jobdb.Txn, updatedJobs []*jobdb.Job, jobRunErrors map[uuid.UUID]*armadaevents.Error) ([]*armadaevents.EventSequence, error) {
	// Generate any eventSequences that came out of synchronising the db state.
	var events []*armadaevents.EventSequence
	for _, job := range updatedJobs {
		jobEvents, err := s.generateUpdateMessagesFromJob(ctx, job, jobRunErrors, txn)
		if err != nil {
			return nil, err
		}
		if jobEvents != nil {
			events = append(events, jobEvents)
		}
	}
	return events, nil
}

// generateUpdateMessages generates an EventSequence representing the state changes for a single job.
// If there are no state changes it returns nil.
func (s *Scheduler) generateUpdateMessagesFromJob(ctx *armadacontext.Context, job *jobdb.Job, jobRunErrors map[uuid.UUID]*armadaevents.Error, txn *jobdb.Txn) (*armadaevents.EventSequence, error) {
	var events []*armadaevents.EventSequence_Event

	// Is the job already in a terminal state? If so then don't send any more messages
	if job.InTerminalState() {
		return nil, nil
	}

	jobId, err := armadaevents.ProtoUuidFromUlidString(job.Id())
	if err != nil {
		return nil, err
	}
	origJob := job

	if job.RequestedPriority() != job.Priority() {
		job = job.WithPriority(job.RequestedPriority())
		jobReprioritised := &armadaevents.EventSequence_Event{
			Created: s.now(),
			Event: &armadaevents.EventSequence_Event_ReprioritisedJob{
				ReprioritisedJob: &armadaevents.ReprioritisedJob{
					JobId:    jobId,
					JobIdStr: job.Id(),
					Priority: job.Priority(),
				},
			},
		}
		events = append(events, jobReprioritised)
	}

	// Has the job been requested cancelled. If so, cancel the job
	if job.CancelRequested() {
		if job.HasRuns() {
			lastRun := job.LatestRun()
			job = job.WithUpdatedRun(lastRun.WithoutTerminal().WithCancelled(true))

			events = append(events, &armadaevents.EventSequence_Event{
				Created: s.now(),
				Event: &armadaevents.EventSequence_Event_JobRunCancelled{
					JobRunCancelled: &armadaevents.JobRunCancelled{
						RunId:    armadaevents.ProtoUuidFromUuid(lastRun.Id()),
						JobId:    jobId,
						JobIdStr: job.Id(),
					},
				},
			})
		}
		job = job.WithQueued(false).WithoutTerminal().WithCancelled(true)
		cancel := &armadaevents.EventSequence_Event{
			Created: s.now(),
			Event: &armadaevents.EventSequence_Event_CancelledJob{
				CancelledJob: &armadaevents.CancelledJob{JobId: jobId, JobIdStr: job.Id()},
			},
		}
		events = append(events, cancel)
	} else if job.CancelByJobsetRequested() {
		job = job.WithQueued(false).WithoutTerminal().WithCancelled(true)
		cancelRequest := &armadaevents.EventSequence_Event{
			Created: s.now(),
			Event: &armadaevents.EventSequence_Event_CancelJob{
				CancelJob: &armadaevents.CancelJob{JobId: jobId, JobIdStr: job.Id()},
			},
		}
		events = append(events, cancelRequest)

		if job.HasRuns() {
			lastRun := job.LatestRun()
			job = job.WithUpdatedRun(lastRun.WithoutTerminal().WithCancelled(true))

			events = append(events, &armadaevents.EventSequence_Event{
				Created: s.now(),
				Event: &armadaevents.EventSequence_Event_JobRunCancelled{
					JobRunCancelled: &armadaevents.JobRunCancelled{
						RunId:    armadaevents.ProtoUuidFromUuid(lastRun.Id()),
						RunIdStr: lastRun.Id().String(),
						JobId:    jobId,
						JobIdStr: job.Id(),
					},
				},
			})
		}

		cancel := &armadaevents.EventSequence_Event{
			Created: s.now(),
			Event: &armadaevents.EventSequence_Event_CancelledJob{
				CancelledJob: &armadaevents.CancelledJob{JobId: jobId, JobIdStr: job.Id()},
			},
		}
		events = append(events, cancel)
	} else if job.HasRuns() {
		lastRun := job.LatestRun()
		// InTerminalState states. Can only have one of these
		if lastRun.Succeeded() {
			job = job.WithSucceeded(true).WithQueued(false)
			jobSucceeded := &armadaevents.EventSequence_Event{
				Created: s.now(),
				Event: &armadaevents.EventSequence_Event_JobSucceeded{
					JobSucceeded: &armadaevents.JobSucceeded{
						JobId:    jobId,
						JobIdStr: job.Id(),
					},
				},
			}
			events = append(events, jobSucceeded)
		} else if lastRun.Failed() && !job.Queued() {
			failFast := job.Annotations()[configuration.FailFastAnnotation] == "true"
			requeueJob := !failFast && lastRun.Returned() && job.NumAttempts() < s.maxAttemptedRuns

			if requeueJob && lastRun.RunAttempted() {
				jobWithAntiAffinity, schedulable, err := s.addNodeAntiAffinitiesForAttemptedRunsIfSchedulable(ctx, job)
				if err != nil {
					return nil, errors.Errorf("unable to set node anti-affinity for job %s because %s", job.Id(), err)
				} else {
					if schedulable {
						job = jobWithAntiAffinity
					} else {
						// If job is not schedulable with anti-affinity added. Do not requeue it and let it fail.
						requeueJob = false
					}
				}
			}

			if requeueJob {
				job = job.WithQueued(true)
				job = job.WithQueuedVersion(job.QueuedVersion() + 1)

				requeueJobEvent := &armadaevents.EventSequence_Event{
					Created: s.now(),
					Event: &armadaevents.EventSequence_Event_JobRequeued{
						JobRequeued: &armadaevents.JobRequeued{
							JobId:                jobId,
							JobIdStr:             job.Id(),
							SchedulingInfo:       job.JobSchedulingInfo(),
							UpdateSequenceNumber: job.QueuedVersion(),
						},
					},
				}

				events = append(events, requeueJobEvent)
			} else {
				runError := jobRunErrors[lastRun.Id()]
				if runError == nil {
					return nil, errors.Errorf(
						"no run error found for run %s (job id = %s), this must mean we're out of sync with the database",
						lastRun.Id().String(), job.Id(),
					)
				}

				job = job.WithFailed(true).WithQueued(false)
				if lastRun.Returned() {
					errorMessage := fmt.Sprintf("Maximum number of attempts (%d) reached - this job will no longer be retried", s.maxAttemptedRuns)
					if job.NumAttempts() < s.maxAttemptedRuns {
						errorMessage = fmt.Sprintf("Job was attempted %d times, and has been tried once on all nodes it can run on - this job will no longer be retried", job.NumAttempts())
					}
					if failFast {
						errorMessage = fmt.Sprintf("Job has fail fast flag set - this job will no longer be retried")
					}

					if runError.GetPodLeaseReturned() != nil && runError.GetPodLeaseReturned().GetMessage() != "" {
						errorMessage += "\n\n" + "Final run error:"
						errorMessage += "\n" + runError.GetPodLeaseReturned().GetMessage()
					}

					runError = &armadaevents.Error{
						Terminal: true,
						Reason: &armadaevents.Error_MaxRunsExceeded{
							MaxRunsExceeded: &armadaevents.MaxRunsExceeded{
								Message: errorMessage,
							},
						},
					}
				}
				jobErrors := &armadaevents.EventSequence_Event{
					Created: s.now(),
					Event: &armadaevents.EventSequence_Event_JobErrors{
						JobErrors: &armadaevents.JobErrors{
							JobId:    jobId,
							JobIdStr: job.Id(),
							Errors:   []*armadaevents.Error{runError},
						},
					},
				}

				events = append(events, jobErrors)
			}
		} else if lastRun.PreemptRequested() && job.PriorityClass().Preemptible {
			job = job.WithQueued(false).WithFailed(true).WithUpdatedRun(lastRun.WithoutTerminal().WithFailed(true))
			events = append(events, createEventsForPreemptedJob(jobId, armadaevents.ProtoUuidFromUuid(lastRun.Id()), s.clock.Now())...)
		}
	}

	if !origJob.Equal(job) {
		if err := txn.Upsert([]*jobdb.Job{job}); err != nil {
			return nil, err
		}
	}

	if len(events) > 0 {
		return &armadaevents.EventSequence{
			Queue:      job.Queue(),
			JobSetName: job.Jobset(),
			Events:     events,
		}, nil
	}

	return nil, nil
}

// expireJobsIfNecessary removes any jobs from the JobDb which are running on stale executors.
// It also generates an EventSequence for each job, indicating that both the run and the job has failed
// Note that this is different behaviour from the old scheduler which would allow expired jobs to be rerun
func (s *Scheduler) expireJobsIfNecessary(ctx *armadacontext.Context, txn *jobdb.Txn) ([]*armadaevents.EventSequence, error) {
	heartbeatTimes, err := s.executorRepository.GetLastUpdateTimes(ctx)
	if err != nil {
		return nil, err
	}
	staleExecutors := make(map[string]bool)
	cutOff := s.clock.Now().Add(-s.executorTimeout)

	jobsToUpdate := make([]*jobdb.Job, 0)

	// TODO: this will only detect stale clusters if they exist in the database
	// Right now this is fine because nothing will delete this jobs, but we should consider the case where an executor
	// has been completely removed
	for executor, heartbeat := range heartbeatTimes {
		if heartbeat.Before(cutOff) {
			ctx.Warnf("Executor %s has not reported a hearbeart since %v. Will expire all jobs running on this executor", executor, heartbeat)
			staleExecutors[executor] = true
		}
	}

	// All clusters have had a heartbeat recently.  No need to expire any jobs
	if len(staleExecutors) == 0 {
		ctx.Infof("No stale executors found. No jobs need to be expired")
		return nil, nil
	}

	events := make([]*armadaevents.EventSequence, 0)

	// TODO: this is inefficient.  We should create a iterator of the jobs running on the affected executors
	jobs := txn.GetAll()

	for _, job := range jobs {

		if job.InTerminalState() {
			continue
		}

		run := job.LatestRun()
		if run != nil && !job.Queued() && staleExecutors[run.Executor()] {
			ctx.Warnf("Cancelling job %s as it is running on lost executor %s", job.Id(), run.Executor())
			jobsToUpdate = append(jobsToUpdate, job.WithQueued(false).WithFailed(true).WithUpdatedRun(run.WithFailed(true)))

			jobId, err := armadaevents.ProtoUuidFromUlidString(job.Id())
			if err != nil {
				return nil, err
			}

			leaseExpiredError := &armadaevents.Error{
				Terminal: true,
				Reason: &armadaevents.Error_LeaseExpired{
					LeaseExpired: &armadaevents.LeaseExpired{},
				},
			}
			es := &armadaevents.EventSequence{
				Queue:      job.Queue(),
				JobSetName: job.Jobset(),
				Events: []*armadaevents.EventSequence_Event{
					{
						Created: s.now(),
						Event: &armadaevents.EventSequence_Event_JobRunErrors{
							JobRunErrors: &armadaevents.JobRunErrors{
								RunId:    armadaevents.ProtoUuidFromUuid(run.Id()),
								RunIdStr: run.Id().String(),
								JobId:    jobId,
								JobIdStr: job.Id(),
								Errors:   []*armadaevents.Error{leaseExpiredError},
							},
						},
					},
					{
						Created: s.now(),
						Event: &armadaevents.EventSequence_Event_JobErrors{
							JobErrors: &armadaevents.JobErrors{
								JobId:    jobId,
								JobIdStr: job.Id(),
								Errors:   []*armadaevents.Error{leaseExpiredError},
							},
						},
					},
				},
			}
			events = append(events, es)
		}
	}
	if err := txn.Upsert(jobsToUpdate); err != nil {
		return nil, err
	}
	return events, nil
}

// cancelQueuedJobsIfExpired generates cancel request messages for any queued jobs that exceed their queueTtl.
func (s *Scheduler) cancelQueuedJobsIfExpired(txn *jobdb.Txn) ([]*armadaevents.EventSequence, error) {
	jobsToCancel := make([]*jobdb.Job, 0)
	events := make([]*armadaevents.EventSequence, 0)
	it := txn.QueuedJobsByTtl()

	// `it` is ordered such that the jobs with the least ttl remaining come first, hence we exit early if we find a job that is not expired.
	for job, _ := it.Next(); job != nil && job.HasQueueTtlExpired(); job, _ = it.Next() {
		if job.InTerminalState() {
			continue
		}

		job = job.WithCancelRequested(true).WithQueued(false).WithCancelled(true)
		jobId, err := armadaevents.ProtoUuidFromUlidString(job.Id())
		if err != nil {
			return nil, err
		}

		reason := "Expired queue ttl"
		cancel := &armadaevents.EventSequence{
			Queue:      job.Queue(),
			JobSetName: job.Jobset(),
			Events: []*armadaevents.EventSequence_Event{
				{
					Created: s.now(),
					Event:   &armadaevents.EventSequence_Event_CancelJob{CancelJob: &armadaevents.CancelJob{JobId: jobId, JobIdStr: job.Id(), Reason: reason}},
				},
				{
					Created: s.now(),
					Event:   &armadaevents.EventSequence_Event_CancelledJob{CancelledJob: &armadaevents.CancelledJob{JobId: jobId, JobIdStr: job.Id(), Reason: reason}},
				},
			},
		}

		jobsToCancel = append(jobsToCancel, job)
		events = append(events, cancel)
	}

	if err := txn.Upsert(jobsToCancel); err != nil {
		return nil, err
	}

	return events, nil
}

func (s *Scheduler) submitCheck(ctx *armadacontext.Context, txn *jobdb.Txn) ([]*armadaevents.EventSequence, error) {
	jobsToCheck := make([]*jobdb.Job, 0)

	it := txn.UnvalidatedJobs()

	for job, _ := it.Next(); job != nil; job, _ = it.Next() {
		// Don't check jobs that are terminal
		if job.InTerminalState() {
			continue
		}
		jobsToCheck = append(jobsToCheck, job)
	}

	results, err := s.submitChecker.Check(ctx, jobsToCheck)
	if err != nil {
		return nil, err
	}

	events := make([]*armadaevents.EventSequence, 0)
	jobsToUpdate := make([]*jobdb.Job, 0)
	for _, job := range jobsToCheck {
		result := results[job.Id()]

		jobId, err := armadaevents.ProtoUuidFromUlidString(job.Id())
		if err != nil {
			return nil, err
		}

		es := &armadaevents.EventSequence{
			Queue:      job.Queue(),
			JobSetName: job.Jobset(),
			Events: []*armadaevents.EventSequence_Event{
				{
					Created: s.now(),
				},
			},
		}

		if result.isSchedulable {
			job = job.WithValidated(true).WithPools(result.pools)
			jobsToUpdate = append(jobsToUpdate, job)

			es.Events[0].Event = &armadaevents.EventSequence_Event_JobValidated{
				JobValidated: &armadaevents.JobValidated{
<<<<<<< HEAD
					JobId:    jobId,
					JobIdStr: job.Id(),
=======
					JobId: jobId,
					Pools: result.pools,
>>>>>>> b3c23d18
				},
			}
		} else {
			job = job.WithFailed(true).WithQueued(false)
			jobsToUpdate = append(jobsToUpdate, job)

			es.Events[0].Event = &armadaevents.EventSequence_Event_JobErrors{
				JobErrors: &armadaevents.JobErrors{
					JobId:    jobId,
					JobIdStr: job.Id(),
					Errors: []*armadaevents.Error{
						{
							Terminal: true,
							Reason: &armadaevents.Error_JobRejected{
								JobRejected: &armadaevents.JobRejected{
									Message: result.reason,
								},
							},
						},
					},
				},
			}
		}
		events = append(events, es)
	}

	if err := txn.Upsert(jobsToUpdate); err != nil {
		return nil, err
	}
	return events, nil
}

// now is a convenience function for generating a pointer to a time.Time (as required by armadaevents).
// It exists because Go won't let you do &s.clock.Now().
func (s *Scheduler) now() *time.Time {
	now := s.clock.Now()
	return &now
}

// initialise builds the initial job db based on the current database state
// right now this is quite dim and loads the entire database but in the future
// we should be  able to make it load active jobs/runs only
func (s *Scheduler) initialise(ctx *armadacontext.Context) error {
	for {
		select {
		case <-ctx.Done():
			return nil
		default:
			if _, _, err := s.syncState(ctx); err != nil {
				logging.WithStacktrace(ctx, err).Error("failed to initialise; trying again in 1 second")
				time.Sleep(1 * time.Second)
			} else {
				ctx.Info("initialisation succeeded")
				return nil
			}
		}
	}
}

// ensureDbUpToDate blocks until that the database state contains all Pulsar messages sent *before* this
// function was called. This is achieved firstly by publishing messages to Pulsar and then polling the
// database until all messages have been written.
func (s *Scheduler) ensureDbUpToDate(ctx *armadacontext.Context, pollInterval time.Duration) error {
	groupId := uuid.New()
	var numSent uint32
	var err error

	// Send messages to Pulsar
	messagesSent := false
	for !messagesSent {
		select {
		case <-ctx.Done():
			return ctx.Err()
		default:
			numSent, err = s.publisher.PublishMarkers(ctx, groupId)
			if err != nil {
				logging.WithStacktrace(ctx, err).Error("Error sending marker messages to pulsar")
				s.clock.Sleep(pollInterval)
			} else {
				messagesSent = true
			}
		}
	}

	// Try to read these messages back from postgres.
	for {
		select {
		case <-ctx.Done():
			return ctx.Err()
		default:
			numReceived, err := s.jobRepository.CountReceivedPartitions(ctx, groupId)
			if err != nil {
				logging.
					WithStacktrace(ctx, err).
					Error("Error querying the database or marker messages")
			}
			if numSent == numReceived {
				ctx.Infof("Successfully ensured that database state is up to date")
				return nil
			}
			ctx.Infof("Received %d partitions, still waiting on %d", numReceived, numSent-numReceived)
			s.clock.Sleep(pollInterval)
		}
	}
}<|MERGE_RESOLUTION|>--- conflicted
+++ resolved
@@ -641,35 +641,6 @@
 	return eventSequences, nil
 }
 
-<<<<<<< HEAD
-func AppendEventSequencesFromUnschedulableJobs(eventSequences []*armadaevents.EventSequence, jobs []*jobdb.Job, time time.Time) ([]*armadaevents.EventSequence, error) {
-	for _, job := range jobs {
-		jobId, err := armadaevents.ProtoUuidFromUlidString(job.Id())
-		if err != nil {
-			return nil, err
-		}
-		gangJobUnschedulableError := &armadaevents.Error{
-			Terminal: true,
-			Reason:   &armadaevents.Error_GangJobUnschedulable{GangJobUnschedulable: &armadaevents.GangJobUnschedulable{Message: "Job did not meet the minimum gang cardinality"}},
-		}
-		eventSequences = append(eventSequences, &armadaevents.EventSequence{
-			Queue:      job.Queue(),
-			JobSetName: job.Jobset(),
-			Events: []*armadaevents.EventSequence_Event{
-				{
-					Created: &time,
-					Event: &armadaevents.EventSequence_Event_JobErrors{
-						JobErrors: &armadaevents.JobErrors{JobId: jobId, JobIdStr: job.Id(), Errors: []*armadaevents.Error{gangJobUnschedulableError}},
-					},
-				},
-			},
-		})
-	}
-	return eventSequences, nil
-}
-
-=======
->>>>>>> b3c23d18
 // generateUpdateMessages generates EventSequences representing the state changes on updated jobs.
 // If there are no state changes then an empty slice will be returned.
 func (s *Scheduler) generateUpdateMessages(ctx *armadacontext.Context, txn *jobdb.Txn, updatedJobs []*jobdb.Job, jobRunErrors map[uuid.UUID]*armadaevents.Error) ([]*armadaevents.EventSequence, error) {
@@ -1078,13 +1049,9 @@
 
 			es.Events[0].Event = &armadaevents.EventSequence_Event_JobValidated{
 				JobValidated: &armadaevents.JobValidated{
-<<<<<<< HEAD
 					JobId:    jobId,
 					JobIdStr: job.Id(),
-=======
-					JobId: jobId,
-					Pools: result.pools,
->>>>>>> b3c23d18
+					Pools:    result.pools,
 				},
 			}
 		} else {
