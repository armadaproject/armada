--- conflicted
+++ resolved
@@ -461,11 +461,7 @@
 // EventsFromSchedulerResult generates necessary EventSequences from the provided SchedulerResult.
 func EventsFromSchedulerResult(result *scheduling.SchedulerResult, time time.Time) ([]*armadaevents.EventSequence, error) {
 	eventSequences := make([]*armadaevents.EventSequence, 0, len(result.PreemptedJobs)+len(result.ScheduledJobs))
-<<<<<<< HEAD
 	eventSequences, err := AppendEventSequencesFromPreemptedJobs(eventSequences, result.PreemptedJobs, time)
-=======
-	eventSequences, err := AppendEventSequencesFromPreemptedJobs(eventSequences, scheduling.PreemptedJobsFromSchedulerResult(result), time)
->>>>>>> 6271a588
 	if err != nil {
 		return nil, err
 	}
@@ -476,57 +472,30 @@
 	return eventSequences, nil
 }
 
-<<<<<<< HEAD
 func AppendEventSequencesFromPreemptedJobs(eventSequences []*armadaevents.EventSequence, jctxs []*schedulercontext.JobSchedulingContext, time time.Time) ([]*armadaevents.EventSequence, error) {
 	for _, jctx := range jctxs {
-		jobId, err := armadaevents.ProtoUuidFromUlidString(jctx.JobId)
-		if err != nil {
-			return nil, err
-		}
 		run := jctx.Job.LatestRun()
-=======
-func AppendEventSequencesFromPreemptedJobs(eventSequences []*armadaevents.EventSequence, jobs []*jobdb.Job, time time.Time) ([]*armadaevents.EventSequence, error) {
-	for _, job := range jobs {
-		run := job.LatestRun()
->>>>>>> 6271a588
 		if run == nil {
 			return nil, errors.Errorf("attempting to generate preempted eventSequences for job %s with no associated runs", jctx.JobId)
 		}
 		eventSequences = append(eventSequences, &armadaevents.EventSequence{
-<<<<<<< HEAD
 			Queue:      jctx.Job.Queue(),
 			JobSetName: jctx.Job.Jobset(),
-			Events:     createEventsForPreemptedJob(jobId, armadaevents.ProtoUuidFromUuid(run.Id()), jctx.PreemptionDescription, time),
-=======
-			Queue:      job.Queue(),
-			JobSetName: job.Jobset(),
-			Events:     createEventsForPreemptedJob(job.Id(), run.Id(), time),
->>>>>>> 6271a588
+			Events:     createEventsForPreemptedJob(jctx.JobId(), armadaevents.ProtoUuidFromUuid(run.Id()), jctx.PreemptionDescription, time),
 		})
 	}
 	return eventSequences, nil
 }
 
-<<<<<<< HEAD
-func createEventsForPreemptedJob(jobId *armadaevents.Uuid, runId *armadaevents.Uuid, cause string, time time.Time) []*armadaevents.EventSequence_Event {
-=======
-func createEventsForPreemptedJob(jobId string, runId string, time time.Time) []*armadaevents.EventSequence_Event {
->>>>>>> 6271a588
+func createEventsForPreemptedJob(jobId string, runId string, cause string, time time.Time) []*armadaevents.EventSequence_Event {
 	return []*armadaevents.EventSequence_Event{
 		{
 			Created: protoutil.ToTimestamp(time),
 			Event: &armadaevents.EventSequence_Event_JobRunPreempted{
 				JobRunPreempted: &armadaevents.JobRunPreempted{
-<<<<<<< HEAD
-					PreemptedRunId:    runId,
-					PreemptedRunIdStr: armadaevents.MustUuidStringFromProtoUuid(runId),
-					PreemptedJobId:    jobId,
-					PreemptedJobIdStr: armadaevents.MustUlidStringFromProtoUuid(jobId),
-					Cause:             cause,
-=======
 					PreemptedRunId: runId,
 					PreemptedJobId: jobId,
->>>>>>> 6271a588
+					Cause:             cause,
 				},
 			},
 		},
@@ -799,11 +768,7 @@
 			}
 		} else if lastRun.PreemptRequested() && job.PriorityClass().Preemptible {
 			job = job.WithQueued(false).WithFailed(true).WithUpdatedRun(lastRun.WithoutTerminal().WithFailed(true))
-<<<<<<< HEAD
-			events = append(events, createEventsForPreemptedJob(jobId, armadaevents.ProtoUuidFromUuid(lastRun.Id()), "Preemption requested via API", s.clock.Now())...)
-=======
-			events = append(events, createEventsForPreemptedJob(job.Id(), lastRun.Id(), s.clock.Now())...)
->>>>>>> 6271a588
+			events = append(events, createEventsForPreemptedJob(job.Id(), lastRun.Id(), "Preemption requested via API", s.clock.Now())...)
 		}
 	}
 
