package scheduler

import (
	"context"
	"time"

	"github.com/gogo/protobuf/proto"
	"github.com/google/uuid"
<<<<<<< HEAD
	"github.com/grpc-ecosystem/go-grpc-middleware/logging/logrus/ctxlogrus"
	"github.com/hashicorp/go-memdb"
=======
>>>>>>> 716bc553
	"github.com/pkg/errors"
	"golang.org/x/exp/maps"
	"k8s.io/apimachinery/pkg/util/clock"

	"github.com/armadaproject/armada/internal/common/stringinterner"
	"github.com/armadaproject/armada/internal/scheduler/database"
	"github.com/armadaproject/armada/internal/scheduler/jobdb"
	"github.com/armadaproject/armada/internal/scheduler/schedulerobjects"
	"github.com/armadaproject/armada/pkg/armadaevents"
)

// Scheduler is the main Armada scheduler.
// It periodically performs the following cycle:
// 1. Update state from postgres (via the jobRepository).
// 2. Determine if leader and exit if not.
// 3. Generate any necessary events resulting from the state update.
// 4. Expire any jobs assigned to clusters that have timed out.
// 5. Schedule jobs.
// 6. Publish any Armada events resulting from the scheduling cycle.
type Scheduler struct {
	// Provides job updates from Postgres.
	jobRepository database.JobRepository
	// Used to determine whether a cluster is active.
	executorRepository database.ExecutorRepository
	// Responsible for assigning jobs to nodes.
	// TODO: Confusing name. Change.
	schedulingAlgo SchedulingAlgo
	// Tells us if we are leader. Only the leader may schedule jobs.
	leaderController LeaderController
	// We intern strings to save memory
	stringInterner *stringinterner.StringInterner
	// Responsible for publishing messages to Pulsar.  Only the leader publishes.
	publisher Publisher
	// Minimum duration between scheduling cycles.
	cyclePeriod time.Duration
	// Maximum number of times a lease can be returned before the job is considered failed.
	maxLeaseReturns uint
	// If an executor fails to report in for this amount of time,
	// all jobs assigne to that executor are cancelled.
	executorTimeout time.Duration
	// Used for timing decisions (e.g., sleep).
	// Injected here so that we can mock it out for testing.
	clock clock.Clock
	// Stores active jobs (i.e. queued or running).
	jobDb *jobdb.JobDb
	// Highest offset we've read from Postgres on the jobs table.
	jobsSerial int64
	// Highest offset we've read from Postgres on the job runs table.
	runsSerial int64
	// Function that is called every time a cycle is completed. Useful for testing
	onCycleCompleted func()
}

func NewScheduler(
	jobRepository database.JobRepository,
	executorRepository database.ExecutorRepository,
	schedulingAlgo SchedulingAlgo,
	leaderController LeaderController,
	publisher Publisher,
	stringInterner *stringinterner.StringInterner,
	cyclePeriod time.Duration,
	executorTimeout time.Duration,
	maxLeaseReturns uint,
) (*Scheduler, error) {
	jobDb := jobdb.NewJobDb()
	return &Scheduler{
		jobRepository:      jobRepository,
		executorRepository: executorRepository,
		schedulingAlgo:     schedulingAlgo,
		leaderController:   leaderController,
		publisher:          publisher,
		stringInterner:     stringInterner,
		jobDb:              jobDb,
		clock:              clock.RealClock{},
		cyclePeriod:        cyclePeriod,
		executorTimeout:    executorTimeout,
		maxLeaseReturns:    maxLeaseReturns,
		jobsSerial:         -1,
		runsSerial:         -1,
	}, nil
}

// Run enters the scheduling loop, which will continue until the ctx is cancelled
func (s *Scheduler) Run(ctx context.Context) error {
	log := ctxlogrus.Extract(ctx)
	log = log.WithField("service", "scheduler")
	ctx = ctxlogrus.ToContext(ctx, log)

	//  Do initial population of Job Db
	err := s.initialise(ctx)
	if err != nil {
		return err
	}
	log.Infof("starting scheduler with cycle time %s", s.cyclePeriod)

	ticker := s.clock.NewTicker(s.cyclePeriod)
	prevLeaderToken := InvalidLeaderToken()
	for {
		select {
		case <-ctx.Done():
			log.Infof("context cancelled; returning.")
			return ctx.Err()
		case <-ticker.C():
			start := s.clock.Now()
			leaderToken := s.leaderController.GetToken()
			fullUpdate := false
			log.Infof("Received a leaderToken. Leader status is %t", leaderToken.leader)

			// If we are becoming leader then we must ensure we have caught up to all Pulsar messages
			if leaderToken.leader && leaderToken != prevLeaderToken {
				log.Infof("Becoming leader")
				syncContext, cancel := context.WithTimeout(ctx, 5*time.Minute)
				err := s.ensureDbUpToDate(syncContext, 1*time.Second)
				if err != nil {
					log.WithError(err).Error("Could not become master")
					leaderToken = InvalidLeaderToken()
				} else {
					fullUpdate = true
				}
				cancel()
			}
			// Run a scheduler cycle
			err := s.cycle(ctx, fullUpdate, leaderToken)
			// If the scheduler cycle has returned an error, we must invalidate our leader token.
			// This is because right now we cannot use pulsar transactions which in turn means the possibility of
			// a partial publish and consequently an inconsistent state. Once the Pulsar client supports transactions
			// we should be able to remove this limitation
			if err != nil {
				log.WithError(err).Error("scheduling cycle failure:")
				leaderToken = InvalidLeaderToken()
			}
			log.Infof("scheduling cycle completed in %s", s.clock.Since(start))
			prevLeaderToken = leaderToken
			if s.onCycleCompleted != nil {
				s.onCycleCompleted()
			}
		}
	}
}

// cycle is a single invocation of the main scheduling cycle.
// If updateAll is true then we will generate Armada events from all jobs in the jobDb.
// Otherwise, we only generate updates from jobs updated since the last cycle.
func (s *Scheduler) cycle(ctx context.Context, updateAll bool, leaderToken LeaderToken) error {
	// Update job state.
	updatedJobs, err := s.syncState(ctx)
	if err != nil {
		return err
	}

	// Only the leader may make decisions; exit if not leader.
	if !s.leaderController.ValidateToken(leaderToken) {
		return nil
	}

	// If we've been asked to generate messages for all jobs do so.
	// Otherwise generate messages only for jobs updated this cycle.
	txn := s.jobDb.WriteTxn()
	defer txn.Abort()
	if updateAll {
		updatedJobs = s.jobDb.GetAll(txn)
	}

	// Generate any events that came out of synchronising the db state.
	events, err := s.generateUpdateMessages(ctx, updatedJobs, txn)
	if err != nil {
		return err
	}

	// Expire any jobs running on clusters that haven't heartbeated within our time limit.
	expirationEvents, err := s.expireJobsIfNecessary(ctx, txn)
	if err != nil {
		return err
	}
	events = append(events, expirationEvents...)

	// Schedule Jobs
	scheduledJobs, err := s.schedulingAlgo.Schedule(ctx, txn, s.jobDb)
	if err != nil {
		return err
	}
	scheduledJobEvents, err := s.generateLeaseMessages(scheduledJobs)
	if err != nil {
		return err
	}
	events = append(events, scheduledJobEvents...)

	// Publish to pulsar
	amLeader := func() bool {
		return s.leaderController.ValidateToken(leaderToken)
	}
	if err := s.publisher.PublishMessages(ctx, events, amLeader); err != nil {
		return err
	}
	txn.Commit()
	return nil
}

// syncState updates the state of the jobs in jobDb to match those in postgres,
// and returns all jobs that have been updated.
func (s *Scheduler) syncState(ctx context.Context) ([]*jobdb.Job, error) {
	log := ctxlogrus.Extract(ctx)
	log = log.WithField("function", "syncState")

	updatedJobs, updatedRuns, err := s.jobRepository.FetchJobUpdates(ctx, s.jobsSerial, s.runsSerial)
	if err != nil {
		return nil, err
	}
	log.Infof("received %d updated jobs and %d updated job runs", len(updatedJobs), len(updatedRuns))

	txn := s.jobDb.WriteTxn()
	defer txn.Abort()

	// Process jobs.
	jobsToDelete := make([]string, 0, len(updatedJobs))
	jobsToUpdateById := make(map[string]*jobdb.Job, len(updatedJobs))
	for _, dbJob := range updatedJobs {
		if dbJob.InTerminalState() {
			// Scheduler has sent a terminal message; we can safely remove the job.
			jobsToDelete = append(jobsToDelete, dbJob.JobID)
			continue
		}

<<<<<<< HEAD
		// Try and retrieve the job from the jobDb. If it doesn't exist then create it.
		job, err := s.jobDb.GetById(txn, dbJob.JobID)
		if err != nil {
			return nil, errors.WithMessagef(err, "error retrieving job %s from jobDb ", dbJob.JobID)
		}
=======
		// Try and retrieve the job from the jobDb.  If it doesn't exist then create it.
		job := s.jobDb.GetById(txn, dbJob.JobID)
>>>>>>> 716bc553
		if job == nil {
			job, err = s.createSchedulerJob(&dbJob)
			if err != nil {
				return nil, err
			}
		} else {
			// make the scheduler job look like the db job.
			job = updateSchedulerJob(job, &dbJob)
		}
		jobsToUpdateById[job.Id()] = job
	}

	// Process runs.
	for _, dbRun := range updatedRuns {
		jobId := dbRun.JobID

<<<<<<< HEAD
		// Retrieve the job. Look first in the list of updates, then in the jobDb
		job, ok := jobsToUpdateById[jobId]
		if !ok {
			job, err = s.jobDb.GetById(txn, jobId)
			if err != nil {
				return nil, errors.WithMessagef(err, "error retrieving job %s from jobDb ", jobId)
			}
=======
		// Retrieve the job, look first in the list of updates, then in the jobDb
		job, present := jobsToUpdateById[jobId]
		if !present {
			job = s.jobDb.GetById(txn, jobId)
>>>>>>> 716bc553

			// If the job is nil or terminal at this point then it cannot be active.
			// In this case we can ignore the run
			if job == nil || job.InTerminalState() {
				log.Debugf("job %s is not active; ignoring update for run %s", jobId, dbRun.RunID)
				continue
			}
		}

		run := job.RunById(dbRun.RunID)
		if run == nil {
			run = s.createSchedulerRun(&dbRun)
		} else {
			// make the scheduler job look like the db job
			run = updateSchedulerRun(run, &dbRun)
		}
		job = job.WithUpdatedRun(run)
		jobsToUpdateById[jobId] = job
	}

	// Jobs with no active runs are queued.
	for _, job := range jobsToUpdateById {
		// Determine if the job needs to be re-queued.
		// TODO: If have an explicit queued message, we can remove this code.
		run := job.LatestRun()
		desiredQueueState := false
		requeueJob := run != nil && run.Returned() && job.NumReturned() <= s.maxLeaseReturns
		if run == nil || requeueJob {
			desiredQueueState = true
		}
		if requeueJob {
			job = job.WithUpdatedRun(run.WithFailed(false))
		}
		if desiredQueueState != job.Queued() || requeueJob {
			jobsToUpdateById[job.Id()] = job.WithQueued(desiredQueueState)
		}
	}

	jobsToUpdate := maps.Values(jobsToUpdateById)
	err = s.jobDb.BatchDelete(txn, jobsToDelete)
	if err != nil {
		return nil, err
	}
	err = s.jobDb.Upsert(txn, jobsToUpdate)
	if err != nil {
		return nil, err
	}
	txn.Commit()
	if len(updatedJobs) > 0 {
		s.jobsSerial = updatedJobs[len(updatedJobs)-1].Serial
	}
	if len(updatedRuns) > 0 {
		s.runsSerial = updatedRuns[len(updatedRuns)-1].Serial
	}
	return jobsToUpdate, nil
}

// generateLeaseMessages generates EventSequences from the supplied slice of leased jobs.
func (s *Scheduler) generateLeaseMessages(scheduledJobs []*jobdb.Job) ([]*armadaevents.EventSequence, error) {
	events := make([]*armadaevents.EventSequence, len(scheduledJobs))
	for i, job := range scheduledJobs {
		jobId, err := armadaevents.ProtoUuidFromUlidString(job.Id())
		if err != nil {
			return nil, err
		}
		es := &armadaevents.EventSequence{
			Queue:      job.Queue(),
			JobSetName: job.Jobset(),
			Events: []*armadaevents.EventSequence_Event{
				{
					Created: s.now(),
					Event: &armadaevents.EventSequence_Event_JobRunLeased{
						JobRunLeased: &armadaevents.JobRunLeased{
							RunId:      armadaevents.ProtoUuidFromUuid(job.LatestRun().Id()),
							JobId:      jobId,
							ExecutorId: job.LatestRun().Executor(),
							NodeId:     job.LatestRun().Node(),
						},
					},
				},
			},
		}
		events[i] = es
	}
	return events, nil
}

// generateUpdateMessages generates EventSequences representing the state changes on updated jobs
// If there are no state changes then an empty slice will be returned
func (s *Scheduler) generateUpdateMessages(ctx context.Context, updatedJobs []*jobdb.Job, txn *jobdb.Txn) ([]*armadaevents.EventSequence, error) {
	failedRunIds := make([]uuid.UUID, 0, len(updatedJobs))
	for _, job := range updatedJobs {
		run := job.LatestRun()
		if run != nil && run.Failed() {
			failedRunIds = append(failedRunIds, run.Id())
		}
	}
	jobRunErrors, err := s.jobRepository.FetchJobRunErrors(ctx, failedRunIds)
	if err != nil {
		return nil, err
	}

	// Generate any events that came out of synchronising the db state
	var events []*armadaevents.EventSequence
	for _, job := range updatedJobs {
		jobEvents, err := s.generateUpdateMessagesFromJob(job, jobRunErrors, txn)
		if err != nil {
			return nil, err
		}
		if jobEvents != nil {
			events = append(events, jobEvents)
		}
	}
	return events, nil
}

// generateUpdateMessages generates EventSequence representing the state change on a single jobs
// If there are no state changes then nil will be returned
func (s *Scheduler) generateUpdateMessagesFromJob(job *jobdb.Job, jobRunErrors map[uuid.UUID]*armadaevents.Error, txn *jobdb.Txn) (*armadaevents.EventSequence, error) {
	var events []*armadaevents.EventSequence_Event

	// Is the job already in a terminal state?  If so then don't send any more messages
	if job.InTerminalState() {
		return nil, nil
	}

	jobId, err := armadaevents.ProtoUuidFromUlidString(job.Id())
	if err != nil {
		return nil, err
	}
	origJob := job
	// Has the job been requested cancelled. If so, cancel the job
	if job.CancelRequested() {
		job = job.WithCancelled(true).WithQueued(false)
		cancel := &armadaevents.EventSequence_Event{
			Created: s.now(),
			Event: &armadaevents.EventSequence_Event_CancelledJob{
				CancelledJob: &armadaevents.CancelledJob{JobId: jobId},
			},
		}
		events = append(events, cancel)
	} else if job.CancelByJobsetRequested() {
		job = job.WithCancelled(true).WithQueued(false)
		cancelRequest := &armadaevents.EventSequence_Event{
			Created: s.now(),
			Event: &armadaevents.EventSequence_Event_CancelJob{
				CancelJob: &armadaevents.CancelJob{JobId: jobId},
			},
		}
		cancel := &armadaevents.EventSequence_Event{
			Created: s.now(),
			Event: &armadaevents.EventSequence_Event_CancelledJob{
				CancelledJob: &armadaevents.CancelledJob{JobId: jobId},
			},
		}
		events = append(events, cancelRequest, cancel)
	} else if job.HasRuns() {
		lastRun := job.LatestRun()
		// InTerminalState states. Can only have one of these
		if lastRun.Succeeded() {
			job = job.WithSucceeded(true).WithQueued(false)
			jobSucceeded := &armadaevents.EventSequence_Event{
				Created: s.now(),
				Event: &armadaevents.EventSequence_Event_JobSucceeded{
					JobSucceeded: &armadaevents.JobSucceeded{
						JobId: jobId,
					},
				},
			}
			events = append(events, jobSucceeded)
		} else if lastRun.Failed() {
			job = job.WithFailed(true).WithQueued(false)
			runError := jobRunErrors[lastRun.Id()]
			jobErrors := &armadaevents.EventSequence_Event{
				Created: s.now(),
				Event: &armadaevents.EventSequence_Event_JobErrors{
					JobErrors: &armadaevents.JobErrors{
						JobId:  jobId,
						Errors: []*armadaevents.Error{runError},
					},
				},
			}
			events = append(events, jobErrors)
		}
	} else if job.RequestedPriority() != job.Priority() {
		job = job.WithPriority(job.RequestedPriority())
		jobReprioritised := &armadaevents.EventSequence_Event{
			Created: s.now(),
			Event: &armadaevents.EventSequence_Event_ReprioritisedJob{
				ReprioritisedJob: &armadaevents.ReprioritisedJob{
					JobId:    jobId,
					Priority: job.Priority(),
				},
			},
		}
		events = append(events, jobReprioritised)
	}

	if origJob != job {
		err := s.jobDb.Upsert(txn, []*jobdb.Job{job})
		if err != nil {
			return nil, err
		}
	}

	if len(events) > 0 {
		return &armadaevents.EventSequence{
			Queue:      job.Queue(),
			JobSetName: job.Jobset(),
			Events:     events,
		}, nil
	}

	return nil, nil
}

// expireJobsIfNecessary removes any jobs from the JobDb which are running on stale executors.
// It also generates an EventSequence for each job, indicating that both the run and the job has failed
// Note that this is different behaviour from the old scheduler which would allow expired jobs to be rerun
<<<<<<< HEAD
func (s *Scheduler) expireJobsIfNecessary(ctx context.Context, txn *memdb.Txn) ([]*armadaevents.EventSequence, error) {
	log := ctxlogrus.Extract(ctx)
	log = log.WithField("function", "expireJobsIfNecessary")

=======
func (s *Scheduler) expireJobsIfNecessary(ctx context.Context, txn *jobdb.Txn) ([]*armadaevents.EventSequence, error) {
>>>>>>> 716bc553
	heartbeatTimes, err := s.executorRepository.GetLastUpdateTimes(ctx)
	if err != nil {
		return nil, err
	}
	staleExecutors := make(map[string]bool, 0)
	cutOff := s.clock.Now().Add(-s.executorTimeout)

	jobsToUpdate := make([]*jobdb.Job, 0)

	// TODO: this will only detect stale clusters if they exist in the database
	// Right now this is fine because nothing will delete this jobs, but we should consider the case where an executor
	// has been completely removed
	for executor, heartbeat := range heartbeatTimes {
		if heartbeat.Before(cutOff) {
			log.Warnf("Executor %s has not reported a hearbeart since %v. Will expire all jobs running on this executor", executor, heartbeat)
			staleExecutors[executor] = true
		}
	}

	// All clusters have had a heartbeat recently.  No need to expire any jobs
	if len(staleExecutors) == 0 {
		log.Infof("No stale executors found. No jobs need to be expired")
		return nil, nil
	}

	events := make([]*armadaevents.EventSequence, 0)

	// TODO: this is inefficient.  We should create a iterator of the jobs running on the affected executors
	jobs := s.jobDb.GetAll(txn)

	for _, job := range jobs {

		if job.InTerminalState() {
			continue
		}

		run := job.LatestRun()
		if run != nil && !job.Queued() && staleExecutors[run.Executor()] {
			log.Warnf("Cancelling job %s as it is running on lost executor %s", job.Id(), run.Executor())
			jobsToUpdate = append(jobsToUpdate, job.WithQueued(false).WithFailed(true))

			jobId, err := armadaevents.ProtoUuidFromUlidString(job.Id())
			if err != nil {
				return nil, err
			}

			leaseExpiredError := &armadaevents.Error{
				Terminal: true,
				Reason: &armadaevents.Error_LeaseExpired{
					LeaseExpired: &armadaevents.LeaseExpired{},
				},
			}
			es := &armadaevents.EventSequence{
				Queue:      job.Queue(),
				JobSetName: job.Jobset(),
				Events: []*armadaevents.EventSequence_Event{
					{
						Created: s.now(),
						Event: &armadaevents.EventSequence_Event_JobRunErrors{
							JobRunErrors: &armadaevents.JobRunErrors{
								RunId:  armadaevents.ProtoUuidFromUuid(run.Id()),
								JobId:  jobId,
								Errors: []*armadaevents.Error{leaseExpiredError},
							},
						},
					},
					{
						Created: s.now(),
						Event: &armadaevents.EventSequence_Event_JobErrors{
							JobErrors: &armadaevents.JobErrors{
								JobId:  jobId,
								Errors: []*armadaevents.Error{leaseExpiredError},
							},
						},
					},
				},
			}
			events = append(events, es)
		}
	}
	err = s.jobDb.Upsert(txn, jobsToUpdate)
	if err != nil {
		return nil, err
	}
	return events, nil
}

// now is a convenience function for generating a pointer to a time.Time (as required by armadaevents).
// It exists because Go won't let you do &s.clock.Now().
func (s *Scheduler) now() *time.Time {
	now := s.clock.Now()
	return &now
}

// initialise builds the initial job db based on the current database state
// right now this is quite dim and loads the entire database but in the future
// we should be  able to make it load active jobs/runs only
func (s *Scheduler) initialise(ctx context.Context) error {
	log := ctxlogrus.Extract(ctx)
	log = log.WithField("function", "initialise")
	for {
		select {
		case <-ctx.Done():
			return nil
		default:
			if _, err := s.syncState(ctx); err != nil {
				log.WithError(err).Error("failed to initialise; trying again in 1 second")
				time.Sleep(1 * time.Second)
			} else {
				// Initialisation succeeded.
				return nil
			}
		}
	}
}

// ensureDbUpToDate blocks until that the database state contains all Pulsar messages sent *before* this
// function was called. This is achieved firstly by publishing messages to Pulsar and then polling the
// database until all messages have been written.
func (s *Scheduler) ensureDbUpToDate(ctx context.Context, pollInterval time.Duration) error {
	log := ctxlogrus.Extract(ctx)
	log = log.WithField("function", "ensureDbUpToDate")

	groupId := uuid.New()
	var numSent uint32
	var err error

	// Send messages to Pulsar
	messagesSent := false
	for !messagesSent {
		select {
		case <-ctx.Done():
			return ctx.Err()
		default:
			numSent, err = s.publisher.PublishMarkers(ctx, groupId)
			if err != nil {
				log.WithError(err).Error("Error sending marker messages to pulsar")
				s.clock.Sleep(pollInterval)
			} else {
				messagesSent = true
			}
		}
	}

	// Try to read these messages back from postgres.
	for {
		select {
		case <-ctx.Done():
			return ctx.Err()
		default:
			numReceived, err := s.jobRepository.CountReceivedPartitions(ctx, groupId)
			if err != nil {
				log.WithError(err).Error("Error querying the database or marker messages")
			}
			if numSent == numReceived {
				log.Infof("Successfully ensured that database state is up to date")
				return nil
			}
			log.Infof("Recevied %d partitions, still waiting on  %d", numReceived, numSent-numReceived)
			s.clock.Sleep(pollInterval)
		}
	}
}

// createSchedulerJob creates a new scheduler job from a database job.
func (s *Scheduler) createSchedulerJob(dbJob *database.Job) (*jobdb.Job, error) {
	schedulingInfo := &schedulerobjects.JobSchedulingInfo{}
	err := proto.Unmarshal(dbJob.SchedulingInfo, schedulingInfo)
	if err != nil {
		return nil, errors.Wrapf(err, "error unmarshalling scheduling info for job %s", dbJob.JobID)
	}
	s.internJobSchedulingInfoStrings(schedulingInfo)
	return jobdb.NewJob(
		dbJob.JobID,
		s.stringInterner.Intern(dbJob.JobSet),
		s.stringInterner.Intern(dbJob.Queue),
		uint32(dbJob.Priority),
		schedulingInfo,
		dbJob.CancelRequested,
		dbJob.CancelByJobsetRequested,
		dbJob.Cancelled,
		dbJob.Submitted,
	), nil
}

// createSchedulerRun creates a new scheduler job run from a database job run
func (s *Scheduler) createSchedulerRun(dbRun *database.Run) *jobdb.JobRun {
	return jobdb.CreateRun(
		dbRun.RunID,
		dbRun.Created,
		s.stringInterner.Intern(dbRun.Executor),
		s.stringInterner.Intern(dbRun.Node),
		dbRun.Running,
		dbRun.Succeeded,
		dbRun.Failed,
		dbRun.Cancelled,
		dbRun.Returned)
}

func (s *Scheduler) internJobSchedulingInfoStrings(info *schedulerobjects.JobSchedulingInfo) {
	for _, requirement := range info.ObjectRequirements {
		if podRequirement := requirement.GetPodRequirements(); podRequirement != nil {
			for k, v := range podRequirement.Annotations {
				podRequirement.Annotations[s.stringInterner.Intern(k)] = s.stringInterner.Intern(v)
			}

			for k, v := range podRequirement.NodeSelector {
				podRequirement.NodeSelector[s.stringInterner.Intern(k)] = s.stringInterner.Intern(v)
			}
			podRequirement.PreemptionPolicy = s.stringInterner.Intern(podRequirement.PreemptionPolicy)
		}
	}
}

// updateSchedulerRun updates the scheduler job run (in-place) to match the database job run
func updateSchedulerRun(run *jobdb.JobRun, dbRun *database.Run) *jobdb.JobRun {
	if dbRun.Succeeded && !run.Succeeded() {
		run = run.WithSucceeded(true)
	}
	if dbRun.Failed && !run.Failed() {
		run = run.WithFailed(true)
	}
	if dbRun.Cancelled && !run.Cancelled() {
		run = run.WithCancelled(true)
	}
	if dbRun.Returned && !run.Returned() {
		run = run.WithReturned(true)
	}
	return run
}

// updateSchedulerJob updates the scheduler job  (in-place) to match the database job
func updateSchedulerJob(job *jobdb.Job, dbJob *database.Job) *jobdb.Job {
	if dbJob.CancelRequested && !job.CancelRequested() {
		job = job.WithCancelRequested(true)
	}
	if dbJob.CancelByJobsetRequested && !job.CancelByJobsetRequested() {
		job = job.WithCancelByJobsetRequested(true)
	}
	if dbJob.Cancelled && !job.Cancelled() {
		job = job.WithCancelled(true)
	}
	if dbJob.Succeeded && !job.Succeeded() {
		job = job.WithSucceeded(true)
	}
	if dbJob.Failed && !job.Failed() {
		job = job.WithFailed(true)
	}
	if uint32(dbJob.Priority) != job.RequestedPriority() {
		job = job.WithRequestedPriority(uint32(dbJob.Priority))
	}
	return job
}<|MERGE_RESOLUTION|>--- conflicted
+++ resolved
@@ -6,11 +6,7 @@
 
 	"github.com/gogo/protobuf/proto"
 	"github.com/google/uuid"
-<<<<<<< HEAD
 	"github.com/grpc-ecosystem/go-grpc-middleware/logging/logrus/ctxlogrus"
-	"github.com/hashicorp/go-memdb"
-=======
->>>>>>> 716bc553
 	"github.com/pkg/errors"
 	"golang.org/x/exp/maps"
 	"k8s.io/apimachinery/pkg/util/clock"
@@ -234,16 +230,8 @@
 			continue
 		}
 
-<<<<<<< HEAD
-		// Try and retrieve the job from the jobDb. If it doesn't exist then create it.
-		job, err := s.jobDb.GetById(txn, dbJob.JobID)
-		if err != nil {
-			return nil, errors.WithMessagef(err, "error retrieving job %s from jobDb ", dbJob.JobID)
-		}
-=======
 		// Try and retrieve the job from the jobDb.  If it doesn't exist then create it.
 		job := s.jobDb.GetById(txn, dbJob.JobID)
->>>>>>> 716bc553
 		if job == nil {
 			job, err = s.createSchedulerJob(&dbJob)
 			if err != nil {
@@ -260,20 +248,10 @@
 	for _, dbRun := range updatedRuns {
 		jobId := dbRun.JobID
 
-<<<<<<< HEAD
-		// Retrieve the job. Look first in the list of updates, then in the jobDb
-		job, ok := jobsToUpdateById[jobId]
-		if !ok {
-			job, err = s.jobDb.GetById(txn, jobId)
-			if err != nil {
-				return nil, errors.WithMessagef(err, "error retrieving job %s from jobDb ", jobId)
-			}
-=======
 		// Retrieve the job, look first in the list of updates, then in the jobDb
 		job, present := jobsToUpdateById[jobId]
 		if !present {
 			job = s.jobDb.GetById(txn, jobId)
->>>>>>> 716bc553
 
 			// If the job is nil or terminal at this point then it cannot be active.
 			// In this case we can ignore the run
@@ -493,14 +471,10 @@
 // expireJobsIfNecessary removes any jobs from the JobDb which are running on stale executors.
 // It also generates an EventSequence for each job, indicating that both the run and the job has failed
 // Note that this is different behaviour from the old scheduler which would allow expired jobs to be rerun
-<<<<<<< HEAD
-func (s *Scheduler) expireJobsIfNecessary(ctx context.Context, txn *memdb.Txn) ([]*armadaevents.EventSequence, error) {
+func (s *Scheduler) expireJobsIfNecessary(ctx context.Context, txn *jobdb.Txn) ([]*armadaevents.EventSequence, error) {
 	log := ctxlogrus.Extract(ctx)
 	log = log.WithField("function", "expireJobsIfNecessary")
 
-=======
-func (s *Scheduler) expireJobsIfNecessary(ctx context.Context, txn *jobdb.Txn) ([]*armadaevents.EventSequence, error) {
->>>>>>> 716bc553
 	heartbeatTimes, err := s.executorRepository.GetLastUpdateTimes(ctx)
 	if err != nil {
 		return nil, err
