--- conflicted
+++ resolved
@@ -3,9 +3,6 @@
 import (
 	"fmt"
 	"time"
-
-	"github.com/armadaproject/armada/internal/common/util"
-	"github.com/armadaproject/armada/internal/scheduler/interfaces"
 
 	"github.com/gogo/protobuf/proto"
 	"github.com/google/uuid"
@@ -286,13 +283,12 @@
 	defer txn.Abort()
 
 	// Process jobs.
-	jobIdsToDelete := make([]string, 0, len(updatedJobs))
-	jobsToDelete := util.Map[string, *jobdb.Job](jobIdsToDelete, func(x string) *jobdb.Job { return s.jobDb.GetById(txn, x) })
+	jobsToDelete := make([]string, 0, len(updatedJobs))
 	jobsToUpdateById := make(map[string]*jobdb.Job, len(updatedJobs))
 	for _, dbJob := range updatedJobs {
 		if dbJob.InTerminalState() {
 			// Scheduler has sent a terminal message; we can safely remove the job.
-			jobIdsToDelete = append(jobIdsToDelete, dbJob.JobID)
+			jobsToDelete = append(jobsToDelete, dbJob.JobID)
 			continue
 		}
 
@@ -345,12 +341,7 @@
 	if err := txn.Upsert(jobsToUpdate); err != nil {
 		return nil, err
 	}
-<<<<<<< HEAD
-	err = s.jobDb.BatchDelete(txn, jobIdsToDelete)
-	if err != nil {
-=======
 	if err := txn.BatchDelete(jobsToDelete); err != nil {
->>>>>>> e1c79501
 		return nil, err
 	}
 	txn.Commit()
@@ -360,30 +351,6 @@
 	if len(updatedRuns) > 0 {
 		s.runsSerial = updatedRuns[len(updatedRuns)-1].Serial
 	}
-
-	// Instance not required to be leader to submit metrics
-	nodeFromJob := func(j *jobdb.Job) string {
-		if j.HasRuns() {
-			return j.LatestRun().NodeName()
-		} else {
-			return "node_unknown"
-		}
-	}
-	toLegacySchedulerJob := func(j *jobdb.Job) interfaces.LegacySchedulerJob { return j }
-	succeededJobs := util.Filter(jobsToDelete, func(j *jobdb.Job) bool {
-		return j.Succeeded()
-	})
-	succeededJobsNodes := util.Map(succeededJobs, nodeFromJob)
-	failedJobs := util.Filter(jobsToDelete, func(j *jobdb.Job) bool {
-		return j.Failed()
-	})
-	failedJobsNodes := util.Map(failedJobs, nodeFromJob)
-
-	s.metrics.ReportPerNodeAggregate(ctx, util.Map(succeededJobs, toLegacySchedulerJob), succeededJobsNodes, s.metrics.succeededJobsPerNode)
-	s.metrics.ReportPerNodeAggregate(ctx, util.Map(failedJobs, toLegacySchedulerJob), failedJobsNodes, s.metrics.failedJobsPerNode)
-	s.metrics.ReportPerQueueAggregate(ctx, util.Map(succeededJobs, toLegacySchedulerJob), s.metrics.succeededJobsPerQueue)
-	s.metrics.ReportPerQueueAggregate(ctx, util.Map(failedJobs, toLegacySchedulerJob), s.metrics.failedJobsPerQueue)
-
 	return jobsToUpdate, nil
 }
 
