--- conflicted
+++ resolved
@@ -163,14 +163,9 @@
 
 			shouldSchedule := s.clock.Now().Sub(s.previousSchedulingRoundEnd) > s.schedulePeriod
 
-<<<<<<< HEAD
-			if err := s.cycle(ctx, fullUpdate, leaderToken, shouldSchedule); err != nil {
-				logging.WithStacktrace(ctx.Log, err).Error("scheduling cycle failure")
-=======
 			result, err := s.cycle(ctx, fullUpdate, leaderToken, shouldSchedule)
 			if err != nil {
-				logging.WithStacktrace(log, err).Error("scheduling cycle failure")
->>>>>>> 293c58c9
+				logging.WithStacktrace(ctx.Log, err).Error("scheduling cycle failure")
 				leaderToken = InvalidLeaderToken()
 			}
 
@@ -181,12 +176,8 @@
 			if shouldSchedule && leaderToken.leader {
 				// Only the leader token does real scheduling rounds.
 				s.metrics.ReportScheduleCycleTime(cycleTime)
-<<<<<<< HEAD
+				s.metrics.ReportSchedulerResult(result)
 				ctx.Log.Infof("scheduling cycle completed in %s", cycleTime)
-=======
-				s.metrics.ReportSchedulerResult(result)
-				log.Infof("scheduling cycle completed in %s", cycleTime)
->>>>>>> 293c58c9
 			} else {
 				s.metrics.ReportReconcileCycleTime(cycleTime)
 				ctx.Log.Infof("reconciliation cycle completed in %s", cycleTime)
@@ -203,15 +194,10 @@
 // cycle is a single iteration of the main scheduling loop.
 // If updateAll is true, we generate events from all jobs in the jobDb.
 // Otherwise, we only generate events from jobs updated since the last cycle.
-<<<<<<< HEAD
-func (s *Scheduler) cycle(ctx *armadacontext.Context, updateAll bool, leaderToken LeaderToken, shouldSchedule bool) error {
-=======
-func (s *Scheduler) cycle(ctx context.Context, updateAll bool, leaderToken LeaderToken, shouldSchedule bool) (overallSchedulerResult SchedulerResult, err error) {
+func (s *Scheduler) cycle(ctx *armadacontext.Context, updateAll bool, leaderToken LeaderToken, shouldSchedule bool) (overallSchedulerResult SchedulerResult, err error) {
+
 	overallSchedulerResult = SchedulerResult{EmptyResult: true}
 
-	log := ctxlogrus.Extract(ctx)
-	log = log.WithField("function", "cycle")
->>>>>>> 293c58c9
 	// Update job state.
 	updatedJobs, err := s.syncState(ctx)
 	if err != nil {
@@ -252,12 +238,8 @@
 			return
 		}
 
-<<<<<<< HEAD
-		resultEvents, err := s.eventsFromSchedulerResult(overallSchedulerResult)
-=======
 		var resultEvents []*armadaevents.EventSequence
 		resultEvents, err = s.eventsFromSchedulerResult(txn, result)
->>>>>>> 293c58c9
 		if err != nil {
 			return
 		}
