package queue

import (
	"fmt"
	"sync/atomic"
	"time"

	"github.com/armadaproject/armada/internal/common/armadacontext"
	"github.com/armadaproject/armada/pkg/api"
)

// QueueCache is an in-memory cache of available queues
type QueueCache interface {
	// Get returns all available queues
	GetAll(ctx *armadacontext.Context) ([]*api.Queue, error)
}

// ApiQueueCache is an implementation of QueueCache that fetches queues from the Armada API.
// We cache the queues in memory so that we can continue scheduling even if the API is unavailable
type ApiQueueCache struct {
	updateFrequency time.Duration
	apiClient       api.SubmitClient
	queues          atomic.Pointer[[]*api.Queue]
}

func NewQueueCache(apiClient api.SubmitClient, updateFrequency time.Duration) *ApiQueueCache {
	return &ApiQueueCache{
		updateFrequency: updateFrequency,
		apiClient:       apiClient,
		queues:          atomic.Pointer[[]*api.Queue]{},
	}
}

<<<<<<< HEAD
func (c *ApiQueueCache) Initialise(ctx *armadacontext.Context) {
	if err := c.fetchQueues(ctx); err != nil {
		ctx.Warnf("Error fetching queues: %v", err)
	}
=======
func (c *ApiQueueCache) Initialise(ctx *armadacontext.Context) error {
	err := c.fetchQueues(ctx)
	if err != nil {
		ctx.Errorf("Error initialising queue cache, failed fetching queues: %v", err)
	}

	return err
>>>>>>> eb1324cc
}

func (c *ApiQueueCache) Run(ctx *armadacontext.Context) error {
	if err := c.fetchQueues(ctx); err != nil {
		ctx.Warnf("Error fetching queues: %v", err)
	}
	ticker := time.NewTicker(c.updateFrequency)
	for {
		select {
		case <-ctx.Done():
			return nil
		case <-ticker.C:
			if err := c.fetchQueues(ctx); err != nil {
				ctx.Warnf("Error fetching queues: %v", err)
			}
		}
	}
}

func (c *ApiQueueCache) GetAll(_ *armadacontext.Context) ([]*api.Queue, error) {
	queues := c.queues.Load()
	if queues == nil {
		return nil, fmt.Errorf("no queues available")
	}
	return *queues, nil
}

func (c *ApiQueueCache) fetchQueues(ctx *armadacontext.Context) error {
	start := time.Now()
	stream, err := c.apiClient.GetQueues(ctx, &api.StreamingQueueGetRequest{})
	if err != nil {
		return err
	}
	queues := make([]*api.Queue, 0)
	for {
		msg, err := stream.Recv()
		if err != nil {
			return err
		}
		switch msg.GetEvent().(type) {
		case *api.StreamingQueueMessage_Queue:
			queues = append(queues, msg.GetQueue())
		case *api.StreamingQueueMessage_End:
			c.queues.Store(&queues)
			ctx.Infof("Refreshed Queues in %s", time.Since(start))
			return nil
		default:
			return fmt.Errorf("unknown event of type %T", msg.GetEvent())
		}
	}
}<|MERGE_RESOLUTION|>--- conflicted
+++ resolved
@@ -31,12 +31,6 @@
 	}
 }
 
-<<<<<<< HEAD
-func (c *ApiQueueCache) Initialise(ctx *armadacontext.Context) {
-	if err := c.fetchQueues(ctx); err != nil {
-		ctx.Warnf("Error fetching queues: %v", err)
-	}
-=======
 func (c *ApiQueueCache) Initialise(ctx *armadacontext.Context) error {
 	err := c.fetchQueues(ctx)
 	if err != nil {
@@ -44,7 +38,6 @@
 	}
 
 	return err
->>>>>>> eb1324cc
 }
 
 func (c *ApiQueueCache) Run(ctx *armadacontext.Context) error {
