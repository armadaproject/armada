package scheduler

import (
	"fmt"
	"sync"
	"testing"
	"time"

	"github.com/google/uuid"
	"github.com/jackc/pgx/v5/pgxpool"
	"github.com/pkg/errors"
	"github.com/stretchr/testify/assert"
	"github.com/stretchr/testify/require"
	"golang.org/x/exp/slices"
	v1 "k8s.io/api/core/v1"
	"k8s.io/apimachinery/pkg/util/clock"

	"github.com/armadaproject/armada/internal/armada/configuration"
	"github.com/armadaproject/armada/internal/common/armadacontext"
	"github.com/armadaproject/armada/internal/common/ingest"
	"github.com/armadaproject/armada/internal/common/ingest/metrics"
	protoutil "github.com/armadaproject/armada/internal/common/proto"
	"github.com/armadaproject/armada/internal/common/util"
	schedulercontext "github.com/armadaproject/armada/internal/scheduler/context"
	"github.com/armadaproject/armada/internal/scheduler/database"
	schedulerdb "github.com/armadaproject/armada/internal/scheduler/database"
	"github.com/armadaproject/armada/internal/scheduler/interfaces"
	"github.com/armadaproject/armada/internal/scheduler/jobdb"
	"github.com/armadaproject/armada/internal/scheduler/kubernetesobjects/affinity"
	"github.com/armadaproject/armada/internal/scheduler/schedulerobjects"
	"github.com/armadaproject/armada/internal/scheduler/testfixtures"
	"github.com/armadaproject/armada/internal/scheduleringester"
	"github.com/armadaproject/armada/pkg/api"
	"github.com/armadaproject/armada/pkg/armadaevents"
)

// Data to be used in tests
const (
	maxNumberOfAttempts = 2
	nodeIdLabel         = "kubernetes.io/hostname"
)

var (
	failFastSchedulingInfo = &schedulerobjects.JobSchedulingInfo{
		AtMostOnce: true,
		ObjectRequirements: []*schedulerobjects.ObjectRequirements{
			{
				Requirements: &schedulerobjects.ObjectRequirements_PodRequirements{
					PodRequirements: &schedulerobjects.PodRequirements{
						Annotations: map[string]string{
							configuration.FailFastAnnotation: "true",
						},
					},
				},
			},
		},
		Version: 1,
	}
	schedulingInfo = &schedulerobjects.JobSchedulingInfo{
		AtMostOnce: true,
		ObjectRequirements: []*schedulerobjects.ObjectRequirements{
			{
				Requirements: &schedulerobjects.ObjectRequirements_PodRequirements{
					PodRequirements: &schedulerobjects.PodRequirements{
						Priority: int32(10),
					},
				},
			},
		},
		Version: 1,
	}
	schedulingInfoBytes   = protoutil.MustMarshall(schedulingInfo)
	updatedSchedulingInfo = &schedulerobjects.JobSchedulingInfo{
		AtMostOnce: true,
		ObjectRequirements: []*schedulerobjects.ObjectRequirements{
			{
				Requirements: &schedulerobjects.ObjectRequirements_PodRequirements{
					PodRequirements: &schedulerobjects.PodRequirements{
						Priority: int32(10),
					},
				},
			},
		},
		Version: 2,
	}
	updatedSchedulingInfoBytes = protoutil.MustMarshall(updatedSchedulingInfo)
	schedulingInfoWithQueueTtl = &schedulerobjects.JobSchedulingInfo{
		AtMostOnce: true,
		ObjectRequirements: []*schedulerobjects.ObjectRequirements{
			{
				Requirements: &schedulerobjects.ObjectRequirements_PodRequirements{
					PodRequirements: &schedulerobjects.PodRequirements{
						Priority: int32(10),
					},
				},
			},
		},
		QueueTtlSeconds: 2,
		Version:         1,
	}
	schedulingInfoWithQueueTtlBytes = protoutil.MustMarshall(schedulingInfoWithQueueTtl)
	schedulerMetrics                = NewSchedulerMetrics(configuration.SchedulerMetricsConfig{
		ScheduleCycleTimeHistogramSettings: configuration.HistogramConfig{
			Start:  1,
			Factor: 1.1,
			Count:  100,
		},
		ReconcileCycleTimeHistogramSettings: configuration.HistogramConfig{
			Start:  1,
			Factor: 1.1,
			Count:  100,
		},
	})
)

var queuedJob = testfixtures.JobDb.NewJob(
	util.NewULID(),
	"testJobset",
	"testQueue",
	uint32(10),
	schedulingInfo,
	true,
	0,
	false,
	false,
	false,
	1,
)

var queuedJobWithExpiredTtl = testfixtures.JobDb.NewJob(
	util.NewULID(),
	"testJobset",
	"testQueue",
	0,
	schedulingInfoWithQueueTtl,
	true,
	0,
	false,
	false,
	false,
	1,
)

var leasedJob = testfixtures.JobDb.NewJob(
	util.NewULID(),
	"testJobset",
	"testQueue",
	uint32(10),
	schedulingInfo,
	false,
	0,
	false,
	false,
	false,
	1,
).WithNewRun("testExecutor", "test-node", "node")

var returnedOnceLeasedJob = testfixtures.JobDb.NewJob(
	"01h3w2wtdchtc80hgyp782shrv",
	"testJobset",
	"testQueue",
	uint32(10),
	schedulingInfo,
	false,
	1,
	false,
	false,
	false,
	1,
).WithUpdatedRun(testfixtures.JobDb.CreateRun(
	uuid.New(),
	"01h3w2wtdchtc80hgyp782shrv",
	0,
	"testExecutor",
	"testNodeId",
	"testNodeName",
	false,
	false,
	true,
	false,
<<<<<<< HEAD
	true,
	true,
)).WithNewRun("testExecutor", "test-node", "node")
=======
	1,
).WithQueued(false).WithNewRun("testExecutor", "test-node", "node", 5)
>>>>>>> 31782974

var defaultJobRunError = &armadaevents.Error{
	Terminal: true,
	Reason: &armadaevents.Error_PodError{
		PodError: &armadaevents.PodError{
			Message: "generic pod error",
		},
	},
}

var leasedFailFastJob = testfixtures.JobDb.NewJob(
	util.NewULID(),
	"testJobset",
	"testQueue",
	uint32(10),
	failFastSchedulingInfo,
	false,
	0,
	false,
	false,
	false,
	1,
<<<<<<< HEAD
).WithNewRun("testExecutor", "test-node", "node")
=======
).WithQueued(false).WithNewRun("testExecutor", "test-node", "node", 5)

var scheduledAtPriority = int32(5)
>>>>>>> 31782974

var (
	requeuedJobId = util.NewULID()
	requeuedJob   = testfixtures.JobDb.NewJob(
		requeuedJobId,
		"testJobset",
		"testQueue",
		uint32(10),
		schedulingInfo,
		true,
		1,
		false,
		false,
		false,
		1,
<<<<<<< HEAD
	).WithUpdatedRun(testfixtures.JobDb.CreateRun(
		uuid.New(),
		requeuedJobId,
		time.Now().Unix(),
		"testExecutor",
		"test-node",
		"node",
		false,
		false,
		true,
		false,
		true,
		true,
	))
=======
	).WithUpdatedRun(
		testfixtures.JobDb.CreateRun(
			uuid.New(),
			requeuedJobId,
			time.Now().Unix(),
			"testExecutor",
			"test-node",
			"node",
			&scheduledAtPriority,
			false,
			false,
			true,
			false,
			true,
			true,
		),
	)
>>>>>>> 31782974
)

// Test a single scheduler cycle
func TestScheduler_TestCycle(t *testing.T) {
	tests := map[string]struct {
		initialJobs                      []*jobdb.Job                      // jobs in the jobDb at the start of the cycle
		jobUpdates                       []database.Job                    // job updates from the database
		runUpdates                       []database.Run                    // run updates from the database
		jobRunErrors                     map[uuid.UUID]*armadaevents.Error // job run errors in the database
		staleExecutor                    bool                              // if true then the executorRepository will report the executor as stale
		fetchError                       bool                              // if true then the jobRepository will throw an error
		scheduleError                    bool                              // if true then the scheduling algo will throw an error
		publishError                     bool                              // if true the publisher will throw an error
		submitCheckerFailure             bool                              // if true the submit checker will say the job is unschedulable
		expectedJobRunLeased             []string                          // ids of jobs we expect to have produced leased messages
		expectedJobRunErrors             []string                          // ids of jobs we expect to have produced jobRunErrors messages
		expectedJobErrors                []string                          // ids of jobs we expect to have produced jobErrors messages
		expectedJobsToFail               []string                          // ids of jobs we expect to fail without having failed the overall scheduling cycle
		expectedJobRunPreempted          []string                          // ids of jobs we expect to have produced jobRunPreempted messages
		expectedJobCancelled             []string                          // ids of jobs we expect to have  produced cancelled messages
		expectedJobRequestCancel         []string                          // ids of jobs we expect to have produced request cancel
		expectedJobReprioritised         []string                          // ids of jobs we expect to have  produced reprioritised messages
		expectedQueued                   []string                          // ids of jobs we expect to have  produced requeued messages
		expectedJobSucceeded             []string                          // ids of jobs we expect to have  produced succeeeded messages
		expectedLeased                   []string                          // ids of jobs we expected to be leased in jobdb at the end of the cycle
		expectedRequeued                 []string                          // ids of jobs we expected to be requeued in jobdb at the end of the cycle
		expectedTerminal                 []string                          // ids of jobs we expected to be terminal in jobdb at the end of the cycle
		expectedJobPriority              map[string]uint32                 // expected priority of jobs at the end of the cycle
		expectedNodeAntiAffinities       []string                          // list of nodes there is expected to be anti affinities for on job scheduling info
		expectedJobSchedulingInfoVersion int                               // expected scheduling info version of jobs at the end of the cycle
		expectedQueuedVersion            int32                             // expected queued version of jobs at the end of the cycle
	}{
		"Lease a single job already in the db": {
			initialJobs:           []*jobdb.Job{queuedJob},
			expectedJobRunLeased:  []string{queuedJob.Id()},
			expectedLeased:        []string{queuedJob.Id()},
			expectedQueuedVersion: queuedJob.QueuedVersion(),
		},
		"Lease a single job from an update": {
			jobUpdates: []database.Job{
				{
					JobID:                 queuedJob.Id(),
					JobSet:                "testJobSet",
					Queue:                 "testQueue",
					Queued:                true,
					QueuedVersion:         0,
					SchedulingInfo:        schedulingInfoBytes,
					SchedulingInfoVersion: int32(schedulingInfo.Version),
					Serial:                1,
				},
			},
			expectedJobRunLeased:  []string{queuedJob.Id()},
			expectedLeased:        []string{queuedJob.Id()},
			expectedQueuedVersion: 0,
		},
		"Lease two jobs from an update": {
			jobUpdates: []database.Job{
				{
					JobID:                 "01h3w2wtdchtc80hgyp782shrv",
					JobSet:                "testJobSet",
					Queue:                 "testQueue",
					Queued:                true,
					QueuedVersion:         0,
					SchedulingInfo:        schedulingInfoBytes,
					SchedulingInfoVersion: int32(schedulingInfo.Version),
					Serial:                1,
				},
				{
					JobID:                 "01h434g4hxww2pknb2q1nfmfph",
					JobSet:                "testJobSet",
					Queue:                 "testQueue",
					Queued:                true,
					QueuedVersion:         0,
					SchedulingInfo:        schedulingInfoBytes,
					SchedulingInfoVersion: int32(schedulingInfo.Version),
					Serial:                1,
				},
			},
			expectedJobRunLeased:  []string{"01h3w2wtdchtc80hgyp782shrv", "01h434g4hxww2pknb2q1nfmfph"},
			expectedLeased:        []string{"01h3w2wtdchtc80hgyp782shrv", "01h434g4hxww2pknb2q1nfmfph"},
			expectedQueuedVersion: 0,
		},
		"New failed job with no runs": {
			// This happens if the scheduler decides to fail a job, e.g., due to min-max gang scheduling.
			jobUpdates: []database.Job{
				{
					JobID:                 queuedJob.Id(),
					JobSet:                "testJobSet",
					Queue:                 "testQueue",
					Failed:                true,
					QueuedVersion:         0,
					SchedulingInfo:        schedulingInfoBytes,
					SchedulingInfoVersion: int32(schedulingInfo.Version),
					Serial:                1,
				},
			},
			expectedQueuedVersion: 0,
		},
		"Queued job transitions straight to failed without running": {
			// This happens if the scheduler decides to fail a job, e.g., due to min-max gang scheduling.
			initialJobs: []*jobdb.Job{queuedJob},
			jobUpdates: []database.Job{
				{
					JobID:                 queuedJob.Id(),
					JobSet:                "testJobSet",
					Queue:                 "testQueue",
					Failed:                true,
					QueuedVersion:         0,
					SchedulingInfo:        schedulingInfoBytes,
					SchedulingInfoVersion: int32(schedulingInfo.Version),
					Serial:                1,
				},
			},
			expectedQueuedVersion: 0,
		},
		"Nothing leased": {
			initialJobs:           []*jobdb.Job{queuedJob},
			expectedQueued:        []string{queuedJob.Id()},
			expectedQueuedVersion: queuedJob.QueuedVersion(),
		},
		"FailedJobs in scheduler result will publish appropriate messages": {
			initialJobs:        []*jobdb.Job{queuedJob},
			expectedJobErrors:  []string{queuedJob.Id()},
			expectedJobsToFail: []string{queuedJob.Id()},
			expectedTerminal:   []string{queuedJob.Id()},
		},
		"No updates to an already leased job": {
			initialJobs:           []*jobdb.Job{leasedJob},
			expectedLeased:        []string{leasedJob.Id()},
			expectedQueuedVersion: leasedJob.QueuedVersion(),
		},
		"No updates to a requeued job already db": {
			initialJobs:           []*jobdb.Job{requeuedJob},
			expectedQueued:        []string{requeuedJob.Id()},
			expectedQueuedVersion: requeuedJob.QueuedVersion(),
		},
		"No updates to a requeued job from update": {
			jobUpdates: []database.Job{
				{
					JobID:                 requeuedJob.Id(),
					JobSet:                "testJobSet",
					Queue:                 "testQueue",
					Queued:                true,
					QueuedVersion:         1,
					SchedulingInfo:        schedulingInfoBytes,
					SchedulingInfoVersion: int32(schedulingInfo.Version),
					Serial:                1,
				},
			},
			runUpdates: []database.Run{
				{
					RunID:        requeuedJob.LatestRun().Id(),
					JobID:        requeuedJob.Id(),
					JobSet:       "testJobSet",
					Executor:     "testExecutor",
					Node:         "node",
					Failed:       true,
					Returned:     true,
					RunAttempted: true,
					Serial:       1,
				},
			},
			expectedQueued:        []string{requeuedJob.Id()},
			expectedQueuedVersion: requeuedJob.QueuedVersion(),
		},
		"Lease returned and re-queued when run attempted": {
			initialJobs: []*jobdb.Job{leasedJob},
			runUpdates: []database.Run{
				{
					RunID:        leasedJob.LatestRun().Id(),
					JobID:        leasedJob.Id(),
					JobSet:       "testJobSet",
					Executor:     "testExecutor",
					Failed:       true,
					Returned:     true,
					RunAttempted: true,
					Serial:       1,
				},
			},
			expectedQueued:   []string{leasedJob.Id()},
			expectedRequeued: []string{leasedJob.Id()},
			// Should add node anti affinities for nodes of any attempted runs
			expectedNodeAntiAffinities:       []string{leasedJob.LatestRun().NodeName()},
			expectedJobSchedulingInfoVersion: 2,
			expectedQueuedVersion:            leasedJob.QueuedVersion() + 1,
		},
		"Lease returned and re-queued when run not attempted": {
			initialJobs: []*jobdb.Job{leasedJob},
			runUpdates: []database.Run{
				{
					RunID:        leasedJob.LatestRun().Id(),
					JobID:        leasedJob.Id(),
					JobSet:       "testJobSet",
					Executor:     "testExecutor",
					Failed:       true,
					Returned:     true,
					RunAttempted: false,
					Serial:       1,
				},
			},
			expectedQueued:        []string{leasedJob.Id()},
			expectedRequeued:      []string{leasedJob.Id()},
			expectedQueuedVersion: leasedJob.QueuedVersion() + 1,
		},
		// When a lease is returned and the run was attempted, a node anti affinity is added
		// If this node anti-affinity makes the job unschedulable, it should be failed
		"Lease returned and failed": {
			initialJobs: []*jobdb.Job{leasedJob},
			runUpdates: []database.Run{
				{
					RunID:        leasedJob.LatestRun().Id(),
					JobID:        leasedJob.Id(),
					JobSet:       "testJobSet",
					Executor:     "testExecutor",
					Failed:       true,
					Returned:     true,
					RunAttempted: true,
					Serial:       1,
				},
			},
			submitCheckerFailure:  true,
			expectedJobErrors:     []string{leasedJob.Id()},
			expectedTerminal:      []string{leasedJob.Id()},
			expectedQueuedVersion: leasedJob.QueuedVersion(),
		},
		"Lease returned too many times": {
			initialJobs: []*jobdb.Job{returnedOnceLeasedJob},
			runUpdates: []database.Run{
				{
					RunID:        returnedOnceLeasedJob.LatestRun().Id(),
					JobID:        returnedOnceLeasedJob.Id(),
					JobSet:       "testJobSet",
					Executor:     "testExecutor",
					Node:         "testNode",
					Failed:       true,
					Returned:     true,
					RunAttempted: true,
					Serial:       2,
				},
			},
			expectedJobErrors:     []string{returnedOnceLeasedJob.Id()},
			expectedTerminal:      []string{returnedOnceLeasedJob.Id()},
			expectedQueuedVersion: 1,
		},
		"Lease returned for fail fast job": {
			initialJobs: []*jobdb.Job{leasedFailFastJob},
			// Fail fast should mean there is only ever 1 attempted run
			runUpdates: []database.Run{
				{
					RunID:        leasedFailFastJob.LatestRun().Id(),
					JobID:        leasedFailFastJob.Id(),
					JobSet:       "testJobSet",
					Executor:     "testExecutor",
					Failed:       true,
					Returned:     true,
					RunAttempted: false,
					Serial:       1,
				},
			},
			expectedJobErrors:     []string{leasedFailFastJob.Id()},
			expectedTerminal:      []string{leasedFailFastJob.Id()},
			expectedQueuedVersion: leasedFailFastJob.QueuedVersion(),
		},
		"Job cancelled": {
			initialJobs: []*jobdb.Job{leasedJob},
			jobUpdates: []database.Job{
				{
					JobID:           leasedJob.Id(),
					JobSet:          "testJobSet",
					Queue:           "testQueue",
					CancelRequested: true,
					Serial:          1,
				},
			},
			expectedJobCancelled:  []string{leasedJob.Id()},
			expectedTerminal:      []string{leasedJob.Id()},
			expectedQueuedVersion: leasedJob.QueuedVersion(),
		},
		"New job from postgres with expired queue ttl is cancel requested": {
			jobUpdates: []database.Job{
				{
					JobID:          queuedJobWithExpiredTtl.Id(),
					JobSet:         queuedJobWithExpiredTtl.Jobset(),
					Queue:          queuedJobWithExpiredTtl.Queue(),
					Queued:         queuedJobWithExpiredTtl.Queued(),
					QueuedVersion:  queuedJobWithExpiredTtl.QueuedVersion(),
					Serial:         1,
					Submitted:      queuedJobWithExpiredTtl.Created(),
					SchedulingInfo: schedulingInfoWithQueueTtlBytes,
				},
			},

			// We expect to publish request cancel and cancelled message this cycle.
			// The job should also be removed from the queue and set to a terminal state.
			expectedJobRequestCancel: []string{queuedJobWithExpiredTtl.Id()},
			expectedJobCancelled:     []string{queuedJobWithExpiredTtl.Id()},
			expectedQueuedVersion:    queuedJobWithExpiredTtl.QueuedVersion(),
			expectedTerminal:         []string{queuedJobWithExpiredTtl.Id()},
		},
		"Existing jobDb job with expired queue ttl is cancel requested": {
			initialJobs: []*jobdb.Job{queuedJobWithExpiredTtl},

			// We expect to publish request cancel and cancelled message this cycle.
			// The job should also be removed from the queue and set to a terminal state.
			expectedJobRequestCancel: []string{queuedJobWithExpiredTtl.Id()},
			expectedJobCancelled:     []string{queuedJobWithExpiredTtl.Id()},
			expectedQueuedVersion:    queuedJobWithExpiredTtl.QueuedVersion(),
			expectedTerminal:         []string{queuedJobWithExpiredTtl.Id()},
		},
		"New postgres job with cancel requested results in cancel messages": {
			jobUpdates: []database.Job{
				{
					JobID:           queuedJobWithExpiredTtl.Id(),
					JobSet:          queuedJobWithExpiredTtl.Jobset(),
					Queue:           queuedJobWithExpiredTtl.Queue(),
					Queued:          queuedJobWithExpiredTtl.Queued(),
					QueuedVersion:   queuedJobWithExpiredTtl.QueuedVersion(),
					Serial:          1,
					Submitted:       queuedJobWithExpiredTtl.Created(),
					CancelRequested: true,
					Cancelled:       false,
					SchedulingInfo:  schedulingInfoWithQueueTtlBytes,
				},
			},

			// We have already got a request cancel from the DB, so only publish a cancelled message.
			// The job should also be removed from the queue and set to a terminal state.#
			expectedJobCancelled:  []string{queuedJobWithExpiredTtl.Id()},
			expectedQueuedVersion: queuedJobWithExpiredTtl.QueuedVersion(),
			expectedTerminal:      []string{queuedJobWithExpiredTtl.Id()},
		},
		"Postgres job with cancel requested results in cancel messages": {
			initialJobs: []*jobdb.Job{queuedJobWithExpiredTtl.WithCancelRequested(true)},
			jobUpdates: []database.Job{
				{
					JobID:           queuedJobWithExpiredTtl.Id(),
					JobSet:          queuedJobWithExpiredTtl.Jobset(),
					Queue:           queuedJobWithExpiredTtl.Queue(),
					Queued:          queuedJobWithExpiredTtl.Queued(),
					QueuedVersion:   queuedJobWithExpiredTtl.QueuedVersion(),
					Serial:          1,
					Submitted:       queuedJobWithExpiredTtl.Created(),
					CancelRequested: true,
					Cancelled:       false,
					SchedulingInfo:  schedulingInfoWithQueueTtlBytes,
				},
			},

			// We have already got a request cancel from the DB/existing job state, so only publish a cancelled message.
			// The job should also be removed from the queue and set to a terminal state.
			expectedJobCancelled:  []string{queuedJobWithExpiredTtl.Id()},
			expectedQueuedVersion: queuedJobWithExpiredTtl.QueuedVersion(),
			expectedTerminal:      []string{queuedJobWithExpiredTtl.Id()},
		},
		"Job reprioritised": {
			initialJobs: []*jobdb.Job{queuedJob},
			jobUpdates: []database.Job{
				{
					JobID:    queuedJob.Id(),
					JobSet:   "testJobSet",
					Queue:    "testQueue",
					Priority: 2,
					Serial:   1,
				},
			},
			expectedJobReprioritised: []string{queuedJob.Id()},
			expectedQueued:           []string{queuedJob.Id()},
			expectedJobPriority:      map[string]uint32{queuedJob.Id(): 2},
			expectedQueuedVersion:    queuedJob.QueuedVersion(),
		},
		"Lease expired": {
			initialJobs:           []*jobdb.Job{leasedJob},
			staleExecutor:         true,
			expectedJobRunErrors:  []string{leasedJob.Id()},
			expectedJobErrors:     []string{leasedJob.Id()},
			expectedTerminal:      []string{leasedJob.Id()},
			expectedQueuedVersion: leasedJob.QueuedVersion(),
		},
		"Job failed": {
			initialJobs: []*jobdb.Job{leasedJob},
			runUpdates: []database.Run{
				{
					RunID:    leasedJob.LatestRun().Id(),
					JobID:    leasedJob.Id(),
					JobSet:   "testJobSet",
					Executor: "testExecutor",
					Failed:   true,
					Serial:   1,
				},
			},
			jobRunErrors: map[uuid.UUID]*armadaevents.Error{
				leasedJob.LatestRun().Id(): defaultJobRunError,
			},
			expectedJobErrors:     []string{leasedJob.Id()},
			expectedTerminal:      []string{leasedJob.Id()},
			expectedQueuedVersion: leasedJob.QueuedVersion(),
		},
		"Job succeeded": {
			initialJobs: []*jobdb.Job{leasedJob},
			runUpdates: []database.Run{
				{
					RunID:     leasedJob.LatestRun().Id(),
					JobID:     leasedJob.Id(),
					JobSet:    "testJobSet",
					Executor:  "testExecutor",
					Succeeded: true,
					Serial:    1,
				},
			},
			expectedJobSucceeded:  []string{leasedJob.Id()},
			expectedTerminal:      []string{leasedJob.Id()},
			expectedQueuedVersion: leasedJob.QueuedVersion(),
		},
		"Job preempted": {
			initialJobs:             []*jobdb.Job{leasedJob},
			expectedJobRunPreempted: []string{leasedJob.Id()},
			expectedJobErrors:       []string{leasedJob.Id()},
			expectedJobRunErrors:    []string{leasedJob.Id()},
			expectedTerminal:        []string{leasedJob.Id()},
			expectedQueuedVersion:   leasedJob.QueuedVersion(),
		},
		"Fetch fails": {
			initialJobs:           []*jobdb.Job{leasedJob},
			fetchError:            true,
			expectedLeased:        []string{leasedJob.Id()},
			expectedQueuedVersion: leasedJob.QueuedVersion(),
		},
		"Schedule fails": {
			initialJobs:           []*jobdb.Job{leasedJob},
			scheduleError:         true,
			expectedLeased:        []string{leasedJob.Id()}, // job should still be leased as error was thrown and transaction rolled back
			expectedQueuedVersion: leasedJob.QueuedVersion(),
		},
		"Publish fails": {
			initialJobs:           []*jobdb.Job{leasedJob},
			publishError:          true,
			expectedLeased:        []string{leasedJob.Id()}, // job should still be leased as error was thrown and transaction rolled back
			expectedQueuedVersion: leasedJob.QueuedVersion(),
		},
	}
	for name, tc := range tests {
		t.Run(name, func(t *testing.T) {
			clusterTimeout := 1 * time.Hour

			// Test objects
			jobRepo := &testJobRepository{
				updatedJobs: tc.jobUpdates,
				updatedRuns: tc.runUpdates,
				errors:      tc.jobRunErrors,
				shouldError: tc.fetchError,
			}
			testClock := clock.NewFakeClock(time.Now())
			schedulingAlgo := &testSchedulingAlgo{
				jobsToSchedule: tc.expectedJobRunLeased,
				jobsToPreempt:  tc.expectedJobRunPreempted,
				jobsToFail:     tc.expectedJobsToFail,
				shouldError:    tc.scheduleError,
			}
			publisher := &testPublisher{shouldError: tc.publishError}
			submitChecker := &testSubmitChecker{checkSuccess: !tc.submitCheckerFailure}

			heartbeatTime := testClock.Now()
			if tc.staleExecutor {
				heartbeatTime = heartbeatTime.Add(-2 * clusterTimeout)
			}
			clusterRepo := &testExecutorRepository{
				updateTimes: map[string]time.Time{"testExecutor": heartbeatTime},
			}
			sched, err := NewScheduler(
				testfixtures.NewJobDb(),
				jobRepo,
				clusterRepo,
				schedulingAlgo,
				NewStandaloneLeaderController(),
				publisher,
				submitChecker,
				1*time.Second,
				5*time.Second,
				clusterTimeout,
				maxNumberOfAttempts,
				nodeIdLabel,
				schedulerMetrics,
				nil,
			)
			require.NoError(t, err)
			sched.EnableAssertions()

			sched.clock = testClock

			// insert initial jobs
			txn := sched.jobDb.WriteTxn()
			err = txn.Upsert(tc.initialJobs)
			require.NoError(t, err)
			txn.Commit()

			// run a scheduler cycle
			ctx, cancel := armadacontext.WithTimeout(armadacontext.Background(), 5*time.Second)
			_, err = sched.cycle(ctx, false, sched.leaderController.GetToken(), true)
			if tc.fetchError || tc.publishError || tc.scheduleError {
				assert.Error(t, err)
			} else {
				require.NoError(t, err)
			}

			// Assert that all expected eventSequences are generated and that all eventSequences are expected.
			outstandingEventsByType := map[string]map[string]bool{
				fmt.Sprintf("%T", &armadaevents.EventSequence_Event_JobRunLeased{}):     stringSet(tc.expectedJobRunLeased),
				fmt.Sprintf("%T", &armadaevents.EventSequence_Event_JobErrors{}):        stringSet(tc.expectedJobErrors),
				fmt.Sprintf("%T", &armadaevents.EventSequence_Event_JobRunErrors{}):     stringSet(tc.expectedJobRunErrors),
				fmt.Sprintf("%T", &armadaevents.EventSequence_Event_JobRunPreempted{}):  stringSet(tc.expectedJobRunPreempted),
				fmt.Sprintf("%T", &armadaevents.EventSequence_Event_CancelledJob{}):     stringSet(tc.expectedJobCancelled),
				fmt.Sprintf("%T", &armadaevents.EventSequence_Event_ReprioritisedJob{}): stringSet(tc.expectedJobReprioritised),
				fmt.Sprintf("%T", &armadaevents.EventSequence_Event_JobSucceeded{}):     stringSet(tc.expectedJobSucceeded),
				fmt.Sprintf("%T", &armadaevents.EventSequence_Event_JobRequeued{}):      stringSet(tc.expectedRequeued),
				fmt.Sprintf("%T", &armadaevents.EventSequence_Event_CancelJob{}):        stringSet(tc.expectedJobRequestCancel),
			}
			err = subtractEventsFromOutstandingEventsByType(publisher.eventSequences, outstandingEventsByType)
			require.NoError(t, err)
			for eventType, m := range outstandingEventsByType {
				assert.Empty(t, m, "%d outstanding eventSequences of type %s", len(m), eventType)
			}

			// assert that the serials are where we expect them to be
			if len(tc.jobUpdates) > 0 {
				assert.Equal(t, tc.jobUpdates[len(tc.jobUpdates)-1].Serial, sched.jobsSerial)
			} else {
				assert.Equal(t, int64(-1), sched.jobsSerial)
			}
			if len(tc.runUpdates) > 0 {
				assert.Equal(t, tc.runUpdates[len(tc.runUpdates)-1].Serial, sched.runsSerial)
			} else {
				assert.Equal(t, int64(-1), sched.runsSerial)
			}

			// assert that the job db is in the state we expect
			jobs := sched.jobDb.ReadTxn().GetAll()
			remainingLeased := stringSet(tc.expectedLeased)
			remainingQueued := stringSet(tc.expectedQueued)
			remainingTerminal := stringSet(tc.expectedTerminal)
			for _, job := range jobs {
				if job.InTerminalState() {
					_, ok := remainingTerminal[job.Id()]
					assert.True(t, ok)
					allRunsTerminal := true
					for _, run := range job.AllRuns() {
						if !run.InTerminalState() {
							allRunsTerminal = false
						}
					}
					assert.True(t, allRunsTerminal)
					delete(remainingTerminal, job.Id())
				} else if job.Queued() {
					_, ok := remainingQueued[job.Id()]
					assert.True(t, ok)
					delete(remainingQueued, job.Id())
				} else {
					_, ok := remainingLeased[job.Id()]
					assert.True(t, ok)
					delete(remainingLeased, job.Id())
				}
				if expectedPriority, ok := tc.expectedJobPriority[job.Id()]; ok {
					assert.Equal(t, expectedPriority, job.Priority())
				}
				if len(tc.expectedNodeAntiAffinities) > 0 {
					assert.Len(t, job.JobSchedulingInfo().ObjectRequirements, 1)
					affinity := job.JobSchedulingInfo().ObjectRequirements[0].GetPodRequirements().Affinity
					assert.NotNil(t, affinity)
					expectedAffinity := createAntiAffinity(t, nodeIdLabel, tc.expectedNodeAntiAffinities)
					assert.Equal(t, expectedAffinity, affinity)
				}
				podRequirements := job.PodRequirements()
				assert.NotNil(t, podRequirements)

				// expectedQueuedVersion := int32(1)
				// if tc.expectedQueuedVersion != 0 {
				// 	expectedQueuedVersion = tc.expectedQueuedVersion
				// }
				assert.Equal(t, tc.expectedQueuedVersion, job.QueuedVersion())
				expectedSchedulingInfoVersion := 1
				if tc.expectedJobSchedulingInfoVersion != 0 {
					expectedSchedulingInfoVersion = tc.expectedJobSchedulingInfoVersion
				}
				assert.Equal(t, uint32(expectedSchedulingInfoVersion), job.JobSchedulingInfo().Version)
			}
			assert.Equal(t, 0, len(remainingLeased))
			assert.Equal(t, 0, len(remainingQueued))
			assert.Equal(t, 0, len(remainingTerminal))
			cancel()
		})
	}
}

func createAntiAffinity(t *testing.T, key string, values []string) *v1.Affinity {
	newAffinity := &v1.Affinity{}
	for _, value := range values {
		err := affinity.AddNodeAntiAffinity(newAffinity, key, value)
		assert.NoError(t, err)
	}
	return newAffinity
}

func subtractEventsFromOutstandingEventsByType(eventSequences []*armadaevents.EventSequence, outstandingEventsByType map[string]map[string]bool) error {
	for _, eventSequence := range eventSequences {
		for _, event := range eventSequence.Events {
			protoJobId, err := armadaevents.JobIdFromEvent(event)
			if err != nil {
				return err
			}
			jobId, err := armadaevents.UlidStringFromProtoUuid(protoJobId)
			if err != nil {
				return err
			}
			key := fmt.Sprintf("%T", event.Event)
			_, ok := outstandingEventsByType[key][jobId]
			if !ok {
				return errors.Errorf("received unexpected event for job %s: %v", jobId, event.Event)
			}
			delete(outstandingEventsByType[key], jobId)
		}
	}
	return nil
}

// Test running multiple scheduler cycles
func TestRun(t *testing.T) {
	// Test objects
	jobRepo := testJobRepository{numReceivedPartitions: 100}
	testClock := clock.NewFakeClock(time.Now())
	schedulingAlgo := &testSchedulingAlgo{}
	publisher := &testPublisher{}
	clusterRepo := &testExecutorRepository{}
	leaderController := NewStandaloneLeaderController()
	submitChecker := &testSubmitChecker{checkSuccess: true}
	sched, err := NewScheduler(
		testfixtures.NewJobDb(),
		&jobRepo,
		clusterRepo,
		schedulingAlgo,
		leaderController,
		publisher,
		submitChecker,
		1*time.Second,
		15*time.Second,
		1*time.Hour,
		maxNumberOfAttempts,
		nodeIdLabel,
		schedulerMetrics,
		nil,
	)
	require.NoError(t, err)
	sched.EnableAssertions()

	sched.clock = testClock

	ctx, cancel := armadacontext.WithCancel(armadacontext.Background())

	//nolint:errcheck
	go sched.Run(ctx)

	time.Sleep(1 * time.Second)

	// Function that runs a cycle and waits until it sees published messages
	fireCycle := func() {
		publisher.Reset()
		wg := sync.WaitGroup{}
		wg.Add(1)
		sched.onCycleCompleted = func() { wg.Done() }
		jobId := util.NewULID()
		jobRepo.updatedJobs = []database.Job{{JobID: jobId, Queue: "testQueue", Queued: true}}
		schedulingAlgo.jobsToSchedule = []string{jobId}
		testClock.Step(10 * time.Second)
		wg.Wait()
	}

	// fire a cycle and assert that we became leader and published
	fireCycle()
	assert.Equal(t, 1, len(publisher.eventSequences))
	assert.Equal(t, schedulingAlgo.numberOfScheduleCalls, 1)

	// invalidate our leadership: we should not publish
	leaderController.token = InvalidLeaderToken()
	fireCycle()
	assert.Equal(t, 0, len(publisher.eventSequences))
	assert.Equal(t, schedulingAlgo.numberOfScheduleCalls, 1)

	// become master again: we should publish
	leaderController.token = NewLeaderToken()
	fireCycle()
	assert.Equal(t, 1, len(publisher.eventSequences))
	assert.Equal(t, schedulingAlgo.numberOfScheduleCalls, 2)

	cancel()
}

func TestScheduler_TestSyncState(t *testing.T) {
	tests := map[string]struct {
		initialJobs         []*jobdb.Job   // jobs in the jobdb at the start of the cycle
		jobUpdates          []database.Job // job updates from the database
		runUpdates          []database.Run // run updates from the database
		expectedUpdatedJobs []*jobdb.Job
		expectedJobDbIds    []string
	}{
		"insert job": {
			jobUpdates: []database.Job{
				{
					JobID:          queuedJob.Id(),
					JobSet:         queuedJob.Jobset(),
					Queue:          queuedJob.Queue(),
					Submitted:      queuedJob.Created(),
					Queued:         true,
					QueuedVersion:  0,
					Priority:       int64(queuedJob.Priority()),
					SchedulingInfo: schedulingInfoBytes,
					Serial:         1,
				},
			},
			expectedUpdatedJobs: []*jobdb.Job{queuedJob},
			expectedJobDbIds:    []string{queuedJob.Id()},
		},
		"insert job that already exists": {
			initialJobs: []*jobdb.Job{queuedJob},
			jobUpdates: []database.Job{
				{
					JobID:          queuedJob.Id(),
					JobSet:         queuedJob.Jobset(),
					Queue:          queuedJob.Queue(),
					Submitted:      queuedJob.Created(),
					Priority:       int64(queuedJob.Priority()),
					SchedulingInfo: schedulingInfoBytes,
					Serial:         1,
				},
			},
			expectedUpdatedJobs: []*jobdb.Job{queuedJob},
			expectedJobDbIds:    []string{queuedJob.Id()},
		},
		"add job run": {
			initialJobs: []*jobdb.Job{queuedJob},
			jobUpdates: []database.Job{
				{
					JobID:          queuedJob.Id(),
					JobSet:         queuedJob.Jobset(),
					Queue:          queuedJob.Queue(),
					Queued:         false,
					QueuedVersion:  2,
					Priority:       int64(queuedJob.Priority()),
					SchedulingInfo: schedulingInfoBytes,
					Serial:         2,
				},
			},
			runUpdates: []database.Run{
				{
					RunID:    uuid.UUID{},
					JobID:    queuedJob.Id(),
					JobSet:   queuedJob.Jobset(),
					Executor: "test-executor",
					Node:     "test-node",
					Created:  123,
					ScheduledAtPriority: func() *int32 {
						scheduledAtPriority := int32(5)
						return &scheduledAtPriority
					}(),
				},
			},
			expectedUpdatedJobs: []*jobdb.Job{
				queuedJob.WithUpdatedRun(
					testfixtures.JobDb.CreateRun(
						uuid.UUID{},
						queuedJob.Id(),
						123,
						"test-executor",
						"test-executor-test-node",
						"test-node",
						&scheduledAtPriority,
						false,
						false,
						false,
						false,
						false,
						false,
					),
				).WithQueued(false).WithQueuedVersion(2),
			},
			expectedJobDbIds: []string{queuedJob.Id()},
		},
		"job succeeded": {
			initialJobs: []*jobdb.Job{leasedJob},
			jobUpdates: []database.Job{
				{
					JobID:          leasedJob.Id(),
					JobSet:         leasedJob.Jobset(),
					Queue:          leasedJob.Queue(),
					Submitted:      leasedJob.Created(),
					Priority:       int64(leasedJob.Priority()),
					SchedulingInfo: schedulingInfoBytes,
					Succeeded:      true,
					Serial:         1,
				},
			},
			runUpdates: []database.Run{
				{
					RunID:     leasedJob.LatestRun().Id(),
					JobID:     leasedJob.LatestRun().JobId(),
					JobSet:    leasedJob.GetJobSet(),
					Succeeded: true,
				},
			},
			expectedUpdatedJobs: []*jobdb.Job{leasedJob.
				WithUpdatedRun(leasedJob.LatestRun().WithSucceeded(true)).
				WithSucceeded(true)},
			expectedJobDbIds: []string{},
		},
		"job requeued": {
			initialJobs: []*jobdb.Job{leasedJob},
			jobUpdates: []database.Job{
				{
					JobID:                 leasedJob.Id(),
					JobSet:                leasedJob.Jobset(),
					Queue:                 leasedJob.Queue(),
					Submitted:             leasedJob.Created(),
					Queued:                true,
					QueuedVersion:         3,
					Priority:              int64(leasedJob.Priority()),
					SchedulingInfo:        updatedSchedulingInfoBytes,
					SchedulingInfoVersion: int32(updatedSchedulingInfo.Version),
					Serial:                1,
				},
			},
			expectedUpdatedJobs: []*jobdb.Job{
				leasedJob.
					WithJobSchedulingInfo(updatedSchedulingInfo).
					WithQueued(true).
					WithQueuedVersion(3),
			},
			expectedJobDbIds: []string{leasedJob.Id()},
		},
	}
	for name, tc := range tests {
		t.Run(name, func(t *testing.T) {
			ctx, cancel := armadacontext.WithTimeout(armadacontext.Background(), 5*time.Second)
			defer cancel()

			// Test objects
			jobRepo := &testJobRepository{
				updatedJobs: tc.jobUpdates,
				updatedRuns: tc.runUpdates,
			}
			schedulingAlgo := &testSchedulingAlgo{}
			publisher := &testPublisher{}
			clusterRepo := &testExecutorRepository{}
			leaderController := NewStandaloneLeaderController()
			sched, err := NewScheduler(
				testfixtures.NewJobDb(),
				jobRepo,
				clusterRepo,
				schedulingAlgo,
				leaderController,
				publisher,
				nil,
				1*time.Second,
				5*time.Second,
				1*time.Hour,
				maxNumberOfAttempts,
				nodeIdLabel,
				schedulerMetrics,
				nil,
			)
			require.NoError(t, err)
			sched.EnableAssertions()

			// The SchedulingKeyGenerator embedded in the jobDb has some randomness,
			// which must be consistent within tests.
			sched.jobDb = testfixtures.NewJobDb()

			// insert initial jobs
			txn := sched.jobDb.WriteTxn()
			err = txn.Upsert(tc.initialJobs)
			require.NoError(t, err)
			txn.Commit()

			updatedJobs, _, _, err := sched.syncState(ctx)
			require.NoError(t, err)

			assert.Equal(t, tc.expectedUpdatedJobs, updatedJobs)
			allDbJobs := sched.jobDb.ReadTxn().GetAll()

			expectedIds := stringSet(tc.expectedJobDbIds)
			require.Equal(t, len(tc.expectedJobDbIds), len(allDbJobs))
			for _, job := range allDbJobs {
				_, ok := expectedIds[job.Id()]
				assert.True(t, ok)
			}
		})
	}
}

type testSubmitChecker struct {
	checkSuccess bool
}

func (t *testSubmitChecker) CheckApiJobs(_ []*api.Job) (bool, string) {
	reason := ""
	if !t.checkSuccess {
		reason = "CheckApiJobs failed"
	}
	return t.checkSuccess, reason
}

func (t *testSubmitChecker) CheckJobDbJobs(_ []*jobdb.Job) (bool, string) {
	reason := ""
	if !t.checkSuccess {
		reason = "CheckJobDbJobs failed"
	}
	return t.checkSuccess, reason
}

// Test implementations of the interfaces needed by the Scheduler
type testJobRepository struct {
	updatedJobs           []database.Job
	updatedRuns           []database.Run
	errors                map[uuid.UUID]*armadaevents.Error
	shouldError           bool
	numReceivedPartitions uint32
}

func (t *testJobRepository) FindInactiveRuns(ctx *armadacontext.Context, runIds []uuid.UUID) ([]uuid.UUID, error) {
	// TODO implement me
	panic("implement me")
}

func (t *testJobRepository) FetchJobRunLeases(ctx *armadacontext.Context, executor string, maxResults uint, excludedRunIds []uuid.UUID) ([]*database.JobRunLease, error) {
	// TODO implement me
	panic("implement me")
}

func (t *testJobRepository) FetchJobUpdates(ctx *armadacontext.Context, jobSerial int64, jobRunSerial int64) ([]database.Job, []database.Run, error) {
	if t.shouldError {
		return nil, nil, errors.New("error fetchiung job updates")
	}
	return t.updatedJobs, t.updatedRuns, nil
}

func (t *testJobRepository) FetchJobRunErrors(ctx *armadacontext.Context, runIds []uuid.UUID) (map[uuid.UUID]*armadaevents.Error, error) {
	if t.shouldError {
		return nil, errors.New("error fetching job run errors")
	}
	return t.errors, nil
}

func (t *testJobRepository) CountReceivedPartitions(ctx *armadacontext.Context, groupId uuid.UUID) (uint32, error) {
	if t.shouldError {
		return 0, errors.New("error counting received partitions")
	}
	return t.numReceivedPartitions, nil
}

type testExecutorRepository struct {
	updateTimes map[string]time.Time
	shouldError bool
}

func (t testExecutorRepository) GetExecutors(ctx *armadacontext.Context) ([]*schedulerobjects.Executor, error) {
	panic("not implemented")
}

func (t testExecutorRepository) GetLastUpdateTimes(ctx *armadacontext.Context) (map[string]time.Time, error) {
	if t.shouldError {
		return nil, errors.New("error getting last update time")
	}
	return t.updateTimes, nil
}

func (t testExecutorRepository) StoreExecutor(ctx *armadacontext.Context, executor *schedulerobjects.Executor) error {
	panic("not implemented")
}

type testSchedulingAlgo struct {
	numberOfScheduleCalls int
	jobsToPreempt         []string
	jobsToSchedule        []string
	jobsToFail            []string
	shouldError           bool
	// Set to true to indicate that preemption/scheduling/failure decisions have been persisted.
	// Until persisted is set to true, the same jobs are preempted/scheduled/failed on every call.
	persisted bool
}

func (t *testSchedulingAlgo) Schedule(_ *armadacontext.Context, txn *jobdb.Txn) (*SchedulerResult, error) {
	t.numberOfScheduleCalls++
	if t.shouldError {
		return nil, errors.New("error scheduling jobs")
	}
	if t.persisted {
		// Exit right away if decisions have already been persisted.
		return &SchedulerResult{}, nil
	}
	preemptedJobs := make([]*jobdb.Job, 0, len(t.jobsToPreempt))
	scheduledJobs := make([]*jobdb.Job, 0, len(t.jobsToSchedule))
	failedJobs := make([]*jobdb.Job, 0, len(t.jobsToFail))
	for _, id := range t.jobsToPreempt {
		job := txn.GetById(id)
		if job == nil {
			return nil, errors.Errorf("was asked to preempt job %s but job does not exist", id)
		}
		if job.Queued() {
			return nil, errors.Errorf("was asked to preempt job %s but job is still queued", job.Id())
		}
		if run := job.LatestRun(); run != nil {
			job = job.WithUpdatedRun(run.WithFailed(true))
		} else {
			return nil, errors.Errorf("attempting to preempt job %s with no associated runs", job.Id())
		}
		job = job.WithQueued(false).WithFailed(true)
		preemptedJobs = append(preemptedJobs, job)
	}
	for _, id := range t.jobsToSchedule {
		job := txn.GetById(id)
		if job == nil {
			return nil, errors.Errorf("was asked to lease %s but job does not exist", id)
		}
		if !job.Queued() {
			return nil, errors.Errorf("was asked to lease %s but job was already leased", job.Id())
		}
<<<<<<< HEAD
		job = job.WithQueuedVersion(job.QueuedVersion()+1).WithQueued(false).WithNewRun(
			"test-executor",
			api.NodeIdFromExecutorAndNodeName("test-executor", "test-node"),
			"test-node",
		)
=======
		priority := int32(0)
		if req := job.PodRequirements(); req != nil {
			priority = req.Priority
		}
		job = job.WithQueuedVersion(job.QueuedVersion()+1).WithQueued(false).WithNewRun("test-executor", "test-node", "node", priority)
>>>>>>> 31782974
		scheduledJobs = append(scheduledJobs, job)
	}
	for _, id := range t.jobsToFail {
		job := txn.GetById(id)
		if job == nil {
			return nil, errors.Errorf("was asked to lease %s but job does not exist", id)
		}
		if !job.Queued() {
			return nil, errors.Errorf("was asked to lease %s but job was already leased", job.Id())
		}
		job = job.WithQueued(false).WithFailed(true)
		failedJobs = append(failedJobs, job)
	}
	if err := txn.Upsert(preemptedJobs); err != nil {
		return nil, err
	}
	if err := txn.Upsert(scheduledJobs); err != nil {
		return nil, err
	}
	if err := txn.Upsert(failedJobs); err != nil {
		return nil, err
	}

	// TODO(albin): Remove.
	// // Jobs should only be scheduled/failed/preempted once; reset these slices.
	// t.jobsToSchedule = nil
	// t.jobsToFail = nil
	// t.jobsToPreempt = nil

	return NewSchedulerResultForTest(preemptedJobs, scheduledJobs, failedJobs, nil), nil
}

func (t *testSchedulingAlgo) Persist() error {
	if t.numberOfScheduleCalls == 0 {
		return errors.New("scheduling decisions persisted before call to schedule")
	}
	t.persisted = true
	return nil
}

func NewSchedulerResultForTest[S ~[]T, T interfaces.LegacySchedulerJob](
	preemptedJobs S,
	scheduledJobs S,
	failedJobs S,
	nodeIdByJobId map[string]string,
) *SchedulerResult {
	return &SchedulerResult{
		PreemptedJobs: schedulercontext.JobSchedulingContextsFromJobs(testfixtures.TestPriorityClasses, preemptedJobs, GangIdAndCardinalityFromAnnotations),
		ScheduledJobs: schedulercontext.JobSchedulingContextsFromJobs(testfixtures.TestPriorityClasses, scheduledJobs, GangIdAndCardinalityFromAnnotations),
		FailedJobs:    schedulercontext.JobSchedulingContextsFromJobs(testfixtures.TestPriorityClasses, failedJobs, GangIdAndCardinalityFromAnnotations),
		NodeIdByJobId: nodeIdByJobId,
	}
}

type testPublisher struct {
	i              int
	eventSequences []*armadaevents.EventSequence
	shouldError    bool
}

func (t *testPublisher) PublishMessages(_ *armadacontext.Context, events []*armadaevents.EventSequence, shouldPublish func() bool) error {
	if t.shouldError {
		return errors.New("testPublisher error")
	}
	if shouldPublish() {
		t.eventSequences = append(t.eventSequences, events...)
	}
	return nil
}

func (t *testPublisher) ReadAll() []*armadaevents.EventSequence {
	if len(t.eventSequences) == 0 {
		return nil
	}
	rv := t.eventSequences[t.i:len(t.eventSequences)]
	t.i += len(rv)
	return rv
}

func (t *testPublisher) Reset() {
	t.eventSequences = nil
}

func (t *testPublisher) PublishMarkers(ctx *armadacontext.Context, groupId uuid.UUID) (uint32, error) {
	return 100, nil
}

func stringSet(src []string) map[string]bool {
	set := make(map[string]bool, len(src))
	for _, s := range src {
		set[s] = true
	}
	return set
}

// TestCycleConsistency does the following:
// 1. Write some initial state to the schedulerDb.
// 2. Run one scheduling cycle and capture the resulting Pulsar messages.
// 3. Make a copy of the resulting jobDb and write any generated Pulsar messages to the schedulerDb.
// 4. Run another scheduling cycle. Assert that the jobDb does not change and that no messages are generated.
// 5. Run a scheduling cycle with an empty jobDb. Assert that this jobDb becomes identical to the copy made in step 3.
func TestCycleConsistencyOld(t *testing.T) {
	tests := map[string]struct {
		initialJobDb        *jobdb.JobDb                 // JobDb with which the scheduler is initialised.
		jobUpdates          []*database.Job              // Job updates from the database.
		runUpdates          []*database.Run              // Run updates from the database.
		jobRunErrors        []*armadaevents.JobRunErrors // Job run errors from the database.
		idsOfJobsToSchedule []string
		idsOfJobsToPreempt  []string
		idsOfJobsToFail     []string
	}{
		"Lease a single job from an update": {
			jobUpdates: []*database.Job{
				{
					JobID:                 queuedJob.Id(),
					JobSet:                "testJobSet",
					Queue:                 "testQueue",
					Queued:                true,
					QueuedVersion:         0,
					SchedulingInfo:        schedulingInfoBytes,
					SchedulingInfoVersion: int32(schedulingInfo.Version),
					Serial:                1,
				},
			},
			idsOfJobsToSchedule: []string{queuedJob.Id()},
		},
		// // Empty jobDb.
		// //
		// // The first cycle here should prob. be with updateAll.
		// // Otherwise, we could have an inconsistent jobDb,
		// // Now the leader will do a full update.
		// // Then the follower does a partial update followed by a full update.
		// // Put a failed job into the jobDb.
		// // Then put an error into the schedulerDb.
		// "one failed job": {
		// 	initialJobDb: func() *jobdb.JobDb {
		// 		jobDb := testfixtures.NewJobDb()
		// 		jobDb.NewJob()
		// 		return jobDb
		// 	}(),
		// 	jobUpdates: []*database.Job{
		// 		{
		// 			JobID:                 queuedJob.Id(),
		// 			JobSet:                "testJobSet",
		// 			Queue:                 "testQueue",
		// 			Queued:                true,
		// 			QueuedVersion:         0,
		// 			SchedulingInfo:        schedulingInfoBytes,
		// 			SchedulingInfoVersion: int32(schedulingInfo.Version),
		// 			Serial:                1,
		// 		},
		// 	},
		// 	idsOfJobsToSchedule: []string{queuedJob.Id()},
		// },
	}
	for name, tc := range tests {
		t.Run(name, func(t *testing.T) {
			ctx := armadacontext.Background()

			// If no initialJobDb is specified, initialise the test case with an empty jobDb.
			if tc.initialJobDb == nil {
				tc.initialJobDb = testfixtures.NewJobDb()
			}

			// The remainder of the test case needs to be run with a postgres database connection,
			// since the schedulerDb is backed by postgres.
			err := schedulerdb.WithTestDb(func(_ *schedulerdb.Queries, db *pgxpool.Pool) error {

				// Create the schedulerIngester components necessary to update the schedulerDb.
				instructionConverter, err := scheduleringester.NewInstructionConverter(
					nil,
					testfixtures.TestPriorityClasses,
				)
				require.NoError(t, err)
				schedulerDb := scheduleringester.NewSchedulerDb(
					db,
					metrics.NewMetrics("test"),
					time.Second,
					time.Second,
					10*time.Second,
				)

				// Update the schedulerDb based on the testCase definition.
				dbOps, err := dbOpsFromTestCase(ctx, instructionConverter, tc.jobUpdates, tc.runUpdates, tc.jobRunErrors)
				require.NoError(t, err)
				require.NoError(t, schedulerDb.Store(ctx, &scheduleringester.DbOperationsWithMessageIds{Ops: dbOps}))

				// Create a scheduler backed by mocked components.
				testClock := clock.NewFakeClock(time.Now())
				publisher := &testPublisher{}
				submitChecker := &testSubmitChecker{}
				clusterRepo := &testExecutorRepository{
					updateTimes: map[string]time.Time{"testExecutor": testClock.Now()},
				}
				leaderController := NewStandaloneLeaderController()
				sched, err := NewScheduler(
					tc.initialJobDb.Clone(),
					database.NewPostgresJobRepository(db, 1024),
					clusterRepo,
					&testSchedulingAlgo{
						jobsToSchedule: tc.idsOfJobsToSchedule,
						jobsToPreempt:  tc.idsOfJobsToPreempt,
						jobsToFail:     tc.idsOfJobsToFail,
					},
					leaderController,
					publisher,
					submitChecker,
					1*time.Second,
					5*time.Second,
					0,
					maxNumberOfAttempts,
					nodeIdLabel,
					schedulerMetrics,
					nil,
				)
				require.NoError(t, err)
				sched.clock = testClock
				sched.EnableAssertions()

				// Run a scheduler cycle with the initial jobDb.
				// After the cycle, eventSequences will have been generated and corresponding changes made to the jobDb.
				// This jobDb state and these eventSequences are the baseline for further tests.
				_, err = sched.cycle(ctx, true, leaderController.GetToken(), true)
				require.NoError(t, err)
				jobDbAfterFirstCycle := sched.jobDb.Clone()
				eventsAfterFirstCycle := slices.Clone(publisher.eventSequences)

				// A full update is only called on failover.
				// But the jobDb is initialised from the schedulerDb.
				// By providing a jobDb and then making an update.

				// Follower syncs its jobDb.
				// Leader falls over.
				// Follower becomes leader.
				// New leader does a full sync.
				// At this point, all the jobs in its jobDb have already been updated.
				// So the fullUpdate does nothing.

				// Test leader failover by:
				// 1. Running a cycle as follower with the same initial jobDb.
				// 2. Running a cycle as leader with updateAll = true.
				// Assert that this results in the same jobDb state and generated eventSequences as running one cycle as master.
				//
				// In particular, the following should result in the same jobDb state:
				// - A partial update followed by a full update.
				// - A single full update.
				sched.jobDb = tc.initialJobDb.Clone()
				publisher.eventSequences = nil
				leaderController.SetToken(InvalidLeaderToken())
				_, err = sched.cycle(ctx, false, leaderController.GetToken(), false)
				require.NoError(t, err)
				leaderController.SetToken(NewLeaderToken())
				_, err = sched.cycle(ctx, true, leaderController.GetToken(), true)
				require.NoError(t, err)
				require.NoError(t, sched.jobDb.ReadTxn().AssertEqual(jobDbAfterFirstCycle.ReadTxn()))
				require.Equal(t, eventsAfterFirstCycle, publisher.eventSequences)

				// Test that changes made to the jobDb within the cycle are identical
				// to those triggered by the Pulsar eventSequences written to the schedulerDb by:
				// 1. Persist the generated eventSequences to the schedulerDb.
				// 2. Run another cycle with the same jobDb.
				// 3. Assert that this results in no eventSequences generated and no changes to the jobDb.
				dbOpsWithMessageIds := instructionConverter.Convert(ctx, &ingest.EventSequencesWithIds{
					EventSequences: eventsAfterFirstCycle,
				})
				require.NoError(t, schedulerDb.Store(ctx, dbOpsWithMessageIds))
				publisher.eventSequences = nil

				sched.jobDb = jobDbAfterFirstCycle.Clone()
				_, err = sched.cycle(ctx, true, sched.leaderController.GetToken(), false)
				require.NoError(t, err)
				require.NoError(t, sched.jobDb.ReadTxn().AssertEqual(jobDbAfterFirstCycle.ReadTxn()))
				require.Empty(t, publisher.eventSequences)

				// Test that a new scheduler coming up and reading from the schedulerDb results in the same jobDb state.
				publisher.eventSequences = nil
				sched.jobDb = testfixtures.NewJobDb()
				_, err = sched.cycle(ctx, true, sched.leaderController.GetToken(), false)
				require.NoError(t, err)
				require.NoError(t, sched.jobDb.ReadTxn().AssertEqual(jobDbAfterFirstCycle.ReadTxn()))
				require.Empty(t, publisher.eventSequences)

				return nil
			})
			require.NoError(t, err)
		})
	}
}

// TestCycleConsistency runs two replicas of the scheduler and asserts that their state remains consistent
// under various permutations of making scheduling decisions and failovers.
func TestCycleConsistency(t *testing.T) {
	tests := map[string]struct {
		initialJobDb        *jobdb.JobDb                 // JobDb with which the scheduler is initialised.
		jobUpdates          []*database.Job              // Job updates from the database.
		runUpdates          []*database.Run              // Run updates from the database.
		jobRunErrors        []*armadaevents.JobRunErrors // Job run errors from the database.
		idsOfJobsToSchedule []string
		idsOfJobsToPreempt  []string
		idsOfJobsToFail     []string
	}{
		"Lease a single job from an update": {
			jobUpdates: []*database.Job{
				{
					JobID:                 queuedJob.Id(),
					JobSet:                "testJobSet",
					Queue:                 "testQueue",
					Queued:                true,
					QueuedVersion:         0,
					SchedulingInfo:        schedulingInfoBytes,
					SchedulingInfoVersion: int32(schedulingInfo.Version),
					Serial:                1,
				},
			},
			idsOfJobsToSchedule: []string{queuedJob.Id()},
		},
		"Job succeeded": {
			jobUpdates: []*database.Job{
				{
					JobID:                 leasedJob.Id(),
					JobSet:                "testJobSet",
					Queue:                 "testQueue",
					Queued:                false,
					QueuedVersion:         1,
					SchedulingInfo:        schedulingInfoBytes,
					SchedulingInfoVersion: int32(schedulingInfo.Version),
					Serial:                0,
				},
			},
			runUpdates: []*database.Run{
				{
					RunID:     leasedJob.LatestRun().Id(),
					JobID:     leasedJob.Id(),
					Node:      "testNode",
					JobSet:    "testJobSet",
					Executor:  "testExecutor",
					Succeeded: true,
					Serial:    0,
				},
			},
		},
		// Empty jobDb.
		//
		// The first cycle here should prob. be with updateAll.
		// Otherwise, we could have an inconsistent jobDb,
		// Now the leader will do a full update.
		// Then the follower does a partial update followed by a full update.
		// Put a failed job into the jobDb.
		// Then put an error into the schedulerDb.
		// "one failed job": {
		// 	initialJobDb: func() *jobdb.JobDb {
		// 		jobDb := testfixtures.NewJobDb()
		// 		jobDb.NewJob()
		// 		return jobDb
		// 	}(),
		// 	jobUpdates: []*database.Job{
		// 		{
		// 			JobID:                 queuedJob.Id(),
		// 			JobSet:                "testJobSet",
		// 			Queue:                 "testQueue",
		// 			Queued:                true,
		// 			QueuedVersion:         0,
		// 			SchedulingInfo:        schedulingInfoBytes,
		// 			SchedulingInfoVersion: int32(schedulingInfo.Version),
		// 			Serial:                1,
		// 		},
		// 	},
		// 	idsOfJobsToSchedule: []string{queuedJob.Id()},
		// },
	}
	for name, tc := range tests {
		t.Run(name, func(t *testing.T) {

			ctx := armadacontext.Background()
			testClock := clock.NewFakeClock(time.Now())

			// If no initialJobDb is specified, initialise the test case with an empty jobDb.
			if tc.initialJobDb == nil {
				tc.initialJobDb = testfixtures.NewJobDb()
			}

			// Create schedulerDb ops from the testCase to populate the schedulerDb with.
			instructionConverter, err := scheduleringester.NewInstructionConverter(
				nil,
				testfixtures.TestPriorityClasses,
			)
			require.NoError(t, err)
			dbOps, err := dbOpsFromTestCase(ctx, instructionConverter, tc.jobUpdates, tc.runUpdates, tc.jobRunErrors)
			require.NoError(t, err)

			// Function to create a scheduler using mocked components.
			newScheduler := func(db *pgxpool.Pool) *Scheduler {
				// Mock out the clock and uuid provider to ensure consistent ids and timestamps are generated.
				jobDb := tc.initialJobDb.Clone()
				jobDb.SetClock(testfixtures.NewMockPassiveClock())
				jobDb.SetUUIDProvider(testfixtures.NewMockUUIDProvider())
				scheduler, err := NewScheduler(
					jobDb,
					database.NewPostgresJobRepository(db, 1024),
					&testExecutorRepository{
						updateTimes: map[string]time.Time{"test-executor": testClock.Now()},
					},
					&testSchedulingAlgo{
						jobsToSchedule: tc.idsOfJobsToSchedule,
						jobsToPreempt:  tc.idsOfJobsToPreempt,
						jobsToFail:     tc.idsOfJobsToFail,
					},
					NewStandaloneLeaderController(),
					&testPublisher{},
					&testSubmitChecker{},
					1*time.Second,
					5*time.Second,
					0,
					maxNumberOfAttempts,
					nodeIdLabel,
					schedulerMetrics,
					nil,
				)
				require.NoError(t, err)
				scheduler.clock = testClock
				scheduler.EnableAssertions()
				return scheduler
			}

			withTestSetup := func(f func(a, b *Scheduler, schedulerDb *scheduleringester.SchedulerDb) error) error {
				return schedulerdb.WithTestDb(func(_ *schedulerdb.Queries, db *pgxpool.Pool) error {
					// Create a schedulerDb using this db connection and initialise its state.
					schedulerDb := scheduleringester.NewSchedulerDb(
						db,
						nil,
						time.Second,
						time.Second,
						10*time.Second,
					)
					if err := schedulerDb.Store(ctx, &scheduleringester.DbOperationsWithMessageIds{Ops: dbOps}); err != nil {
						return err
					}

					// Create two scheduler using the same db connection, clock, and uuidProvider.
					a := newScheduler(db)
					b := newScheduler(db)

					// Share the schedulingAlgo to ensure both schedulers make the same scheduling decisions.
					b.schedulingAlgo = a.schedulingAlgo

					// Initially, scheduler a is leader and b is follower.
					(b.leaderController.(*StandaloneLeaderController)).SetToken(InvalidLeaderToken())

					return f(a, b, schedulerDb)
				})
			}

			// cycle runs one cycle.
			cycle := func(s *Scheduler, updateAll, shouldSchedule bool) error {
				t.Logf("cycle scheduler %p", s)
				_, err := s.cycle(ctx, updateAll, s.leaderController.GetToken(), shouldSchedule)
				return err
			}

			// persist persists to the schedulerDb any published eventSequences.
			persist := func(s *Scheduler, schedulerDb *scheduleringester.SchedulerDb) error {
				publisher := s.publisher.(*testPublisher)
				// Get the event sequences, get the eventSequences, print one line per event and operation.
				eventSequences := publisher.ReadAll()
				dbOpsWithMessageIds := instructionConverter.Convert(ctx, &ingest.EventSequencesWithIds{
					EventSequences: eventSequences,
				})

				// Mark scheduling decisions as persisted.
				schedulingAlgo := s.schedulingAlgo.(*testSchedulingAlgo)
				if err := schedulingAlgo.Persist(); err != nil {
					return err
				}

				// Logging
				numEvents := 0
				for _, eventSequence := range eventSequences {
					numEvents += len(eventSequence.Events)
				}
				t.Logf("persist scheduler %p; %d eventSequences, %d eventSequences, %d ops", s, len(eventSequences), numEvents, len(dbOpsWithMessageIds.Ops))
				for _, eventSequence := range eventSequences {
					for _, event := range eventSequence.Events {
						t.Logf("\tevent %s, %s, %T", eventSequence.Queue, eventSequence.JobSetName, event.Event)
					}
				}
				for _, op := range dbOpsWithMessageIds.Ops {
					t.Logf("\toperation %T: %v", op, op)
				}

				return schedulerDb.Store(ctx, dbOpsWithMessageIds)
			}

			// failover swaps the leader tokens between a and b, thus swapping which scheduler is leader.
			failover := func(a, b *Scheduler) error {
				t.Logf("failover schedulers %p, %p", a, b)
				lca := a.leaderController.(*StandaloneLeaderController)
				lcb := b.leaderController.(*StandaloneLeaderController)
				lta := lca.GetToken()
				ltb := lcb.GetToken()
				lca.SetToken(ltb)
				lcb.SetToken(lta)
				return nil
			}

			assertJobDbEqual := func(a, b *Scheduler) error {
				t.Logf("asserting jobDb equality schedulers %p, %p", a, b)
				return (a.jobDb.ReadTxn()).AssertEqual(b.jobDb.ReadTxn())
			}

			assertPublishedEventsEqual := func(a, b *Scheduler) error {
				t.Logf("asserting event equality schedulers %p, %p", a, b)
				pa := a.publisher.(*testPublisher)
				pb := b.publisher.(*testPublisher)
				if !assert.Equal(t, pa.eventSequences, pb.eventSequences) {
					return errors.New("eventSequences are not equal")
				}
				return nil
			}

			var baseline *Scheduler
			empty := newScheduler(nil)

			// One cycle.
			t.Log("scenario 1")
			require.NoError(t, withTestSetup(func(a, _ *Scheduler, _ *scheduleringester.SchedulerDb) error {
				baseline = a
				require.NoError(t, cycle(a, true, true))
				return nil
			}))

			// Create a new scheduler storing only non-terminal jobs for use in comparisons.
			baselineWithoutTerminalJobs := &Scheduler{jobDb: baseline.jobDb.Clone(), publisher: baseline.publisher}
			txn := baselineWithoutTerminalJobs.jobDb.WriteTxn()
			require.NoError(t, txn.DeleteTerminalJobs())
			txn.Commit()

			// Ensure changes published by "a" are picked up on a subsequent cycle.
			t.Log("scenario 2")
			require.NoError(t, withTestSetup(func(a, _ *Scheduler, schedulerDb *scheduleringester.SchedulerDb) error {
				require.NoError(t, cycle(a, true, true))
				require.NoError(t, assertJobDbEqual(baseline, a))
				require.NoError(t, assertPublishedEventsEqual(baseline, a))
				require.NoError(t, persist(a, schedulerDb))
				require.NoError(t, cycle(a, false, false))
				require.NoError(t, assertJobDbEqual(baselineWithoutTerminalJobs, a))
				require.NoError(t, assertPublishedEventsEqual(baseline, a))
				return nil
			}))

			// Ensure changes published by "a" are correctly picked up by "b".
			t.Log("scenario 3")
			require.NoError(t, withTestSetup(func(a, b *Scheduler, schedulerDb *scheduleringester.SchedulerDb) error {
				require.NoError(t, cycle(a, true, true))
				require.NoError(t, assertJobDbEqual(baseline, a))
				require.NoError(t, assertPublishedEventsEqual(baseline, a))
				// Persist changes and cycle a again to make it pick up its own changes.
				// This should cause any terminal jobs to be deleted from the jobDb of a.
				require.NoError(t, persist(a, schedulerDb))
				require.NoError(t, cycle(a, false, false))
				require.NoError(t, assertJobDbEqual(baselineWithoutTerminalJobs, a))
				// Cycle b and ensure its resulting state is identical to that of a.
				require.NoError(t, cycle(b, true, false))
				require.NoError(t, assertJobDbEqual(a, b))
				require.NoError(t, assertPublishedEventsEqual(empty, b))
				return nil
			}))

			// Ensure follower "b" starts scheduling after becoming leader.
			t.Log("scenario 4")
			require.NoError(t, withTestSetup(func(a, b *Scheduler, _ *scheduleringester.SchedulerDb) error {
				require.NoError(t, cycle(b, true, false))
				require.NoError(t, assertPublishedEventsEqual(empty, b))
				require.NoError(t, failover(a, b))
				require.NoError(t, cycle(b, true, true))
				require.NoError(t, assertJobDbEqual(baseline, b))
				require.NoError(t, assertPublishedEventsEqual(baseline, b))
				return nil
			}))

			// Ensure "b" recovers the same state as "a" after failover when "a" has persisted its state before failing.
			t.Log("scenario 5")
			require.NoError(t, withTestSetup(func(a, b *Scheduler, schedulerDb *scheduleringester.SchedulerDb) error {
				require.NoError(t, cycle(a, true, true))
				require.NoError(t, assertJobDbEqual(baseline, a))
				require.NoError(t, assertPublishedEventsEqual(baseline, a))
				require.NoError(t, persist(a, schedulerDb))
				require.NoError(t, cycle(a, false, false))
				require.NoError(t, failover(a, b))
				require.NoError(t, cycle(b, true, true))
				require.NoError(t, assertJobDbEqual(a, b))
				require.NoError(t, assertPublishedEventsEqual(empty, b))
				return nil
			}))

			// Ensure "b" recovers the same state as "a" after a failover.
			t.Log("scenario 6")
			require.NoError(t, withTestSetup(func(a, b *Scheduler, schedulerDb *scheduleringester.SchedulerDb) error {
				require.NoError(t, cycle(a, true, true))
				require.NoError(t, assertJobDbEqual(baseline, a))
				require.NoError(t, assertPublishedEventsEqual(baseline, a))
				require.NoError(t, failover(a, b))
				require.NoError(t, cycle(b, true, true))
				require.NoError(t, assertJobDbEqual(a, b))
				require.NoError(t, assertPublishedEventsEqual(a, b))
				return nil
			}))
		})
	}
}

func executeInstructions(fs ...func() error) error {
	for i, f := range fs {
		if err := f(); err != nil {
			return errors.WithMessagef(err, "%d-th instruction failed", i)
		}
	}
	return nil
}

func updateFollowerSync(ctx *armadacontext.Context, scheduler *Scheduler) error {
	return withLeaderToken(scheduler, InvalidLeaderToken(), func() error {
		if _, err := scheduler.cycle(ctx, true, scheduler.leaderController.GetToken(), true); err != nil {
			return err
		}
		return nil
	})
}

func updateLeaderSync(ctx *armadacontext.Context, scheduler *Scheduler) error {
	return withLeaderToken(scheduler, NewLeaderToken(), func() error {
		if _, err := scheduler.cycle(ctx, true, scheduler.leaderController.GetToken(), true); err != nil {
			return err
		}
		return nil
	})
}

func withLeaderToken(scheduler *Scheduler, lt LeaderToken, f func() error) error {
	lc := scheduler.leaderController.(*StandaloneLeaderController)
	olt := lc.GetToken()
	defer func() { lc.SetToken(olt) }()
	lc.SetToken(lt)
	return f()
}

func dbOpsFromTestCase(
	ctx *armadacontext.Context,
	instructionConverter *scheduleringester.InstructionConverter,
	jobUpdates []*database.Job,
	runUpdates []*database.Run,
	jobRunErrors []*armadaevents.JobRunErrors,
) ([]scheduleringester.DbOperation, error) {
	dbOps := make([]scheduleringester.DbOperation, 0)

	jobUpdatesByJobId := make(map[string]*database.Job)
	insertJobsDbOp := make(scheduleringester.InsertJobs, len(jobUpdates))
	for _, dbJob := range jobUpdates {
		insertJobsDbOp[dbJob.JobID] = dbJob
		jobUpdatesByJobId[dbJob.JobID] = dbJob
	}
	dbOps = scheduleringester.AppendDbOperation(dbOps, fixInsertJobsDbOp(insertJobsDbOp))

	insertRunsDbOp := make(scheduleringester.InsertRuns, len(runUpdates))
	for _, dbRun := range runUpdates {
		dbJob := jobUpdatesByJobId[dbRun.JobID]
		if dbJob == nil {
			return nil, errors.Errorf("run %s is associated with non-existing job %s", dbRun.RunID, dbRun.JobID)
		}
		insertRunsDbOp[dbRun.RunID] = &scheduleringester.JobRunDetails{
			Queue: dbJob.Queue,
			DbRun: dbRun,
		}
	}
	dbOps = scheduleringester.AppendDbOperation(dbOps, insertRunsDbOp)

	jobRunErrorsEventSequences := make([]*armadaevents.EventSequence, 0, len(jobRunErrors))
	for _, jobRunErrors := range jobRunErrors {
		jobId, err := armadaevents.UlidStringFromProtoUuid(jobRunErrors.JobId)
		if err != nil {
			return nil, err
		}
		dbJob := jobUpdatesByJobId[jobId]
		if dbJob == nil {
			return nil, errors.Errorf("jobRunError is associated with non-existing job %s", jobId)
		}
		eventSequence := &armadaevents.EventSequence{
			Queue:      dbJob.Queue,
			JobSetName: dbJob.JobSet,
			Events: []*armadaevents.EventSequence_Event{
				{
					Event: &armadaevents.EventSequence_Event_JobRunErrors{JobRunErrors: jobRunErrors},
				},
			},
		}
		jobRunErrorsEventSequences = append(jobRunErrorsEventSequences, eventSequence)
	}
	insertJobRunErrorsDbOps := instructionConverter.Convert(
		ctx,
		&ingest.EventSequencesWithIds{
			EventSequences: jobRunErrorsEventSequences,
		},
	)
	for _, dbOp := range insertJobRunErrorsDbOps.Ops {
		dbOps = scheduleringester.AppendDbOperation(dbOps, dbOp)
	}

	return dbOps, nil
}

func fixInsertJobsDbOp(dbOp scheduleringester.InsertJobs) scheduleringester.InsertJobs {
	for _, job := range dbOp {
		// This field must be non-null when written to postgres.
		job.SubmitMessage = make([]byte, 0)
	}
	return dbOp
}<|MERGE_RESOLUTION|>--- conflicted
+++ resolved
@@ -153,7 +153,7 @@
 	false,
 	false,
 	1,
-).WithNewRun("testExecutor", "test-node", "node")
+).WithNewRun("testExecutor", "test-node", "node", 5)
 
 var returnedOnceLeasedJob = testfixtures.JobDb.NewJob(
 	"01h3w2wtdchtc80hgyp782shrv",
@@ -174,18 +174,14 @@
 	"testExecutor",
 	"testNodeId",
 	"testNodeName",
+	&scheduledAtPriority,
 	false,
 	false,
 	true,
 	false,
-<<<<<<< HEAD
 	true,
 	true,
-)).WithNewRun("testExecutor", "test-node", "node")
-=======
-	1,
-).WithQueued(false).WithNewRun("testExecutor", "test-node", "node", 5)
->>>>>>> 31782974
+)).WithNewRun("testExecutor", "test-node", "node", 5)
 
 var defaultJobRunError = &armadaevents.Error{
 	Terminal: true,
@@ -208,15 +204,10 @@
 	false,
 	false,
 	1,
-<<<<<<< HEAD
-).WithNewRun("testExecutor", "test-node", "node")
-=======
-).WithQueued(false).WithNewRun("testExecutor", "test-node", "node", 5)
-
-var scheduledAtPriority = int32(5)
->>>>>>> 31782974
+).WithNewRun("testExecutor", "test-node", "node", 5)
 
 var (
+	scheduledAtPriority = int32(5)
 	requeuedJobId = util.NewULID()
 	requeuedJob   = testfixtures.JobDb.NewJob(
 		requeuedJobId,
@@ -230,7 +221,6 @@
 		false,
 		false,
 		1,
-<<<<<<< HEAD
 	).WithUpdatedRun(testfixtures.JobDb.CreateRun(
 		uuid.New(),
 		requeuedJobId,
@@ -238,6 +228,7 @@
 		"testExecutor",
 		"test-node",
 		"node",
+		&scheduledAtPriority,
 		false,
 		false,
 		true,
@@ -245,25 +236,6 @@
 		true,
 		true,
 	))
-=======
-	).WithUpdatedRun(
-		testfixtures.JobDb.CreateRun(
-			uuid.New(),
-			requeuedJobId,
-			time.Now().Unix(),
-			"testExecutor",
-			"test-node",
-			"node",
-			&scheduledAtPriority,
-			false,
-			false,
-			true,
-			false,
-			true,
-			true,
-		),
-	)
->>>>>>> 31782974
 )
 
 // Test a single scheduler cycle
@@ -1286,19 +1258,16 @@
 		if !job.Queued() {
 			return nil, errors.Errorf("was asked to lease %s but job was already leased", job.Id())
 		}
-<<<<<<< HEAD
+		priority := int32(0)
+		if req := job.PodRequirements(); req != nil {
+			priority = req.Priority
+		}
 		job = job.WithQueuedVersion(job.QueuedVersion()+1).WithQueued(false).WithNewRun(
 			"test-executor",
 			api.NodeIdFromExecutorAndNodeName("test-executor", "test-node"),
 			"test-node",
+			priority,
 		)
-=======
-		priority := int32(0)
-		if req := job.PodRequirements(); req != nil {
-			priority = req.Priority
-		}
-		job = job.WithQueuedVersion(job.QueuedVersion()+1).WithQueued(false).WithNewRun("test-executor", "test-node", "node", priority)
->>>>>>> 31782974
 		scheduledJobs = append(scheduledJobs, job)
 	}
 	for _, id := range t.jobsToFail {
@@ -1321,13 +1290,6 @@
 	if err := txn.Upsert(failedJobs); err != nil {
 		return nil, err
 	}
-
-	// TODO(albin): Remove.
-	// // Jobs should only be scheduled/failed/preempted once; reset these slices.
-	// t.jobsToSchedule = nil
-	// t.jobsToFail = nil
-	// t.jobsToPreempt = nil
-
 	return NewSchedulerResultForTest(preemptedJobs, scheduledJobs, failedJobs, nil), nil
 }
 
