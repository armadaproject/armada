--- conflicted
+++ resolved
@@ -50,11 +50,7 @@
 	false,
 	false,
 	false,
-<<<<<<< HEAD
 	1).WithQueued(false).WithNewRun("testExecutor", "test-node")
-=======
-	1).WithQueued(false).WithNewRun("testExecutor")
->>>>>>> 52df1af5
 
 // Test a single scheduler cycle
 func TestScheduler_TestCycle(t *testing.T) {
