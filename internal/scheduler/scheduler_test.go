package scheduler

import (
	"fmt"
	"sync"
	"testing"
	"time"

	"github.com/google/uuid"
	"github.com/pkg/errors"
	"github.com/stretchr/testify/assert"
	"github.com/stretchr/testify/require"
	v1 "k8s.io/api/core/v1"
	"k8s.io/apimachinery/pkg/util/clock"

	"github.com/armadaproject/armada/internal/armada/configuration"
	"github.com/armadaproject/armada/internal/common/armadacontext"
	protoutil "github.com/armadaproject/armada/internal/common/proto"
	"github.com/armadaproject/armada/internal/common/stringinterner"
	"github.com/armadaproject/armada/internal/common/util"
	"github.com/armadaproject/armada/internal/scheduler/database"
	"github.com/armadaproject/armada/internal/scheduler/jobdb"
	"github.com/armadaproject/armada/internal/scheduler/kubernetesobjects/affinity"
	"github.com/armadaproject/armada/internal/scheduler/schedulerobjects"
	"github.com/armadaproject/armada/pkg/api"
	"github.com/armadaproject/armada/pkg/armadaevents"
)

// Data to be used in tests
const (
	maxNumberOfAttempts = 2
	nodeIdLabel         = "kubernetes.io/hostname"
)

var (
	failFastSchedulingInfo = &schedulerobjects.JobSchedulingInfo{
		AtMostOnce: true,
		ObjectRequirements: []*schedulerobjects.ObjectRequirements{
			{
				Requirements: &schedulerobjects.ObjectRequirements_PodRequirements{
					PodRequirements: &schedulerobjects.PodRequirements{
						Annotations: map[string]string{
							configuration.FailFastAnnotation: "true",
						},
					},
				},
			},
		},
		Version: 1,
	}
	schedulingInfo = &schedulerobjects.JobSchedulingInfo{
		AtMostOnce: true,
		ObjectRequirements: []*schedulerobjects.ObjectRequirements{
			{
				Requirements: &schedulerobjects.ObjectRequirements_PodRequirements{
					PodRequirements: &schedulerobjects.PodRequirements{
						Priority: int32(10),
					},
				},
			},
		},
		Version: 1,
	}
	schedulingInfoBytes   = protoutil.MustMarshall(schedulingInfo)
	updatedSchedulingInfo = &schedulerobjects.JobSchedulingInfo{
		AtMostOnce: true,
		ObjectRequirements: []*schedulerobjects.ObjectRequirements{
			{
				Requirements: &schedulerobjects.ObjectRequirements_PodRequirements{
					PodRequirements: &schedulerobjects.PodRequirements{
						Priority: int32(10),
					},
				},
			},
		},
		Version: 2,
	}
	updatedSchedulingInfoBytes = protoutil.MustMarshall(updatedSchedulingInfo)
	schedulerMetrics           = NewSchedulerMetrics(configuration.SchedulerMetricsConfig{
		ScheduleCycleTimeHistogramSettings: configuration.HistogramConfig{
			Start:  1,
			Factor: 1.1,
			Count:  100,
		},
		ReconcileCycleTimeHistogramSettings: configuration.HistogramConfig{
			Start:  1,
			Factor: 1.1,
			Count:  100,
		},
	})
)

var queuedJob = jobdb.NewJob(
	util.NewULID(),
	"testJobset",
	"testQueue",
	uint32(10),
	schedulingInfo,
	true,
	1,
	false,
	false,
	false,
	1)

var leasedJob = jobdb.NewJob(
	util.NewULID(),
	"testJobset",
	"testQueue",
	uint32(10),
	schedulingInfo,
	false,
	2,
	false,
	false,
	false,
	1).WithQueued(false).WithNewRun("testExecutor", "test-node", "node")

var defaultJobRunError = &armadaevents.Error{
	Terminal: true,
	Reason: &armadaevents.Error_PodError{
		PodError: &armadaevents.PodError{
			Message: "generic pod error",
		},
	},
}

var leasedFailFastJob = jobdb.NewJob(
	util.NewULID(),
	"testJobset",
	"testQueue",
	uint32(10),
	failFastSchedulingInfo,
	false,
	2,
	false,
	false,
	false,
	1).WithQueued(false).WithNewRun("testExecutor", "test-node", "node")

var (
	requeuedJobId = util.NewULID()
	requeuedJob   = jobdb.NewJob(
		requeuedJobId,
		"testJobset",
		"testQueue",
		uint32(10),
		schedulingInfo,
		true,
		2,
		false,
		false,
		false,
		1).WithUpdatedRun(
		jobdb.CreateRun(
			uuid.New(),
			requeuedJobId,
			time.Now().Unix(),
			"testExecutor",
			"test-node",
			"node",
			false,
			false,
			true,
			false,
			true,
			true,
		),
	)
)

// Test a single scheduler cycle
func TestScheduler_TestCycle(t *testing.T) {
	tests := map[string]struct {
		initialJobs                      []*jobdb.Job                      // jobs in the jobdb at the start of the cycle
		jobUpdates                       []database.Job                    // job updates from the database
		runUpdates                       []database.Run                    // run updates from the database
		jobRunErrors                     map[uuid.UUID]*armadaevents.Error // job run errors in the database
		staleExecutor                    bool                              // if true then the executorRepository will report the executor as stale
		fetchError                       bool                              // if true then the jobRepository will throw an error
		scheduleError                    bool                              // if true then the scheduling algo will throw an error
		publishError                     bool                              // if true the publisher will throw an error
		submitCheckerFailure             bool                              // if true the submit checker will say the job is unschedulable
		expectedJobRunLeased             []string                          // ids of jobs we expect to have produced leased messages
		expectedJobRunErrors             []string                          // ids of jobs we expect to have produced jobRunErrors messages
		expectedJobErrors                []string                          // ids of jobs we expect to have produced jobErrors messages
		expectedJobRunPreempted          []string                          // ids of jobs we expect to have produced jobRunPreempted messages
		expectedJobCancelled             []string                          // ids of jobs we expect to have  produced cancelled messages
		expectedJobReprioritised         []string                          // ids of jobs we expect to have  produced reprioritised messages
		expectedQueued                   []string                          // ids of jobs we expect to have  produced requeued messages
		expectedJobSucceeded             []string                          // ids of jobs we expect to have  produced succeeeded messages
		expectedLeased                   []string                          // ids of jobs we expected to be leased in jobdb at the end of the cycle
		expectedRequeued                 []string                          // ids of jobs we expected to be requeued in jobdb at the end of the cycle
		expectedTerminal                 []string                          // ids of jobs we expected to be terminal in jobdb at the end of the cycle
		expectedJobPriority              map[string]uint32                 // expected priority of jobs at the end of the cycle
		expectedNodeAntiAffinities       []string                          // list of nodes there is expected to be anti affinities for on job scheduling info
		expectedJobSchedulingInfoVersion int                               // expected scheduling info version of jobs at the end of the cycle
		expectedQueuedVersion            int32                             // expected queued version of jobs at the end of the cycle
	}{
		"Lease a single job already in the db": {
			initialJobs:           []*jobdb.Job{queuedJob},
			expectedJobRunLeased:  []string{queuedJob.Id()},
			expectedLeased:        []string{queuedJob.Id()},
			expectedQueuedVersion: queuedJob.QueuedVersion() + 1,
		},
		"Lease a single job from an update": {
			jobUpdates: []database.Job{
				{
					JobID:                 queuedJob.Id(),
					JobSet:                "testJobSet",
					Queue:                 "testQueue",
					Queued:                true,
					QueuedVersion:         1,
					SchedulingInfo:        schedulingInfoBytes,
					SchedulingInfoVersion: int32(schedulingInfo.Version),
					Serial:                1,
				},
			},
			expectedJobRunLeased:  []string{queuedJob.Id()},
			expectedLeased:        []string{queuedJob.Id()},
			expectedQueuedVersion: queuedJob.QueuedVersion() + 1,
		},
		"Nothing leased": {
			initialJobs:           []*jobdb.Job{queuedJob},
			expectedQueued:        []string{queuedJob.Id()},
			expectedQueuedVersion: queuedJob.QueuedVersion(),
		},
		"No updates to an already leased job": {
			initialJobs:           []*jobdb.Job{leasedJob},
			expectedLeased:        []string{leasedJob.Id()},
			expectedQueuedVersion: leasedJob.QueuedVersion(),
		},
		"No updates to a requeued job already db": {
			initialJobs:           []*jobdb.Job{requeuedJob},
			expectedQueued:        []string{requeuedJob.Id()},
			expectedQueuedVersion: requeuedJob.QueuedVersion(),
		},
		"No updates to a requeued job from update": {
			jobUpdates: []database.Job{
				{
					JobID:                 requeuedJob.Id(),
					JobSet:                "testJobSet",
					Queue:                 "testQueue",
					Queued:                true,
					QueuedVersion:         2,
					SchedulingInfo:        schedulingInfoBytes,
					SchedulingInfoVersion: int32(schedulingInfo.Version),
					Serial:                1,
				},
			},
			runUpdates: []database.Run{
				{
					RunID:        requeuedJob.LatestRun().Id(),
					JobID:        requeuedJob.Id(),
					JobSet:       "testJobSet",
					Executor:     "testExecutor",
					Failed:       true,
					Returned:     true,
					RunAttempted: true,
					Serial:       1,
				},
			},
			expectedQueued:        []string{requeuedJob.Id()},
			expectedQueuedVersion: requeuedJob.QueuedVersion(),
		},
		"Lease returned and re-queued when run attempted": {
			initialJobs: []*jobdb.Job{leasedJob},
			runUpdates: []database.Run{
				{
					RunID:        leasedJob.LatestRun().Id(),
					JobID:        leasedJob.Id(),
					JobSet:       "testJobSet",
					Executor:     "testExecutor",
					Failed:       true,
					Returned:     true,
					RunAttempted: true,
					Serial:       1,
				},
			},
			expectedQueued:   []string{leasedJob.Id()},
			expectedRequeued: []string{leasedJob.Id()},
			// Should add node anti affinities for nodes of any attempted runs
			expectedNodeAntiAffinities:       []string{leasedJob.LatestRun().NodeName()},
			expectedJobSchedulingInfoVersion: 2,
			expectedQueuedVersion:            leasedJob.QueuedVersion() + 1,
		},
		"Lease returned and re-queued when run not attempted": {
			initialJobs: []*jobdb.Job{leasedJob},
			runUpdates: []database.Run{
				{
					RunID:        leasedJob.LatestRun().Id(),
					JobID:        leasedJob.Id(),
					JobSet:       "testJobSet",
					Executor:     "testExecutor",
					Failed:       true,
					Returned:     true,
					RunAttempted: false,
					Serial:       1,
				},
			},
			expectedQueued:        []string{leasedJob.Id()},
			expectedRequeued:      []string{leasedJob.Id()},
			expectedQueuedVersion: leasedJob.QueuedVersion() + 1,
		},
		// When a lease is returned and the run was attempted, a node anti affinity is added
		// If this node anti-affinity makes the job unschedulable, it should be failed
		"Lease returned and failed": {
			initialJobs: []*jobdb.Job{leasedJob},
			runUpdates: []database.Run{
				{
					RunID:        leasedJob.LatestRun().Id(),
					JobID:        leasedJob.Id(),
					JobSet:       "testJobSet",
					Executor:     "testExecutor",
					Failed:       true,
					Returned:     true,
					RunAttempted: true,
					Serial:       1,
				},
			},
			submitCheckerFailure:  true,
			expectedJobErrors:     []string{leasedJob.Id()},
			expectedTerminal:      []string{leasedJob.Id()},
			expectedQueuedVersion: leasedJob.QueuedVersion(),
		},
		"Lease returned too many times": {
			initialJobs: []*jobdb.Job{leasedJob},
			// 2 failures here so the second one should trigger a run failure
			runUpdates: []database.Run{
				{
					RunID:        leasedJob.LatestRun().Id(),
					JobID:        leasedJob.Id(),
					JobSet:       "testJobSet",
					Executor:     "testExecutor",
					Failed:       true,
					Returned:     true,
					RunAttempted: true,
					Serial:       1,
				},
				{
					RunID:        uuid.New(),
					JobID:        leasedJob.Id(),
					JobSet:       "testJobSet",
					Executor:     "testExecutor",
					Failed:       true,
					Returned:     true,
					RunAttempted: true,
					Serial:       2,
				},
			},
			expectedJobErrors:     []string{leasedJob.Id()},
			expectedTerminal:      []string{leasedJob.Id()},
			expectedQueuedVersion: leasedJob.QueuedVersion(),
		},
		"Lease returned for fail fast job": {
			initialJobs: []*jobdb.Job{leasedFailFastJob},
			// Fail fast should mean there is only ever 1 attempted run
			runUpdates: []database.Run{
				{
					RunID:        leasedFailFastJob.LatestRun().Id(),
					JobID:        leasedFailFastJob.Id(),
					JobSet:       "testJobSet",
					Executor:     "testExecutor",
					Failed:       true,
					Returned:     true,
					RunAttempted: false,
					Serial:       1,
				},
			},
			expectedJobErrors:     []string{leasedFailFastJob.Id()},
			expectedTerminal:      []string{leasedFailFastJob.Id()},
			expectedQueuedVersion: leasedFailFastJob.QueuedVersion(),
		},
		"Job cancelled": {
			initialJobs: []*jobdb.Job{leasedJob},
			jobUpdates: []database.Job{
				{
					JobID:           leasedJob.Id(),
					JobSet:          "testJobSet",
					Queue:           "testQueue",
					CancelRequested: true,
					Serial:          1,
				},
			},
			expectedJobCancelled:  []string{leasedJob.Id()},
			expectedTerminal:      []string{leasedJob.Id()},
			expectedQueuedVersion: leasedJob.QueuedVersion(),
		},
		"Job reprioritised": {
			initialJobs: []*jobdb.Job{queuedJob},
			jobUpdates: []database.Job{
				{
					JobID:    queuedJob.Id(),
					JobSet:   "testJobSet",
					Queue:    "testQueue",
					Priority: 2,
					Serial:   1,
				},
			},
			expectedJobReprioritised: []string{queuedJob.Id()},
			expectedQueued:           []string{queuedJob.Id()},
			expectedJobPriority:      map[string]uint32{queuedJob.Id(): 2},
			expectedQueuedVersion:    queuedJob.QueuedVersion(),
		},
		"Lease expired": {
			initialJobs:           []*jobdb.Job{leasedJob},
			staleExecutor:         true,
			expectedJobRunErrors:  []string{leasedJob.Id()},
			expectedJobErrors:     []string{leasedJob.Id()},
			expectedTerminal:      []string{leasedJob.Id()},
			expectedQueuedVersion: leasedJob.QueuedVersion(),
		},
		"Job failed": {
			initialJobs: []*jobdb.Job{leasedJob},
			runUpdates: []database.Run{
				{
					RunID:    leasedJob.LatestRun().Id(),
					JobID:    leasedJob.Id(),
					JobSet:   "testJobSet",
					Executor: "testExecutor",
					Failed:   true,
					Serial:   1,
				},
			},
			jobRunErrors: map[uuid.UUID]*armadaevents.Error{
				leasedJob.LatestRun().Id(): defaultJobRunError,
			},
			expectedJobErrors:     []string{leasedJob.Id()},
			expectedTerminal:      []string{leasedJob.Id()},
			expectedQueuedVersion: leasedJob.QueuedVersion(),
		},
		"Job succeeded": {
			initialJobs: []*jobdb.Job{leasedJob},
			runUpdates: []database.Run{
				{
					RunID:     leasedJob.LatestRun().Id(),
					JobID:     leasedJob.Id(),
					JobSet:    "testJobSet",
					Executor:  "testExecutor",
					Succeeded: true,
					Serial:    1,
				},
			},
			expectedJobSucceeded:  []string{leasedJob.Id()},
			expectedTerminal:      []string{leasedJob.Id()},
			expectedQueuedVersion: leasedJob.QueuedVersion(),
		},
		"Job preempted": {
			initialJobs:             []*jobdb.Job{leasedJob},
			expectedJobRunPreempted: []string{leasedJob.Id()},
			expectedJobErrors:       []string{leasedJob.Id()},
			expectedJobRunErrors:    []string{leasedJob.Id()},
			expectedTerminal:        []string{leasedJob.Id()},
			expectedQueuedVersion:   leasedJob.QueuedVersion(),
		},
		"Fetch fails": {
			initialJobs:           []*jobdb.Job{leasedJob},
			fetchError:            true,
			expectedLeased:        []string{leasedJob.Id()},
			expectedQueuedVersion: leasedJob.QueuedVersion(),
		},
		"Schedule fails": {
			initialJobs:           []*jobdb.Job{leasedJob},
			scheduleError:         true,
			expectedLeased:        []string{leasedJob.Id()}, // job should still be leased as error was thrown and transaction rolled back
			expectedQueuedVersion: leasedJob.QueuedVersion(),
		},
		"Publish fails": {
			initialJobs:           []*jobdb.Job{leasedJob},
			publishError:          true,
			expectedLeased:        []string{leasedJob.Id()}, // job should still be leased as error was thrown and transaction rolled back
			expectedQueuedVersion: leasedJob.QueuedVersion(),
		},
	}
	for name, tc := range tests {
		t.Run(name, func(t *testing.T) {
			clusterTimeout := 1 * time.Hour

			// Test objects
			jobRepo := &testJobRepository{
				updatedJobs: tc.jobUpdates,
				updatedRuns: tc.runUpdates,
				errors:      tc.jobRunErrors,
				shouldError: tc.fetchError,
			}
			testClock := clock.NewFakeClock(time.Now())
			schedulingAlgo := &testSchedulingAlgo{
				jobsToSchedule: tc.expectedJobRunLeased,
				jobsToPreempt:  tc.expectedJobRunPreempted,
				shouldError:    tc.scheduleError,
			}
			publisher := &testPublisher{shouldError: tc.publishError}
			stringInterner, err := stringinterner.New(100)
			require.NoError(t, err)
			submitChecker := &testSubmitChecker{checkSuccess: !tc.submitCheckerFailure}

			heartbeatTime := testClock.Now()
			if tc.staleExecutor {
				heartbeatTime = heartbeatTime.Add(-2 * clusterTimeout)
			}
			clusterRepo := &testExecutorRepository{
				updateTimes: map[string]time.Time{"testExecutor": heartbeatTime},
			}
			sched, err := NewScheduler(
				jobRepo,
				clusterRepo,
				schedulingAlgo,
				NewStandaloneLeaderController(),
				publisher,
				stringInterner,
				submitChecker,
				1*time.Second,
				5*time.Second,
				clusterTimeout,
				maxNumberOfAttempts,
				nodeIdLabel,
				schedulerMetrics,
			)
			require.NoError(t, err)

			sched.clock = testClock

			// insert initial jobs
			txn := sched.jobDb.WriteTxn()
			err = sched.jobDb.Upsert(txn, tc.initialJobs)
			require.NoError(t, err)
			txn.Commit()

			// run a scheduler cycle
<<<<<<< HEAD
			ctx, cancel := armadacontext.WithTimeout(armadacontext.Background(), 5*time.Second)
			err = sched.cycle(ctx, false, sched.leaderController.GetToken(), true)
=======
			ctx, cancel := context.WithTimeout(context.Background(), 5*time.Second)
			_, err = sched.cycle(ctx, false, sched.leaderController.GetToken(), true)
>>>>>>> 293c58c9
			if tc.fetchError || tc.publishError || tc.scheduleError {
				assert.Error(t, err)
			} else {
				require.NoError(t, err)
			}

			// Assert that all expected events are generated and that all events are expected.
			outstandingEventsByType := map[string]map[string]bool{
				fmt.Sprintf("%T", &armadaevents.EventSequence_Event_JobRunLeased{}):     stringSet(tc.expectedJobRunLeased),
				fmt.Sprintf("%T", &armadaevents.EventSequence_Event_JobErrors{}):        stringSet(tc.expectedJobErrors),
				fmt.Sprintf("%T", &armadaevents.EventSequence_Event_JobRunErrors{}):     stringSet(tc.expectedJobRunErrors),
				fmt.Sprintf("%T", &armadaevents.EventSequence_Event_JobRunPreempted{}):  stringSet(tc.expectedJobRunPreempted),
				fmt.Sprintf("%T", &armadaevents.EventSequence_Event_CancelledJob{}):     stringSet(tc.expectedJobCancelled),
				fmt.Sprintf("%T", &armadaevents.EventSequence_Event_ReprioritisedJob{}): stringSet(tc.expectedJobReprioritised),
				fmt.Sprintf("%T", &armadaevents.EventSequence_Event_JobSucceeded{}):     stringSet(tc.expectedJobSucceeded),
				fmt.Sprintf("%T", &armadaevents.EventSequence_Event_JobRequeued{}):      stringSet(tc.expectedRequeued),
			}
			err = subtractEventsFromOutstandingEventsByType(publisher.events, outstandingEventsByType)
			require.NoError(t, err)
			for eventType, m := range outstandingEventsByType {
				assert.Empty(t, m, "%d outstanding events of type %s", len(m), eventType)
			}

			// assert that the serials are where we expect them to be
			if len(tc.jobUpdates) > 0 {
				assert.Equal(t, tc.jobUpdates[len(tc.jobUpdates)-1].Serial, sched.jobsSerial)
			} else {
				assert.Equal(t, int64(-1), sched.jobsSerial)
			}
			if len(tc.runUpdates) > 0 {
				assert.Equal(t, tc.runUpdates[len(tc.runUpdates)-1].Serial, sched.runsSerial)
			} else {
				assert.Equal(t, int64(-1), sched.runsSerial)
			}

			// assert that the job db is in the state we expect
			jobs := sched.jobDb.GetAll(sched.jobDb.ReadTxn())
			remainingLeased := stringSet(tc.expectedLeased)
			remainingQueued := stringSet(tc.expectedQueued)
			remainingTerminal := stringSet(tc.expectedTerminal)
			for _, job := range jobs {
				if job.InTerminalState() {
					_, ok := remainingTerminal[job.Id()]
					assert.True(t, ok)
					allRunsTerminal := true
					for _, run := range job.AllRuns() {
						if !run.InTerminalState() {
							allRunsTerminal = false
						}
					}
					assert.True(t, allRunsTerminal)
					delete(remainingTerminal, job.Id())
				} else if job.Queued() {
					_, ok := remainingQueued[job.Id()]
					assert.True(t, ok)
					delete(remainingQueued, job.Id())
				} else {
					_, ok := remainingLeased[job.Id()]
					assert.True(t, ok)
					delete(remainingLeased, job.Id())
				}
				if expectedPriority, ok := tc.expectedJobPriority[job.Id()]; ok {
					assert.Equal(t, expectedPriority, job.Priority())
				}
				if len(tc.expectedNodeAntiAffinities) > 0 {
					assert.Len(t, job.JobSchedulingInfo().ObjectRequirements, 1)
					affinity := job.JobSchedulingInfo().ObjectRequirements[0].GetPodRequirements().Affinity
					assert.NotNil(t, affinity)
					expectedAffinity := createAntiAffinity(t, nodeIdLabel, tc.expectedNodeAntiAffinities)
					assert.Equal(t, expectedAffinity, affinity)
				}
				podRequirements := job.PodRequirements()
				assert.NotNil(t, podRequirements)

				expectedQueuedVersion := int32(1)
				if tc.expectedQueuedVersion != 0 {
					expectedQueuedVersion = tc.expectedQueuedVersion
				}
				assert.Equal(t, expectedQueuedVersion, job.QueuedVersion())
				expectedSchedulingInfoVersion := 1
				if tc.expectedJobSchedulingInfoVersion != 0 {
					expectedSchedulingInfoVersion = tc.expectedJobSchedulingInfoVersion
				}
				assert.Equal(t, uint32(expectedSchedulingInfoVersion), job.JobSchedulingInfo().Version)
			}
			assert.Equal(t, 0, len(remainingLeased))
			assert.Equal(t, 0, len(remainingQueued))
			assert.Equal(t, 0, len(remainingTerminal))
			cancel()
		})
	}
}

func createAntiAffinity(t *testing.T, key string, values []string) *v1.Affinity {
	newAffinity := &v1.Affinity{}
	for _, value := range values {
		err := affinity.AddNodeAntiAffinity(newAffinity, key, value)
		assert.NoError(t, err)
	}
	return newAffinity
}

func subtractEventsFromOutstandingEventsByType(eventSequences []*armadaevents.EventSequence, outstandingEventsByType map[string]map[string]bool) error {
	for _, eventSequence := range eventSequences {
		for _, event := range eventSequence.Events {
			protoJobId, err := armadaevents.JobIdFromEvent(event)
			if err != nil {
				return err
			}
			jobId, err := armadaevents.UlidStringFromProtoUuid(protoJobId)
			if err != nil {
				return err
			}
			key := fmt.Sprintf("%T", event.Event)
			_, ok := outstandingEventsByType[key][jobId]
			if !ok {
				return errors.Errorf("received unexpected event for job %s: %v", jobId, event.Event)
			}
			delete(outstandingEventsByType[key], jobId)
		}
	}
	return nil
}

// Test running multiple scheduler cycles
func TestRun(t *testing.T) {
	// Test objects
	jobRepo := testJobRepository{numReceivedPartitions: 100}
	testClock := clock.NewFakeClock(time.Now())
	schedulingAlgo := &testSchedulingAlgo{}
	publisher := &testPublisher{}
	clusterRepo := &testExecutorRepository{}
	leaderController := NewStandaloneLeaderController()
	submitChecker := &testSubmitChecker{checkSuccess: true}
	stringInterner, err := stringinterner.New(100)
	require.NoError(t, err)

	sched, err := NewScheduler(
		&jobRepo,
		clusterRepo,
		schedulingAlgo,
		leaderController,
		publisher,
		stringInterner,
		submitChecker,
		1*time.Second,
		15*time.Second,
		1*time.Hour,
		maxNumberOfAttempts,
		nodeIdLabel,
		schedulerMetrics)
	require.NoError(t, err)

	sched.clock = testClock

	ctx, cancel := armadacontext.WithCancel(armadacontext.Background())

	//nolint:errcheck
	go sched.Run(ctx)

	time.Sleep(1 * time.Second)

	// Function that runs a cycle and waits until it sees published messages
	fireCycle := func() {
		publisher.Reset()
		wg := sync.WaitGroup{}
		wg.Add(1)
		sched.onCycleCompleted = func() { wg.Done() }
		jobId := util.NewULID()
		jobRepo.updatedJobs = []database.Job{{JobID: jobId, Queue: "testQueue", Queued: true}}
		schedulingAlgo.jobsToSchedule = []string{jobId}
		testClock.Step(10 * time.Second)
		wg.Wait()
	}

	// fire a cycle and assert that we became leader and published
	fireCycle()
	assert.Equal(t, 1, len(publisher.events))
	assert.Equal(t, schedulingAlgo.numberOfScheduleCalls, 1)

	// invalidate our leadership: we should not publish
	leaderController.token = InvalidLeaderToken()
	fireCycle()
	assert.Equal(t, 0, len(publisher.events))
	assert.Equal(t, schedulingAlgo.numberOfScheduleCalls, 1)

	// become master again: we should publish
	leaderController.token = NewLeaderToken()
	fireCycle()
	assert.Equal(t, 1, len(publisher.events))
	assert.Equal(t, schedulingAlgo.numberOfScheduleCalls, 2)

	cancel()
}

func TestScheduler_TestSyncState(t *testing.T) {
	tests := map[string]struct {
		initialJobs         []*jobdb.Job   // jobs in the jobdb at the start of the cycle
		jobUpdates          []database.Job // job updates from the database
		runUpdates          []database.Run // run updates from the database
		expectedUpdatedJobs []*jobdb.Job
		expectedJobDbIds    []string
	}{
		"insert job": {
			jobUpdates: []database.Job{
				{
					JobID:          queuedJob.Id(),
					JobSet:         queuedJob.Jobset(),
					Queue:          queuedJob.Queue(),
					Submitted:      queuedJob.Created(),
					Queued:         true,
					QueuedVersion:  1,
					Priority:       int64(queuedJob.Priority()),
					SchedulingInfo: schedulingInfoBytes,
					Serial:         1,
				},
			},
			expectedUpdatedJobs: []*jobdb.Job{queuedJob},
			expectedJobDbIds:    []string{queuedJob.Id()},
		},
		"insert job that already exists": {
			initialJobs: []*jobdb.Job{queuedJob},
			jobUpdates: []database.Job{
				{
					JobID:          queuedJob.Id(),
					JobSet:         queuedJob.Jobset(),
					Queue:          queuedJob.Queue(),
					Submitted:      queuedJob.Created(),
					Priority:       int64(queuedJob.Priority()),
					SchedulingInfo: schedulingInfoBytes,
					Serial:         1,
				},
			},
			expectedUpdatedJobs: []*jobdb.Job{queuedJob},
			expectedJobDbIds:    []string{queuedJob.Id()},
		},
		"add job run": {
			initialJobs: []*jobdb.Job{queuedJob},
			jobUpdates: []database.Job{
				{
					JobID:          queuedJob.Id(),
					JobSet:         queuedJob.Jobset(),
					Queue:          queuedJob.Queue(),
					Queued:         false,
					QueuedVersion:  2,
					Priority:       int64(queuedJob.Priority()),
					SchedulingInfo: schedulingInfoBytes,
					Serial:         2,
				},
			},
			runUpdates: []database.Run{
				{
					RunID:    uuid.UUID{},
					JobID:    queuedJob.Id(),
					JobSet:   queuedJob.Jobset(),
					Executor: "test-executor",
					Node:     "test-node",
					Created:  123,
				},
			},
			expectedUpdatedJobs: []*jobdb.Job{
				queuedJob.WithUpdatedRun(
					jobdb.CreateRun(
						uuid.UUID{},
						queuedJob.Id(),
						123,
						"test-executor",
						"test-executor-test-node",
						"test-node",
						false,
						false,
						false,
						false,
						false,
						false,
					),
				).WithQueued(false).WithQueuedVersion(2),
			},
			expectedJobDbIds: []string{queuedJob.Id()},
		},
		"job succeeded": {
			initialJobs: []*jobdb.Job{leasedJob},
			jobUpdates: []database.Job{
				{
					JobID:          leasedJob.Id(),
					JobSet:         leasedJob.Jobset(),
					Queue:          leasedJob.Queue(),
					Submitted:      leasedJob.Created(),
					Priority:       int64(leasedJob.Priority()),
					SchedulingInfo: schedulingInfoBytes,
					Succeeded:      true,
					Serial:         1,
				},
			},
			runUpdates: []database.Run{
				{
					RunID:     leasedJob.LatestRun().Id(),
					JobID:     leasedJob.LatestRun().JobId(),
					JobSet:    leasedJob.GetJobSet(),
					Succeeded: true,
				},
			},
			expectedUpdatedJobs: []*jobdb.Job{leasedJob.WithUpdatedRun(leasedJob.LatestRun().WithSucceeded(true))},
			expectedJobDbIds:    []string{},
		},
		"job requeued": {
			initialJobs: []*jobdb.Job{leasedJob},
			jobUpdates: []database.Job{
				{
					JobID:                 leasedJob.Id(),
					JobSet:                leasedJob.Jobset(),
					Queue:                 leasedJob.Queue(),
					Submitted:             leasedJob.Created(),
					Queued:                true,
					QueuedVersion:         3,
					Priority:              int64(leasedJob.Priority()),
					SchedulingInfo:        updatedSchedulingInfoBytes,
					SchedulingInfoVersion: int32(updatedSchedulingInfo.Version),
					Serial:                1,
				},
			},
			expectedUpdatedJobs: []*jobdb.Job{
				leasedJob.
					WithJobSchedulingInfo(updatedSchedulingInfo).
					WithQueued(true).
					WithQueuedVersion(3),
			},
			expectedJobDbIds: []string{leasedJob.Id()},
		},
	}
	for name, tc := range tests {
		t.Run(name, func(t *testing.T) {
			ctx, cancel := armadacontext.WithTimeout(armadacontext.Background(), 5*time.Second)
			defer cancel()

			// Test objects
			jobRepo := &testJobRepository{
				updatedJobs: tc.jobUpdates,
				updatedRuns: tc.runUpdates,
			}
			schedulingAlgo := &testSchedulingAlgo{}
			publisher := &testPublisher{}
			clusterRepo := &testExecutorRepository{}
			leaderController := NewStandaloneLeaderController()
			stringInterner, err := stringinterner.New(100)
			require.NoError(t, err)

			sched, err := NewScheduler(
				jobRepo,
				clusterRepo,
				schedulingAlgo,
				leaderController,
				publisher,
				stringInterner,
				nil,
				1*time.Second,
				5*time.Second,
				1*time.Hour,
				maxNumberOfAttempts,
				nodeIdLabel,
				schedulerMetrics)
			require.NoError(t, err)

			// insert initial jobs
			txn := sched.jobDb.WriteTxn()
			err = sched.jobDb.Upsert(txn, tc.initialJobs)
			require.NoError(t, err)
			txn.Commit()

			updatedJobs, err := sched.syncState(ctx)
			require.NoError(t, err)

			assert.Equal(t, tc.expectedUpdatedJobs, updatedJobs)
			allDbJobs := sched.jobDb.GetAll(sched.jobDb.ReadTxn())

			expectedIds := stringSet(tc.expectedJobDbIds)
			require.Equal(t, len(tc.expectedJobDbIds), len(allDbJobs))
			for _, job := range allDbJobs {
				_, ok := expectedIds[job.Id()]
				assert.True(t, ok)
			}
		})
	}
}

type testSubmitChecker struct {
	checkSuccess bool
}

func (t *testSubmitChecker) CheckApiJobs(_ []*api.Job) (bool, string) {
	reason := ""
	if !t.checkSuccess {
		reason = "CheckApiJobs failed"
	}
	return t.checkSuccess, reason
}

func (t *testSubmitChecker) CheckJobDbJobs(_ []*jobdb.Job) (bool, string) {
	reason := ""
	if !t.checkSuccess {
		reason = "CheckJobDbJobs failed"
	}
	return t.checkSuccess, reason
}

// Test implementations of the interfaces needed by the Scheduler
type testJobRepository struct {
	updatedJobs           []database.Job
	updatedRuns           []database.Run
	errors                map[uuid.UUID]*armadaevents.Error
	shouldError           bool
	numReceivedPartitions uint32
}

func (t *testJobRepository) FindInactiveRuns(ctx *armadacontext.Context, runIds []uuid.UUID) ([]uuid.UUID, error) {
	// TODO implement me
	panic("implement me")
}

func (t *testJobRepository) FetchJobRunLeases(ctx *armadacontext.Context, executor string, maxResults uint, excludedRunIds []uuid.UUID) ([]*database.JobRunLease, error) {
	// TODO implement me
	panic("implement me")
}

func (t *testJobRepository) FetchJobUpdates(ctx *armadacontext.Context, jobSerial int64, jobRunSerial int64) ([]database.Job, []database.Run, error) {
	if t.shouldError {
		return nil, nil, errors.New("error fetchiung job updates")
	}
	return t.updatedJobs, t.updatedRuns, nil
}

func (t *testJobRepository) FetchJobRunErrors(ctx *armadacontext.Context, runIds []uuid.UUID) (map[uuid.UUID]*armadaevents.Error, error) {
	if t.shouldError {
		return nil, errors.New("error fetching job run errors")
	}
	return t.errors, nil
}

func (t *testJobRepository) CountReceivedPartitions(ctx *armadacontext.Context, groupId uuid.UUID) (uint32, error) {
	if t.shouldError {
		return 0, errors.New("error counting received partitions")
	}
	return t.numReceivedPartitions, nil
}

type testExecutorRepository struct {
	updateTimes map[string]time.Time
	shouldError bool
}

func (t testExecutorRepository) GetExecutors(ctx *armadacontext.Context) ([]*schedulerobjects.Executor, error) {
	panic("not implemented")
}

func (t testExecutorRepository) GetLastUpdateTimes(ctx *armadacontext.Context) (map[string]time.Time, error) {
	if t.shouldError {
		return nil, errors.New("error getting last update time")
	}
	return t.updateTimes, nil
}

func (t testExecutorRepository) StoreExecutor(ctx *armadacontext.Context, executor *schedulerobjects.Executor) error {
	panic("not implemented")
}

type testSchedulingAlgo struct {
	numberOfScheduleCalls int
	jobsToPreempt         []string
	jobsToSchedule        []string
	shouldError           bool
}

func (t *testSchedulingAlgo) Schedule(ctx *armadacontext.Context, txn *jobdb.Txn, jobDb *jobdb.JobDb) (*SchedulerResult, error) {
	t.numberOfScheduleCalls++
	if t.shouldError {
		return nil, errors.New("error scheduling jobs")
	}
	preemptedJobs := make([]*jobdb.Job, 0, len(t.jobsToPreempt))
	scheduledJobs := make([]*jobdb.Job, 0, len(t.jobsToSchedule))
	for _, id := range t.jobsToPreempt {
		job := jobDb.GetById(txn, id)
		if job == nil {
			return nil, errors.Errorf("was asked to preempt job %s but job does not exist", id)
		}
		if job.Queued() {
			return nil, errors.Errorf("was asked to preempt job %s but job is still queued", job.Id())
		}
		if run := job.LatestRun(); run != nil {
			job = job.WithUpdatedRun(run.WithFailed(true))
		} else {
			return nil, errors.Errorf("attempting to preempt job %s with no associated runs", job.Id())
		}
		job = job.WithQueued(false).WithFailed(true)
		preemptedJobs = append(preemptedJobs, job)
	}
	for _, id := range t.jobsToSchedule {
		job := jobDb.GetById(txn, id)
		if job == nil {
			return nil, errors.Errorf("was asked to lease %s but job does not exist", id)
		}
		if !job.Queued() {
			return nil, errors.Errorf("was asked to lease %s but job was already leased", job.Id())
		}
		job = job.WithQueuedVersion(job.QueuedVersion()+1).WithQueued(false).WithNewRun("test-executor", "test-node", "node")
		scheduledJobs = append(scheduledJobs, job)
	}
	if err := jobDb.Upsert(txn, preemptedJobs); err != nil {
		return nil, err
	}
	if err := jobDb.Upsert(txn, scheduledJobs); err != nil {
		return nil, err
	}
	return NewSchedulerResult(preemptedJobs, scheduledJobs, nil), nil
}

type testPublisher struct {
	events      []*armadaevents.EventSequence
	shouldError bool
}

func (t *testPublisher) PublishMessages(ctx *armadacontext.Context, events []*armadaevents.EventSequence, _ func() bool) error {
	t.events = events
	if t.shouldError {
		return errors.New("Error when publishing")
	}
	return nil
}

func (t *testPublisher) Reset() {
	t.events = nil
}

func (t *testPublisher) PublishMarkers(ctx *armadacontext.Context, groupId uuid.UUID) (uint32, error) {
	return 100, nil
}

func stringSet(src []string) map[string]bool {
	set := make(map[string]bool, len(src))
	for _, s := range src {
		set[s] = true
	}
	return set
}<|MERGE_RESOLUTION|>--- conflicted
+++ resolved
@@ -527,13 +527,8 @@
 			txn.Commit()
 
 			// run a scheduler cycle
-<<<<<<< HEAD
 			ctx, cancel := armadacontext.WithTimeout(armadacontext.Background(), 5*time.Second)
-			err = sched.cycle(ctx, false, sched.leaderController.GetToken(), true)
-=======
-			ctx, cancel := context.WithTimeout(context.Background(), 5*time.Second)
 			_, err = sched.cycle(ctx, false, sched.leaderController.GetToken(), true)
->>>>>>> 293c58c9
 			if tc.fetchError || tc.publishError || tc.scheduleError {
 				assert.Error(t, err)
 			} else {
