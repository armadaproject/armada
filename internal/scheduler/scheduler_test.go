package scheduler

import (
	"fmt"
	"sync"
	"testing"
	"time"

	"github.com/gogo/protobuf/types"
	"github.com/google/uuid"
	"github.com/jackc/pgx/v5/pgxpool"
	"github.com/pkg/errors"
	"github.com/stretchr/testify/assert"
	"github.com/stretchr/testify/require"
	"golang.org/x/exp/slices"
	v1 "k8s.io/api/core/v1"
	clock "k8s.io/utils/clock/testing"
	"k8s.io/utils/pointer"

	apiconfig "github.com/armadaproject/armada/internal/armada/configuration"
	"github.com/armadaproject/armada/internal/common/armadacontext"
	"github.com/armadaproject/armada/internal/common/ingest"
	protoutil "github.com/armadaproject/armada/internal/common/proto"
	"github.com/armadaproject/armada/internal/common/util"
	"github.com/armadaproject/armada/internal/scheduler/configuration"
	schedulercontext "github.com/armadaproject/armada/internal/scheduler/context"
	"github.com/armadaproject/armada/internal/scheduler/database"
	schedulerdb "github.com/armadaproject/armada/internal/scheduler/database"
	"github.com/armadaproject/armada/internal/scheduler/internaltypes"
	"github.com/armadaproject/armada/internal/scheduler/jobdb"
	"github.com/armadaproject/armada/internal/scheduler/kubernetesobjects/affinity"
	"github.com/armadaproject/armada/internal/scheduler/leader"
	"github.com/armadaproject/armada/internal/scheduler/schedulerobjects"
	"github.com/armadaproject/armada/internal/scheduler/testfixtures"
	"github.com/armadaproject/armada/internal/scheduleringester"
	"github.com/armadaproject/armada/pkg/api"
	"github.com/armadaproject/armada/pkg/armadaevents"
)

// Data to be used in tests
const (
	maxNumberOfAttempts = 2
	nodeIdLabel         = "kubernetes.io/hostname"
)

var (
	failFastSchedulingInfo = &schedulerobjects.JobSchedulingInfo{
		AtMostOnce: true,
		ObjectRequirements: []*schedulerobjects.ObjectRequirements{
			{
				Requirements: &schedulerobjects.ObjectRequirements_PodRequirements{
					PodRequirements: &schedulerobjects.PodRequirements{
						Annotations: map[string]string{
							apiconfig.FailFastAnnotation: "true",
						},
						Priority: int32(10),
					},
				},
			},
		},
		Version: 1,
	}
	failFastSchedulingInfoBytes = protoutil.MustMarshall(failFastSchedulingInfo)
	preemptibleSchedulingInfo   = &schedulerobjects.JobSchedulingInfo{
		AtMostOnce:        true,
		Preemptible:       true,
		PriorityClassName: testfixtures.PriorityClass1,
		ObjectRequirements: []*schedulerobjects.ObjectRequirements{
			{
				Requirements: &schedulerobjects.ObjectRequirements_PodRequirements{
					PodRequirements: &schedulerobjects.PodRequirements{
						Priority: int32(10),
					},
				},
			},
		},
		Version: 1,
	}
	schedulingInfo = &schedulerobjects.JobSchedulingInfo{
		AtMostOnce: true,
		ObjectRequirements: []*schedulerobjects.ObjectRequirements{
			{
				Requirements: &schedulerobjects.ObjectRequirements_PodRequirements{
					PodRequirements: &schedulerobjects.PodRequirements{
						Priority: int32(10),
					},
				},
			},
		},
		Version: 1,
	}
	schedulingInfoBytes   = protoutil.MustMarshall(schedulingInfo)
	updatedSchedulingInfo = &schedulerobjects.JobSchedulingInfo{
		AtMostOnce: true,
		ObjectRequirements: []*schedulerobjects.ObjectRequirements{
			{
				Requirements: &schedulerobjects.ObjectRequirements_PodRequirements{
					PodRequirements: &schedulerobjects.PodRequirements{
						Priority: int32(10),
					},
				},
			},
		},
		Version: 2,
	}
	updatedSchedulingInfoBytes        = protoutil.MustMarshall(updatedSchedulingInfo)
	schedulingInfoWithUpdatedPriority = &schedulerobjects.JobSchedulingInfo{
		AtMostOnce: true,
		ObjectRequirements: []*schedulerobjects.ObjectRequirements{
			{
				Requirements: &schedulerobjects.ObjectRequirements_PodRequirements{
					PodRequirements: &schedulerobjects.PodRequirements{
						Priority: int32(20),
					},
				},
			},
		},
		Version: 2,
	}
	schedulingInfoWithUpdatedPriorityBytes = protoutil.MustMarshall(schedulingInfoWithUpdatedPriority)

	schedulerMetrics = NewSchedulerMetrics(configuration.SchedulerMetricsConfig{
		ScheduleCycleTimeHistogramSettings: configuration.HistogramConfig{
			Start:  1,
			Factor: 1.1,
			Count:  100,
		},
		ReconcileCycleTimeHistogramSettings: configuration.HistogramConfig{
			Start:  1,
			Factor: 1.1,
			Count:  100,
		},
	})
)

var queuedJob = testfixtures.NewJob(
	util.NewULID(),
	"testJobset",
	"testQueue",
	uint32(10),
	schedulingInfo,
	true,
	0,
	false,
	false,
	false,
	1,
	true,
)

var leasedJob = testfixtures.NewJob(
	util.NewULID(),
	"testJobset",
	"testQueue",
	0,
	schedulingInfo,
	false,
	1,
	false,
	false,
	false,
	1,
	true,
).WithNewRun("testExecutor", "test-node", "node", "pool", 5)

var preemptibleLeasedJob = testfixtures.NewJob(
	util.NewULID(),
	"testJobset",
	"testQueue",
	0,
	preemptibleSchedulingInfo,
	false,
	1,
	false,
	false,
	false,
	1,
	true,
).WithNewRun("testExecutor", "test-node", "node", "pool", 5)

var cancelledJob = testfixtures.NewJob(
	util.NewULID(),
	"testJobset",
	"testQueue",
	0,
	schedulingInfo,
	false,
	1,
	true,
	false,
	true,
	1,
	true,
).WithNewRun("testExecutor", "test-node", "node", "pool", 5)

var returnedOnceLeasedJob = testfixtures.NewJob(
	"01h3w2wtdchtc80hgyp782shrv",
	"testJobset",
	"testQueue",
	uint32(10),
	schedulingInfo,
	false,
	3,
	false,
	false,
	false,
	1,
	true,
).WithUpdatedRun(testfixtures.JobDb.CreateRun(
	uuid.New(),
	"01h3w2wtdchtc80hgyp782shrv",
	0,
	"testExecutor",
	"testNodeId",
	"testNodeName",
	"pool",
	&scheduledAtPriority,
	false,
	false,
	false,
	false,
	false,
	false,
	true,
	false,
	nil,
	nil,
	nil,
	nil,
	nil,
	true,
	true,
)).WithNewRun("testExecutor", "test-node", "node", "pool", 5)

var defaultJobError = &armadaevents.Error{
	Terminal: true,
	Reason: &armadaevents.Error_PodError{
		PodError: &armadaevents.PodError{
			Message: "generic pod error",
		},
	},
}

func defaultJobRunError(jobId string, runId uuid.UUID) *armadaevents.JobRunErrors {
	protoJobId, err := armadaevents.ProtoUuidFromUlidString(jobId)
	if err != nil {
		panic(err)
	}
	protoRunId := armadaevents.ProtoUuidFromUuid(runId)
	return &armadaevents.JobRunErrors{
		RunId: protoRunId,
		JobId: protoJobId,
		Errors: []*armadaevents.Error{
			defaultJobError,
		},
	}
}

var leasedFailFastJob = testfixtures.NewJob(
	util.NewULID(),
	"testJobset",
	"testQueue",
	uint32(10),
	failFastSchedulingInfo,
	false,
	1,
	false,
	false,
	false,
	1,
	true,
).WithNewRun("testExecutor", "test-node", "node", "pool", 5)

var (
	testExecutor        = "test-executor"
	testNode            = "test-node"
	testPool            = "test-pool"
	testNodeId          = api.NodeIdFromExecutorAndNodeName(testExecutor, testNode)
	scheduledAtPriority = int32(10)
	requeuedJobId       = util.NewULID()
	requeuedJob         = testfixtures.NewJob(
		requeuedJobId,
		"testJobset",
		"testQueue",
		uint32(10),
		schedulingInfo,
		true,
		2,
		false,
		false,
		false,
		1,
		true,
	).WithUpdatedRun(testfixtures.JobDb.CreateRun(
		uuid.New(),
		requeuedJobId,
		time.Now().Unix(),
		"testExecutor",
		"test-node",
		"node",
		"pool",
		&scheduledAtPriority,
		false,
		false,
		false,
		false,
		false,
		false,
		true,
		false,
		nil,
		nil,
		nil,
		nil,
		nil,
		true,
		true,
	))
)

// Test a single scheduler cycle
func TestScheduler_TestCycle(t *testing.T) {
	tests := map[string]struct {
		initialJobs                      []*jobdb.Job                      // jobs in the jobDb at the start of the cycle
		jobUpdates                       []database.Job                    // job updates from the database
		runUpdates                       []database.Run                    // run updates from the database
		jobRunErrors                     map[uuid.UUID]*armadaevents.Error // job run errors in the database
		staleExecutor                    bool                              // if true then the executorRepository will report the executor as stale
		fetchError                       bool                              // if true then the jobRepository will throw an error
		scheduleError                    bool                              // if true then the scheduling algo will throw an error
		publishError                     bool                              // if true the publisher will throw an error
		submitCheckerFailure             bool                              // if true the submit checker will say the job is unschedulable
		expectedJobRunLeased             []string                          // ids of jobs we expect to have produced leased messages
		expectedJobRunErrors             []string                          // ids of jobs we expect to have produced jobRunErrors messages
		expectedJobErrors                []string                          // ids of jobs we expect to have produced jobErrors messages
		expectedJobsRunsToPreempt        []string                          // ids of jobs we expect to be preempted by the scheduler
		expectedJobRunPreempted          []string                          // ids of jobs we expect to have produced jobRunPreempted messages
		expectedJobRunCancelled          []string                          // ids of jobs we expect to have produced jobRunPreempted messages
		expectedJobCancelled             []string                          // ids of jobs we expect to have  produced cancelled messages
		expectedJobRequestCancel         []string                          // ids of jobs we expect to have produced request cancel
		expectedJobReprioritised         []string                          // ids of jobs we expect to have  produced reprioritised messages
		expectedQueued                   []string                          // ids of jobs we expect to have  produced requeued messages
		expectedJobSucceeded             []string                          // ids of jobs we expect to have  produced succeeeded messages
		expectedLeased                   []string                          // ids of jobs we expected to be leased in jobdb at the end of the cycle
		expectedRequeued                 []string                          // ids of jobs we expected to be requeued in jobdb at the end of the cycle
		expectedValidated                []string                          // ids of jobs we expected to have produced submit checked messages
		expectedTerminal                 []string                          // ids of jobs we expected to be terminal in jobdb at the end of the cycle
		expectedJobPriority              map[string]uint32                 // expected priority of jobs at the end of the cycle
		expectedNodeAntiAffinities       []string                          // list of nodes there is expected to be anti affinities for on job scheduling info
		expectedJobSchedulingInfoVersion int                               // expected scheduling info version of jobs at the end of the cycle
		expectedQueuedVersion            int32                             // expected queued version of jobs at the end of the cycle
	}{
		"Lease a single job already in the db": {
			initialJobs:           []*jobdb.Job{queuedJob},
			expectedJobRunLeased:  []string{queuedJob.Id()},
			expectedLeased:        []string{queuedJob.Id()},
			expectedQueuedVersion: 1,
		},
		"Submit check a job": {
			initialJobs:           []*jobdb.Job{queuedJob.WithValidated(false)},
			expectedQueued:        []string{queuedJob.Id()},
			expectedValidated:     []string{queuedJob.Id()},
			expectedQueuedVersion: 0,
		},
		"Lease a single job from an update": {
			jobUpdates: []database.Job{
				{
					JobID:                 queuedJob.Id(),
					JobSet:                "testJobSet",
					Queue:                 "testQueue",
					Queued:                true,
					QueuedVersion:         0,
					SchedulingInfo:        schedulingInfoBytes,
					SchedulingInfoVersion: int32(schedulingInfo.Version),
					Serial:                1,
					Validated:             true,
				},
			},
			expectedJobRunLeased:  []string{queuedJob.Id()},
			expectedLeased:        []string{queuedJob.Id()},
			expectedQueuedVersion: 1,
		},
		"Lease two jobs from an update": {
			jobUpdates: []database.Job{
				{
					JobID:                 "01h3w2wtdchtc80hgyp782shrv",
					JobSet:                "testJobSet",
					Queue:                 "testQueue",
					Queued:                true,
					QueuedVersion:         0,
					SchedulingInfo:        schedulingInfoBytes,
					SchedulingInfoVersion: int32(schedulingInfo.Version),
					Serial:                1,
					Validated:             true,
				},
				{
					JobID:                 "01h434g4hxww2pknb2q1nfmfph",
					JobSet:                "testJobSet",
					Queue:                 "testQueue",
					Queued:                true,
					QueuedVersion:         0,
					SchedulingInfo:        schedulingInfoBytes,
					SchedulingInfoVersion: int32(schedulingInfo.Version),
					Serial:                1,
					Validated:             true,
				},
			},
			expectedJobRunLeased:  []string{"01h3w2wtdchtc80hgyp782shrv", "01h434g4hxww2pknb2q1nfmfph"},
			expectedLeased:        []string{"01h3w2wtdchtc80hgyp782shrv", "01h434g4hxww2pknb2q1nfmfph"},
			expectedQueuedVersion: 1,
		},
		"New failed job with no runs": {
			// This happens if the scheduler decides to fail a job, e.g., due to min-max gang scheduling.
			jobUpdates: []database.Job{
				{
					JobID:                 queuedJob.Id(),
					JobSet:                "testJobSet",
					Queue:                 "testQueue",
					Failed:                true,
					QueuedVersion:         0,
					SchedulingInfo:        schedulingInfoBytes,
					SchedulingInfoVersion: int32(schedulingInfo.Version),
					Serial:                1,
				},
			},
			expectedQueuedVersion: 0,
		},
		"Queued job transitions straight to failed without running": {
			// This happens if the scheduler decides to fail a job, e.g., due to min-max gang scheduling.
			initialJobs: []*jobdb.Job{queuedJob},
			jobUpdates: []database.Job{
				{
					JobID:                 queuedJob.Id(),
					JobSet:                "testJobSet",
					Queue:                 "testQueue",
					Failed:                true,
					QueuedVersion:         0,
					SchedulingInfo:        schedulingInfoBytes,
					SchedulingInfoVersion: int32(schedulingInfo.Version),
					Serial:                1,
				},
			},
			expectedQueuedVersion: 0,
		},
		"Nothing leased": {
			initialJobs:           []*jobdb.Job{queuedJob},
			expectedQueued:        []string{queuedJob.Id()},
			expectedQueuedVersion: queuedJob.QueuedVersion(),
		},
		"No updates to an already leased job": {
			initialJobs:           []*jobdb.Job{leasedJob},
			expectedLeased:        []string{leasedJob.Id()},
			expectedQueuedVersion: leasedJob.QueuedVersion(),
		},
		"No updates to a requeued job already db": {
			initialJobs:           []*jobdb.Job{requeuedJob},
			expectedQueued:        []string{requeuedJob.Id()},
			expectedQueuedVersion: requeuedJob.QueuedVersion(),
		},
		"No updates to a requeued job from update": {
			jobUpdates: []database.Job{
				{
					JobID:                 requeuedJob.Id(),
					JobSet:                "testJobSet",
					Queue:                 "testQueue",
					Queued:                true,
					QueuedVersion:         2,
					SchedulingInfo:        schedulingInfoBytes,
					SchedulingInfoVersion: int32(schedulingInfo.Version),
					Serial:                1,
					Validated:             true,
				},
			},
			runUpdates: []database.Run{
				{
					RunID:        requeuedJob.LatestRun().Id(),
					JobID:        requeuedJob.Id(),
					JobSet:       "testJobSet",
					Executor:     "testExecutor",
					Node:         "node",
					Failed:       true,
					Returned:     true,
					RunAttempted: true,
					Serial:       1,
				},
			},
			expectedQueued:        []string{requeuedJob.Id()},
			expectedQueuedVersion: requeuedJob.QueuedVersion(),
		},
		"Lease returned and re-queued when run attempted": {
			initialJobs: []*jobdb.Job{leasedJob},
			runUpdates: []database.Run{
				{
					RunID:        leasedJob.LatestRun().Id(),
					JobID:        leasedJob.Id(),
					JobSet:       "testJobSet",
					Executor:     "testExecutor",
					Failed:       true,
					Returned:     true,
					RunAttempted: true,
					Serial:       1,
				},
			},
			expectedQueued:   []string{leasedJob.Id()},
			expectedRequeued: []string{leasedJob.Id()},
			// Should add node anti affinities for nodes of any attempted runs
			expectedNodeAntiAffinities:       []string{leasedJob.LatestRun().NodeName()},
			expectedJobSchedulingInfoVersion: 2,
			expectedQueuedVersion:            leasedJob.QueuedVersion() + 1,
		},
		"Lease returned and re-queued when run not attempted": {
			initialJobs: []*jobdb.Job{leasedJob},
			runUpdates: []database.Run{
				{
					RunID:        leasedJob.LatestRun().Id(),
					JobID:        leasedJob.Id(),
					JobSet:       "testJobSet",
					Executor:     "testExecutor",
					Failed:       true,
					Returned:     true,
					RunAttempted: false,
					Serial:       1,
				},
			},
			expectedQueued:        []string{leasedJob.Id()},
			expectedRequeued:      []string{leasedJob.Id()},
			expectedQueuedVersion: leasedJob.QueuedVersion() + 1,
		},
		// When a lease is returned and the run was attempted, a node anti affinity is added
		// If this node anti-affinity makes the job unschedulable, it should be failed.
		"Lease returned and failed": {
			initialJobs: []*jobdb.Job{leasedJob.WithValidated(true)},
			runUpdates: []database.Run{
				{
					RunID:        leasedJob.LatestRun().Id(),
					JobID:        leasedJob.Id(),
					JobSet:       "testJobSet",
					Executor:     "testExecutor",
					Failed:       true,
					Returned:     true,
					RunAttempted: true,
					Serial:       1,
				},
			},
			jobRunErrors: map[uuid.UUID]*armadaevents.Error{
				leasedJob.LatestRun().Id(): defaultJobError,
			},
			submitCheckerFailure:  true,
			expectedJobErrors:     []string{leasedJob.Id()},
			expectedTerminal:      []string{leasedJob.Id()},
			expectedQueuedVersion: leasedJob.QueuedVersion(),
		},
		"Lease returned too many times": {
			initialJobs: []*jobdb.Job{returnedOnceLeasedJob},
			runUpdates: []database.Run{
				{
					RunID:        returnedOnceLeasedJob.LatestRun().Id(),
					JobID:        returnedOnceLeasedJob.Id(),
					JobSet:       "testJobSet",
					Executor:     "testExecutor",
					Node:         "testNode",
					Failed:       true,
					Returned:     true,
					RunAttempted: true,
					Serial:       2,
				},
			},
			jobRunErrors: map[uuid.UUID]*armadaevents.Error{
				returnedOnceLeasedJob.LatestRun().Id(): defaultJobError,
			},
			expectedJobErrors:     []string{returnedOnceLeasedJob.Id()},
			expectedTerminal:      []string{returnedOnceLeasedJob.Id()},
			expectedQueuedVersion: 3,
		},
		"Lease returned for fail fast job": {
			initialJobs: []*jobdb.Job{leasedFailFastJob},
			// Fail fast should mean there is only ever 1 attempted run
			runUpdates: []database.Run{
				{
					RunID:        leasedFailFastJob.LatestRun().Id(),
					JobID:        leasedFailFastJob.Id(),
					JobSet:       "testJobSet",
					Executor:     "testExecutor",
					Failed:       true,
					Returned:     true,
					RunAttempted: false,
					Serial:       1,
				},
			},
			jobRunErrors: map[uuid.UUID]*armadaevents.Error{
				leasedFailFastJob.LatestRun().Id(): defaultJobError,
			},
			expectedJobErrors:     []string{leasedFailFastJob.Id()},
			expectedTerminal:      []string{leasedFailFastJob.Id()},
			expectedQueuedVersion: leasedFailFastJob.QueuedVersion(),
		},
		"Job cancelled": {
			initialJobs: []*jobdb.Job{leasedJob},
			jobUpdates: []database.Job{
				{
					JobID:           leasedJob.Id(),
					JobSet:          "testJobSet",
					Queue:           "testQueue",
					CancelRequested: true,
					Serial:          1,
				},
			},
			expectedJobRunCancelled: []string{leasedJob.Id()},
			expectedJobCancelled:    []string{leasedJob.Id()},
			expectedTerminal:        []string{leasedJob.Id()},
			expectedQueuedVersion:   leasedJob.QueuedVersion(),
		},
		"Job Run preemption requested": {
			initialJobs: []*jobdb.Job{preemptibleLeasedJob},
			runUpdates: []database.Run{
				{
					RunID:            preemptibleLeasedJob.LatestRun().Id(),
					JobID:            preemptibleLeasedJob.Id(),
					JobSet:           "testJobSet",
					Executor:         "testExecutor",
					PreemptRequested: true,
					Serial:           1,
				},
			},
			expectedJobRunPreempted: []string{preemptibleLeasedJob.Id()},
			expectedJobErrors:       []string{preemptibleLeasedJob.Id()},
			expectedJobRunErrors:    []string{preemptibleLeasedJob.Id()},
			expectedTerminal:        []string{preemptibleLeasedJob.Id()},
			expectedQueuedVersion:   preemptibleLeasedJob.QueuedVersion(),
		},
		"Job Run preemption requested - job not pre-emptible - no action expected": {
			initialJobs: []*jobdb.Job{leasedJob},
			runUpdates: []database.Run{
				{
					RunID:            leasedJob.LatestRun().Id(),
					JobID:            leasedJob.Id(),
					JobSet:           "testJobSet",
					Executor:         "testExecutor",
					PreemptRequested: true,
					Serial:           1,
				},
			},
			expectedLeased:        []string{leasedJob.Id()},
			expectedQueuedVersion: leasedJob.QueuedVersion(),
		},
		"New postgres job with cancel requested results in cancel messages": {
			jobUpdates: []database.Job{
				{
					JobID:           queuedJob.Id(),
					JobSet:          queuedJob.Jobset(),
					Queue:           queuedJob.Queue(),
					Queued:          queuedJob.Queued(),
					QueuedVersion:   queuedJob.QueuedVersion(),
					Serial:          1,
					Submitted:       queuedJob.Created(),
					CancelRequested: true,
					Cancelled:       false,
					SchedulingInfo:  schedulingInfoBytes,
				},
			},

			// We have already got a request cancel from the DB, so only publish a cancelled message.
			// The job should also be removed from the queue and set to a terminal state.#
			expectedJobCancelled:  []string{queuedJob.Id()},
			expectedQueuedVersion: queuedJob.QueuedVersion(),
			expectedTerminal:      []string{queuedJob.Id()},
		},
		"Postgres job with cancel requested results in cancel messages": {
			initialJobs: []*jobdb.Job{queuedJob.WithCancelRequested(true)},
			jobUpdates: []database.Job{
				{
					JobID:           queuedJob.Id(),
					JobSet:          queuedJob.Jobset(),
					Queue:           queuedJob.Queue(),
					Queued:          queuedJob.Queued(),
					QueuedVersion:   queuedJob.QueuedVersion(),
					Serial:          1,
					Submitted:       queuedJob.Created(),
					CancelRequested: true,
					Cancelled:       false,
					SchedulingInfo:  schedulingInfoBytes,
					Priority:        int64(queuedJob.Priority()),
				},
			},

			// We have already got a request cancel from the DB/existing job state, so only publish a cancelled message.
			// The job should also be removed from the queue and set to a terminal state.
			expectedJobCancelled:  []string{queuedJob.Id()},
			expectedQueuedVersion: queuedJob.QueuedVersion(),
			expectedTerminal:      []string{queuedJob.Id()},
		},
		"Queued job reprioritised": {
			initialJobs: []*jobdb.Job{queuedJob},
			jobUpdates: []database.Job{
				{
					JobID:    queuedJob.Id(),
					JobSet:   "testJobSet",
					Queue:    "testQueue",
					Priority: 2,
					Serial:   1,
				},
			},
			expectedJobReprioritised: []string{queuedJob.Id()},
			expectedQueued:           []string{queuedJob.Id()},
			expectedJobPriority:      map[string]uint32{queuedJob.Id(): 2},
			expectedQueuedVersion:    queuedJob.QueuedVersion(),
		},
		"Leased job reprioritised": {
			initialJobs: []*jobdb.Job{leasedJob},
			jobUpdates: []database.Job{
				{
					JobID:    leasedJob.Id(),
					JobSet:   "testJobSet",
					Queue:    "testQueue",
					Priority: 2,
					Serial:   1,
				},
			},
			expectedJobReprioritised: []string{leasedJob.Id()},
			expectedLeased:           []string{leasedJob.Id()},
			expectedJobPriority:      map[string]uint32{leasedJob.Id(): 2},
			expectedQueuedVersion:    leasedJob.QueuedVersion(),
		},
		"Terminal job reprioritised": {
			initialJobs: []*jobdb.Job{cancelledJob},
			jobUpdates: []database.Job{
				{
					JobID:    cancelledJob.Id(),
					JobSet:   "testJobSet",
					Queue:    "testQueue",
					Priority: 2,
					Serial:   1,
				},
			},
			// No events should be sent for a terminal job when it is reprioritised
			expectedJobReprioritised: []string{},
			expectedLeased:           []string{},
			expectedJobPriority:      map[string]uint32{cancelledJob.Id(): cancelledJob.Priority()},
			expectedQueuedVersion:    cancelledJob.QueuedVersion(),
		},
		"Lease expired": {
			initialJobs:           []*jobdb.Job{leasedJob},
			staleExecutor:         true,
			expectedJobRunErrors:  []string{leasedJob.Id()},
			expectedJobErrors:     []string{leasedJob.Id()},
			expectedTerminal:      []string{leasedJob.Id()},
			expectedQueuedVersion: leasedJob.QueuedVersion(),
		},
		"Submit check failed": {
			initialJobs:          []*jobdb.Job{queuedJob.WithValidated(false)},
			submitCheckerFailure: true,
			expectedJobErrors:    []string{queuedJob.Id()},
			expectedTerminal:     []string{queuedJob.Id()},
		},
		"Job failed": {
			initialJobs: []*jobdb.Job{leasedJob},
			runUpdates: []database.Run{
				{
					RunID:    leasedJob.LatestRun().Id(),
					JobID:    leasedJob.Id(),
					JobSet:   "testJobSet",
					Executor: "testExecutor",
					Failed:   true,
					Serial:   1,
				},
			},
			jobRunErrors: map[uuid.UUID]*armadaevents.Error{
				leasedJob.LatestRun().Id(): defaultJobError,
			},
			expectedJobErrors:     []string{leasedJob.Id()},
			expectedTerminal:      []string{leasedJob.Id()},
			expectedQueuedVersion: leasedJob.QueuedVersion(),
		},
		"Job succeeded": {
			initialJobs: []*jobdb.Job{leasedJob},
			runUpdates: []database.Run{
				{
					RunID:     leasedJob.LatestRun().Id(),
					JobID:     leasedJob.Id(),
					JobSet:    "testJobSet",
					Executor:  "testExecutor",
					Succeeded: true,
					Serial:    1,
				},
			},
			expectedJobSucceeded:  []string{leasedJob.Id()},
			expectedTerminal:      []string{leasedJob.Id()},
			expectedQueuedVersion: leasedJob.QueuedVersion(),
		},
		"Job preempted": {
			initialJobs:               []*jobdb.Job{leasedJob},
			expectedJobsRunsToPreempt: []string{leasedJob.Id()},
			expectedJobRunPreempted:   []string{leasedJob.Id()},
			expectedJobErrors:         []string{leasedJob.Id()},
			expectedJobRunErrors:      []string{leasedJob.Id()},
			expectedTerminal:          []string{leasedJob.Id()},
			expectedQueuedVersion:     leasedJob.QueuedVersion(),
		},
		"Fetch fails": {
			initialJobs:           []*jobdb.Job{leasedJob},
			fetchError:            true,
			expectedLeased:        []string{leasedJob.Id()},
			expectedQueuedVersion: leasedJob.QueuedVersion(),
		},
		"Schedule fails": {
			initialJobs:           []*jobdb.Job{leasedJob},
			scheduleError:         true,
			expectedLeased:        []string{leasedJob.Id()}, // job should still be leased as error was thrown and transaction rolled back
			expectedQueuedVersion: leasedJob.QueuedVersion(),
		},
		"Publish fails": {
			initialJobs:           []*jobdb.Job{leasedJob},
			publishError:          true,
			expectedLeased:        []string{leasedJob.Id()}, // job should still be leased as error was thrown and transaction rolled back
			expectedQueuedVersion: leasedJob.QueuedVersion(),
		},
	}
	for name, tc := range tests {
		t.Run(name, func(t *testing.T) {
			clusterTimeout := 1 * time.Hour

			// Test objects
			jobRepo := &testJobRepository{
				updatedJobs: tc.jobUpdates,
				updatedRuns: tc.runUpdates,
				errors:      tc.jobRunErrors,
				shouldError: tc.fetchError,
			}
			testClock := clock.NewFakeClock(time.Now())
			schedulingAlgo := &testSchedulingAlgo{
				jobsToSchedule: tc.expectedJobRunLeased,
				jobsToPreempt:  tc.expectedJobsRunsToPreempt,
				shouldError:    tc.scheduleError,
			}
			publisher := &testPublisher{shouldError: tc.publishError}
			submitChecker := &testSubmitChecker{checkSuccess: !tc.submitCheckerFailure}

			heartbeatTime := testClock.Now()
			if tc.staleExecutor {
				heartbeatTime = heartbeatTime.Add(-2 * clusterTimeout)
			}
			clusterRepo := &testExecutorRepository{
				updateTimes: map[string]time.Time{"testExecutor": heartbeatTime},
			}
			sched, err := NewScheduler(
				testfixtures.NewJobDb(testfixtures.TestResourceListFactory),
				jobRepo,
				clusterRepo,
				schedulingAlgo,
				leader.NewStandaloneLeaderController(),
				publisher,
				submitChecker,
				1*time.Second,
				5*time.Second,
				clusterTimeout,
				maxNumberOfAttempts,
				nodeIdLabel,
				schedulerMetrics,
				nil,
				nil,
			)
			require.NoError(t, err)
			sched.EnableAssertions()

			sched.clock = testClock

			// insert initial jobs
			txn := sched.jobDb.WriteTxn()
			err = txn.Upsert(tc.initialJobs)
			require.NoError(t, err)
			txn.Commit()

			// run a scheduler cycle
			ctx, cancel := armadacontext.WithTimeout(armadacontext.Background(), 5*time.Second)
			_, err = sched.cycle(ctx, false, sched.leaderController.GetToken(), true)
			if tc.fetchError || tc.publishError || tc.scheduleError {
				assert.Error(t, err)
			} else {
				require.NoError(t, err)
			}

			// Assert that all expected eventSequences are generated and that all eventSequences are expected.
			outstandingEventsByType := map[string]map[string]bool{
				fmt.Sprintf("%T", &armadaevents.EventSequence_Event_JobRunLeased{}):     stringSet(tc.expectedJobRunLeased),
				fmt.Sprintf("%T", &armadaevents.EventSequence_Event_JobErrors{}):        stringSet(tc.expectedJobErrors),
				fmt.Sprintf("%T", &armadaevents.EventSequence_Event_JobRunErrors{}):     stringSet(tc.expectedJobRunErrors),
				fmt.Sprintf("%T", &armadaevents.EventSequence_Event_JobRunPreempted{}):  stringSet(tc.expectedJobRunPreempted),
				fmt.Sprintf("%T", &armadaevents.EventSequence_Event_JobRunCancelled{}):  stringSet(tc.expectedJobRunCancelled),
				fmt.Sprintf("%T", &armadaevents.EventSequence_Event_CancelledJob{}):     stringSet(tc.expectedJobCancelled),
				fmt.Sprintf("%T", &armadaevents.EventSequence_Event_ReprioritisedJob{}): stringSet(tc.expectedJobReprioritised),
				fmt.Sprintf("%T", &armadaevents.EventSequence_Event_JobSucceeded{}):     stringSet(tc.expectedJobSucceeded),
				fmt.Sprintf("%T", &armadaevents.EventSequence_Event_JobRequeued{}):      stringSet(tc.expectedRequeued),
				fmt.Sprintf("%T", &armadaevents.EventSequence_Event_CancelJob{}):        stringSet(tc.expectedJobRequestCancel),
				fmt.Sprintf("%T", &armadaevents.EventSequence_Event_JobValidated{}):     stringSet(tc.expectedValidated),
			}
			err = subtractEventsFromOutstandingEventsByType(publisher.eventSequences, outstandingEventsByType)
			require.NoError(t, err)
			for eventType, m := range outstandingEventsByType {
				assert.Empty(t, m, "%d outstanding eventSequences of type %s", len(m), eventType)
			}

			// assert that the serials are where we expect them to be
			if len(tc.jobUpdates) > 0 {
				assert.Equal(t, tc.jobUpdates[len(tc.jobUpdates)-1].Serial, sched.jobsSerial)
			} else {
				assert.Equal(t, int64(-1), sched.jobsSerial)
			}
			if len(tc.runUpdates) > 0 {
				assert.Equal(t, tc.runUpdates[len(tc.runUpdates)-1].Serial, sched.runsSerial)
			} else {
				assert.Equal(t, int64(-1), sched.runsSerial)
			}

			// assert that the job db is in the state we expect
			jobs := sched.jobDb.ReadTxn().GetAll()
			remainingLeased := stringSet(tc.expectedLeased)
			remainingQueued := stringSet(tc.expectedQueued)
			remainingTerminal := stringSet(tc.expectedTerminal)
			for _, job := range jobs {
				if job.InTerminalState() {
					_, ok := remainingTerminal[job.Id()]
					assert.True(t, ok)
					allRunsTerminal := true
					for _, run := range job.AllRuns() {
						if !run.InTerminalState() {
							allRunsTerminal = false
						}
					}
					assert.True(t, allRunsTerminal)
					delete(remainingTerminal, job.Id())
				} else if job.Queued() {
					_, ok := remainingQueued[job.Id()]
					assert.True(t, ok)
					delete(remainingQueued, job.Id())
				} else {
					_, ok := remainingLeased[job.Id()]
					assert.True(t, ok)
					delete(remainingLeased, job.Id())
				}
				if expectedPriority, ok := tc.expectedJobPriority[job.Id()]; ok {
					assert.Equal(t, expectedPriority, job.Priority())
				}
				if len(tc.expectedNodeAntiAffinities) > 0 {
					assert.Len(t, job.JobSchedulingInfo().ObjectRequirements, 1)
					affinity := job.JobSchedulingInfo().ObjectRequirements[0].GetPodRequirements().Affinity
					assert.NotNil(t, affinity)
					expectedAffinity := createAntiAffinity(t, nodeIdLabel, tc.expectedNodeAntiAffinities)
					assert.Equal(t, expectedAffinity, affinity)
				}
				podRequirements := job.PodRequirements()
				assert.NotNil(t, podRequirements)

				assert.Equal(t, tc.expectedQueuedVersion, job.QueuedVersion())
				expectedSchedulingInfoVersion := 1
				if tc.expectedJobSchedulingInfoVersion != 0 {
					expectedSchedulingInfoVersion = tc.expectedJobSchedulingInfoVersion
				}
				assert.Equal(t, uint32(expectedSchedulingInfoVersion), job.JobSchedulingInfo().Version)
			}
			assert.Equal(t, 0, len(remainingLeased))
			assert.Equal(t, 0, len(remainingQueued))
			assert.Equal(t, 0, len(remainingTerminal))
			cancel()
		})
	}
}

func createAntiAffinity(t *testing.T, key string, values []string) *v1.Affinity {
	newAffinity := &v1.Affinity{}
	for _, value := range values {
		err := affinity.AddNodeAntiAffinity(newAffinity, key, value)
		assert.NoError(t, err)
	}
	return newAffinity
}

func subtractEventsFromOutstandingEventsByType(eventSequences []*armadaevents.EventSequence, outstandingEventsByType map[string]map[string]bool) error {
	for _, eventSequence := range eventSequences {
		for _, event := range eventSequence.Events {
			protoJobId, err := armadaevents.JobIdFromEvent(event)
			if err != nil {
				return err
			}
			jobId, err := armadaevents.UlidStringFromProtoUuid(protoJobId)
			if err != nil {
				return err
			}
			key := fmt.Sprintf("%T", event.Event)
			_, ok := outstandingEventsByType[key][jobId]
			if !ok {
				return errors.Errorf("received unexpected event for job %s: %T - %v", jobId, event.Event, event.Event)
			}
			delete(outstandingEventsByType[key], jobId)
		}
	}
	return nil
}

// Test running multiple scheduler cycles
func TestRun(t *testing.T) {
	// Test objects
	jobRepo := testJobRepository{numReceivedPartitions: 100}
	testClock := clock.NewFakeClock(time.Now())
	schedulingAlgo := &testSchedulingAlgo{}
	publisher := &testPublisher{}
	clusterRepo := &testExecutorRepository{}
	leaderController := leader.NewStandaloneLeaderController()
	submitChecker := &testSubmitChecker{checkSuccess: true}
	sched, err := NewScheduler(
		testfixtures.NewJobDb(testfixtures.TestResourceListFactory),
		&jobRepo,
		clusterRepo,
		schedulingAlgo,
		leaderController,
		publisher,
		submitChecker,
		1*time.Second,
		15*time.Second,
		1*time.Hour,
		maxNumberOfAttempts,
		nodeIdLabel,
		schedulerMetrics,
		nil,
		nil,
	)
	require.NoError(t, err)
	sched.EnableAssertions()

	sched.clock = testClock

	ctx, cancel := armadacontext.WithCancel(armadacontext.Background())

	//nolint:errcheck
	go sched.Run(ctx)

	time.Sleep(1 * time.Second)

	// Function that runs a cycle and waits until it sees published messages
	fireCycle := func() {
		publisher.Reset()
		wg := sync.WaitGroup{}
		wg.Add(1)
		sched.onCycleCompleted = func() { wg.Done() }
		jobId := util.NewULID()
		jobRepo.updatedJobs = []database.Job{{JobID: jobId, Queue: "testQueue", Queued: true, Validated: true}}
		schedulingAlgo.jobsToSchedule = []string{jobId}
		testClock.Step(10 * time.Second)
		wg.Wait()
	}

	// fire a cycle and assert that we became leader and published
	fireCycle()
	assert.Equal(t, 1, len(publisher.eventSequences))
	assert.Equal(t, schedulingAlgo.numberOfScheduleCalls, 1)

	// invalidate our leadership: we should not publish
	leaderController.SetToken(leader.InvalidLeaderToken())
	fireCycle()
	assert.Equal(t, 0, len(publisher.eventSequences))
	assert.Equal(t, schedulingAlgo.numberOfScheduleCalls, 1)

	// become master again: we should publish
	leaderController.SetToken(leader.NewLeaderToken())
	fireCycle()
	assert.Equal(t, 1, len(publisher.eventSequences))
	assert.Equal(t, schedulingAlgo.numberOfScheduleCalls, 2)

	cancel()
}

func TestScheduler_TestSyncState(t *testing.T) {
	tests := map[string]struct {
		initialJobs         []*jobdb.Job   // jobs in the jobdb at the start of the cycle
		jobUpdates          []database.Job // job updates from the database
		runUpdates          []database.Run // run updates from the database
		expectedUpdatedJobs []*jobdb.Job
		expectedJobDbIds    []string
	}{
		"insert job": {
			jobUpdates: []database.Job{
				{
					JobID:          queuedJob.Id(),
					JobSet:         queuedJob.Jobset(),
					Queue:          queuedJob.Queue(),
					Submitted:      queuedJob.Created(),
					Queued:         true,
					QueuedVersion:  0,
					Priority:       int64(queuedJob.Priority()),
					SchedulingInfo: schedulingInfoBytes,
					Serial:         1,
					Validated:      true,
				},
			},
			expectedUpdatedJobs: []*jobdb.Job{queuedJob},
			expectedJobDbIds:    []string{queuedJob.Id()},
		},
		"insert job that already exists": {
			initialJobs: []*jobdb.Job{queuedJob},
			jobUpdates: []database.Job{
				{
					JobID:          queuedJob.Id(),
					JobSet:         queuedJob.Jobset(),
					Queue:          queuedJob.Queue(),
					Submitted:      queuedJob.Created(),
					Priority:       int64(queuedJob.Priority()),
					SchedulingInfo: schedulingInfoBytes,
					Serial:         1,
				},
			},
			expectedUpdatedJobs: []*jobdb.Job{queuedJob},
			expectedJobDbIds:    []string{queuedJob.Id()},
		},
		"add job run": {
			initialJobs: []*jobdb.Job{queuedJob},
			jobUpdates: []database.Job{
				{
					JobID:          queuedJob.Id(),
					JobSet:         queuedJob.Jobset(),
					Queue:          queuedJob.Queue(),
					Queued:         false,
					QueuedVersion:  2,
					Priority:       int64(queuedJob.Priority()),
					SchedulingInfo: schedulingInfoBytes,
					Serial:         2,
				},
			},
			runUpdates: []database.Run{
				{
					RunID:    uuid.UUID{},
					JobID:    queuedJob.Id(),
					JobSet:   queuedJob.Jobset(),
					Executor: "test-executor",
					Node:     "test-node",
					Created:  123,
					ScheduledAtPriority: func() *int32 {
						scheduledAtPriority := int32(5)
						return &scheduledAtPriority
					}(),
				},
			},
			expectedUpdatedJobs: []*jobdb.Job{
				queuedJob.WithUpdatedRun(
					testfixtures.JobDb.CreateRun(
						uuid.UUID{},
						queuedJob.Id(),
						123,
						"test-executor",
						"test-executor-test-node",
						"test-node",
<<<<<<< HEAD
						"pool",
						pointerFromValue(int32(5)),
=======
						pointer.Int32(5),
>>>>>>> ca801e0d
						false,
						false,
						false,
						false,
						false,
						false,
						false,
						false,
						nil,
						nil,
						nil,
						nil,
						nil,
						false,
						false,
					)).WithQueued(false).WithQueuedVersion(2),
			},
			expectedJobDbIds: []string{queuedJob.Id()},
		},
		"job succeeded": {
			initialJobs: []*jobdb.Job{leasedJob},
			jobUpdates: []database.Job{
				{
					JobID:          leasedJob.Id(),
					JobSet:         leasedJob.Jobset(),
					Queue:          leasedJob.Queue(),
					Submitted:      leasedJob.Created(),
					Priority:       int64(leasedJob.Priority()),
					SchedulingInfo: schedulingInfoBytes,
					Succeeded:      true,
					Serial:         1,
				},
			},
			runUpdates: []database.Run{
				{
					RunID:     leasedJob.LatestRun().Id(),
					JobID:     leasedJob.LatestRun().JobId(),
					JobSet:    leasedJob.Jobset(),
					Succeeded: true,
				},
			},
			expectedUpdatedJobs: []*jobdb.Job{leasedJob.
				WithUpdatedRun(leasedJob.LatestRun().WithSucceeded(true)).
				WithSucceeded(true)},
			expectedJobDbIds: []string{},
		},
		"job requeued": {
			initialJobs: []*jobdb.Job{leasedJob},
			jobUpdates: []database.Job{
				{
					JobID:                 leasedJob.Id(),
					JobSet:                leasedJob.Jobset(),
					Queue:                 leasedJob.Queue(),
					Submitted:             leasedJob.Created(),
					Queued:                true,
					QueuedVersion:         3,
					Priority:              int64(leasedJob.Priority()),
					SchedulingInfo:        updatedSchedulingInfoBytes,
					SchedulingInfoVersion: int32(updatedSchedulingInfo.Version),
					Serial:                1,
				},
			},
			expectedUpdatedJobs: []*jobdb.Job{
				jobdb.JobWithJobSchedulingInfo(leasedJob, updatedSchedulingInfo).
					WithQueued(true).
					WithQueuedVersion(3),
			},
			expectedJobDbIds: []string{leasedJob.Id()},
		},
	}
	for name, tc := range tests {
		t.Run(name, func(t *testing.T) {
			ctx, cancel := armadacontext.WithTimeout(armadacontext.Background(), 5*time.Second)
			defer cancel()

			// Test objects
			jobRepo := &testJobRepository{
				updatedJobs: tc.jobUpdates,
				updatedRuns: tc.runUpdates,
			}
			schedulingAlgo := &testSchedulingAlgo{}
			publisher := &testPublisher{}
			clusterRepo := &testExecutorRepository{}
			leaderController := leader.NewStandaloneLeaderController()
			sched, err := NewScheduler(
				testfixtures.NewJobDb(testfixtures.TestResourceListFactory),
				jobRepo,
				clusterRepo,
				schedulingAlgo,
				leaderController,
				publisher,
				nil,
				1*time.Second,
				5*time.Second,
				1*time.Hour,
				maxNumberOfAttempts,
				nodeIdLabel,
				schedulerMetrics,
				nil,
				nil,
			)
			require.NoError(t, err)
			sched.EnableAssertions()

			// The SchedulingKeyGenerator embedded in the jobDb has some randomness,
			// which must be consistent within tests.
			sched.jobDb = testfixtures.NewJobDb(testfixtures.TestResourceListFactory)

			// insert initial jobs
			txn := sched.jobDb.WriteTxn()
			err = txn.Upsert(tc.initialJobs)
			require.NoError(t, err)
			txn.Commit()

			updatedJobs, _, err := sched.syncState(ctx)
			require.NoError(t, err)

			expectedJobDb := testfixtures.NewJobDbWithJobs(tc.expectedUpdatedJobs)
			actualJobDb := testfixtures.NewJobDbWithJobs(updatedJobs)
			assert.NoError(t, expectedJobDb.ReadTxn().AssertEqual(actualJobDb.ReadTxn()))
			allDbJobs := sched.jobDb.ReadTxn().GetAll()

			expectedIds := stringSet(tc.expectedJobDbIds)
			require.Equal(t, len(tc.expectedJobDbIds), len(allDbJobs))
			for _, job := range allDbJobs {
				_, ok := expectedIds[job.Id()]
				assert.True(t, ok)
			}
		})
	}
}

type testSubmitChecker struct {
	checkSuccess bool
}

func (t *testSubmitChecker) Check(_ *armadacontext.Context, jobs []*jobdb.Job) (map[string]schedulingResult, error) {
	result := make(map[string]schedulingResult)
	for _, job := range jobs {
		if t.checkSuccess {
			result[job.Id()] = schedulingResult{isSchedulable: true}
		} else {
			result[job.Id()] = schedulingResult{isSchedulable: false, reason: "job not schedulable"}
		}
	}
	return result, nil
}

// Test implementations of the interfaces needed by the Scheduler
type testJobRepository struct {
	updatedJobs           []database.Job
	updatedRuns           []database.Run
	errors                map[uuid.UUID]*armadaevents.Error
	shouldError           bool
	numReceivedPartitions uint32
}

func (t *testJobRepository) FindInactiveRuns(ctx *armadacontext.Context, runIds []uuid.UUID) ([]uuid.UUID, error) {
	// TODO implement me
	panic("implement me")
}

func (t *testJobRepository) FetchJobRunLeases(ctx *armadacontext.Context, executor string, maxResults uint, excludedRunIds []uuid.UUID) ([]*database.JobRunLease, error) {
	// TODO implement me
	panic("implement me")
}

func (t *testJobRepository) FetchJobUpdates(ctx *armadacontext.Context, jobSerial int64, jobRunSerial int64) ([]database.Job, []database.Run, error) {
	if t.shouldError {
		return nil, nil, errors.New("error fetchiung job updates")
	}
	return t.updatedJobs, t.updatedRuns, nil
}

func (t *testJobRepository) FetchJobRunErrors(ctx *armadacontext.Context, runIds []uuid.UUID) (map[uuid.UUID]*armadaevents.Error, error) {
	if t.shouldError {
		return nil, errors.New("error fetching job run errors")
	}
	return t.errors, nil
}

func (t *testJobRepository) CountReceivedPartitions(ctx *armadacontext.Context, groupId uuid.UUID) (uint32, error) {
	if t.shouldError {
		return 0, errors.New("error counting received partitions")
	}
	return t.numReceivedPartitions, nil
}

type testExecutorRepository struct {
	updateTimes map[string]time.Time
	shouldError bool
}

func (t testExecutorRepository) GetExecutors(ctx *armadacontext.Context) ([]*schedulerobjects.Executor, error) {
	panic("not implemented")
}

func (t testExecutorRepository) GetLastUpdateTimes(ctx *armadacontext.Context) (map[string]time.Time, error) {
	if t.shouldError {
		return nil, errors.New("error getting last update time")
	}
	return t.updateTimes, nil
}

func (t testExecutorRepository) StoreExecutor(ctx *armadacontext.Context, executor *schedulerobjects.Executor) error {
	panic("not implemented")
}

type testSchedulingAlgo struct {
	numberOfScheduleCalls int
	jobsToPreempt         []string
	jobsToSchedule        []string
	shouldError           bool
	// Set to true to indicate that preemption/scheduling/failure decisions have been persisted.
	// Until persisted is set to true, the same jobs are preempted/scheduled/failed on every call.
	persisted bool
}

func (t *testSchedulingAlgo) Schedule(_ *armadacontext.Context, txn *jobdb.Txn) (*SchedulerResult, error) {
	t.numberOfScheduleCalls++
	if t.shouldError {
		return nil, errors.New("error scheduling jobs")
	}
	if t.persisted {
		// Exit right away if decisions have already been persisted.
		return &SchedulerResult{}, nil
	}
	preemptedJobs := make([]*jobdb.Job, 0, len(t.jobsToPreempt))
	scheduledJobs := make([]*jobdb.Job, 0, len(t.jobsToSchedule))
	for _, id := range t.jobsToPreempt {
		job := txn.GetById(id)
		if job == nil {
			return nil, errors.Errorf("was asked to preempt job %s but job does not exist", id)
		}
		if job.Queued() {
			return nil, errors.Errorf("was asked to preempt job %s but job is still queued", job.Id())
		}
		if run := job.LatestRun(); run != nil {
			job = job.WithUpdatedRun(run.WithFailed(true))
		} else {
			return nil, errors.Errorf("attempting to preempt job %s with no associated runs", job.Id())
		}
		job = job.WithQueued(false).WithFailed(true)
		preemptedJobs = append(preemptedJobs, job)
	}
	for _, id := range t.jobsToSchedule {
		job := txn.GetById(id)
		if job == nil {
			return nil, errors.Errorf("was asked to lease %s but job does not exist", id)
		}
		if !job.Queued() {
			return nil, errors.Errorf("was asked to lease %s but job is not queued", job.Id())
		}
		priority := int32(0)
		if req := job.PodRequirements(); req != nil {
			priority = req.Priority
		}
		job = job.WithQueuedVersion(job.QueuedVersion()+1).WithQueued(false).WithNewRun(
			testExecutor,
			testNodeId,
			testNode,
			testPool,
			priority,
		)
		scheduledJobs = append(scheduledJobs, job)
	}
	if err := txn.Upsert(preemptedJobs); err != nil {
		return nil, err
	}
	if err := txn.Upsert(scheduledJobs); err != nil {
		return nil, err
	}
	return NewSchedulerResultForTest(preemptedJobs, scheduledJobs, nil), nil
}

func (t *testSchedulingAlgo) Persist() {
	if t.numberOfScheduleCalls == 0 {
		// Nothing to persist if there have been no calls to schedule.
		return
	}
	t.persisted = true
	return
}

func NewSchedulerResultForTest[S ~[]T, T *jobdb.Job](
	preemptedJobs S,
	scheduledJobs S,
	nodeIdByJobId map[string]string,
) *SchedulerResult {
	return &SchedulerResult{
		PreemptedJobs: schedulercontext.JobSchedulingContextsFromJobs(testfixtures.TestPriorityClasses, preemptedJobs),
		ScheduledJobs: schedulercontext.JobSchedulingContextsFromJobs(testfixtures.TestPriorityClasses, scheduledJobs),
		NodeIdByJobId: nodeIdByJobId,
	}
}

type testPublisher struct {
	i              int
	eventSequences []*armadaevents.EventSequence
	shouldError    bool
}

func newTestPublisher() *testPublisher {
	// Initialise with an empty slice to make require.Equal comparison with an initialised slice work.
	return &testPublisher{eventSequences: make([]*armadaevents.EventSequence, 0)}
}

func (t *testPublisher) PublishMessages(_ *armadacontext.Context, events []*armadaevents.EventSequence, shouldPublish func() bool) error {
	if t.shouldError {
		return errors.New("testPublisher error")
	}
	if shouldPublish() {
		t.eventSequences = append(t.eventSequences, events...)
	}
	return nil
}

func (t *testPublisher) ReadAll() []*armadaevents.EventSequence {
	if len(t.eventSequences) == 0 {
		return nil
	}
	rv := t.eventSequences[t.i:len(t.eventSequences)]
	t.i += len(rv)
	return rv
}

func (t *testPublisher) Reset() {
	t.eventSequences = nil
}

func (t *testPublisher) PublishMarkers(ctx *armadacontext.Context, groupId uuid.UUID) (uint32, error) {
	return 100, nil
}

func stringSet(src []string) map[string]bool {
	set := make(map[string]bool, len(src))
	for _, s := range src {
		set[s] = true
	}
	return set
}

var (
	queuedJobA = &database.Job{
		JobID:                 util.NewULID(),
		JobSet:                "testJobSet",
		Queue:                 "testQueue",
		Queued:                true,
		QueuedVersion:         0,
		SchedulingInfo:        schedulingInfoBytes,
		SchedulingInfoVersion: int32(schedulingInfo.Version),
		Validated:             true,
		Serial:                0,
	}
	queuedJobWithFailFastA = &database.Job{
		JobID:                 queuedJobA.JobID,
		JobSet:                "testJobSet",
		Queue:                 "testQueue",
		Queued:                true,
		QueuedVersion:         0,
		SchedulingInfo:        failFastSchedulingInfoBytes,
		SchedulingInfoVersion: int32(failFastSchedulingInfo.Version),
		Validated:             true,
		Serial:                0,
	}
	queuedJobWithUpdatedPriorityA = &database.Job{
		JobID:                 queuedJobA.JobID,
		JobSet:                "testJobSet",
		Queue:                 "testQueue",
		Queued:                true,
		QueuedVersion:         0,
		SchedulingInfo:        schedulingInfoWithUpdatedPriorityBytes,
		SchedulingInfoVersion: int32(schedulingInfoWithUpdatedPriority.Version),
		Validated:             true,
		Serial:                1,
	}
	runningJobA = &database.Job{
		JobID:                 queuedJobA.JobID,
		JobSet:                "testJobSet",
		Queue:                 "testQueue",
		QueuedVersion:         1,
		SchedulingInfo:        schedulingInfoBytes,
		SchedulingInfoVersion: int32(schedulingInfo.Version),
		Validated:             true,
		Serial:                0,
	}
	runningJobWithUpdatedPriorityA = &database.Job{
		JobID:                 queuedJobA.JobID,
		JobSet:                "testJobSet",
		Queue:                 "testQueue",
		QueuedVersion:         1,
		SchedulingInfo:        schedulingInfoWithUpdatedPriorityBytes,
		SchedulingInfoVersion: int32(schedulingInfoWithUpdatedPriority.Version),
		Validated:             true,
		Serial:                1,
	}
	failedJobA = &database.Job{
		JobID:                 queuedJobA.JobID,
		JobSet:                "testJobSet",
		Queue:                 "testQueue",
		Failed:                true,
		QueuedVersion:         0,
		SchedulingInfo:        schedulingInfoBytes,
		SchedulingInfoVersion: int32(schedulingInfo.Version),
		Validated:             true,
		Serial:                0,
	}
	cancelledJobA = &database.Job{
		JobID:                 queuedJobA.JobID,
		JobSet:                "testJobSet",
		Queue:                 "testQueue",
		Cancelled:             true,
		QueuedVersion:         0,
		SchedulingInfo:        schedulingInfoBytes,
		SchedulingInfoVersion: int32(schedulingInfo.Version),
		Validated:             true,
		Serial:                0,
	}
	cancelRequestedJobA = &database.Job{
		JobID:                 queuedJobA.JobID,
		JobSet:                "testJobSet",
		Queue:                 "testQueue",
		Queued:                true,
		CancelRequested:       true,
		QueuedVersion:         0,
		SchedulingInfo:        schedulingInfoBytes,
		SchedulingInfoVersion: int32(schedulingInfo.Version),
		Validated:             true,
		Serial:                0,
	}
	cancelByJobSetRequestedJobA = &database.Job{
		JobID:                   queuedJobA.JobID,
		JobSet:                  "testJobSet",
		Queue:                   "testQueue",
		Queued:                  true,
		CancelByJobsetRequested: true,
		QueuedVersion:           0,
		SchedulingInfo:          schedulingInfoBytes,
		SchedulingInfoVersion:   int32(schedulingInfo.Version),
		Validated:               true,
		Serial:                  0,
	}
	runningCancelRequestedJobA = &database.Job{
		JobID:                 queuedJobA.JobID,
		JobSet:                "testJobSet",
		Queue:                 "testQueue",
		Queued:                false,
		CancelRequested:       true,
		QueuedVersion:         1,
		SchedulingInfo:        schedulingInfoBytes,
		SchedulingInfoVersion: int32(schedulingInfo.Version),
		Validated:             true,
		Serial:                0,
	}
	runningCancelByJobSetRequestedJobA = &database.Job{
		JobID:                   queuedJobA.JobID,
		JobSet:                  "testJobSet",
		Queue:                   "testQueue",
		CancelByJobsetRequested: true,
		QueuedVersion:           1,
		SchedulingInfo:          schedulingInfoBytes,
		SchedulingInfoVersion:   int32(schedulingInfo.Version),
		Validated:               true,
		Serial:                  0,
	}
	newRunA = &database.Run{
		RunID:               testfixtures.UUIDFromInt(1),
		JobID:               queuedJobA.JobID,
		JobSet:              queuedJobA.JobSet,
		Executor:            testExecutor,
		Node:                testNode,
		RunAttempted:        true,
		Serial:              0,
		ScheduledAtPriority: &scheduledAtPriority,
	}
	successfulRunA = &database.Run{
		RunID:               testfixtures.UUIDFromInt(1),
		JobID:               queuedJobA.JobID,
		JobSet:              queuedJobA.JobSet,
		Executor:            testExecutor,
		Node:                testNode,
		Succeeded:           true,
		RunAttempted:        true,
		Serial:              0,
		ScheduledAtPriority: &scheduledAtPriority,
	}
	failedAttemptedRunA = &database.Run{
		RunID:               testfixtures.UUIDFromInt(1),
		JobID:               queuedJobA.JobID,
		JobSet:              queuedJobA.JobSet,
		Executor:            testExecutor,
		Node:                testNode,
		Failed:              true,
		RunAttempted:        true,
		Serial:              0,
		ScheduledAtPriority: &scheduledAtPriority,
	}
	failedRunA = &database.Run{
		RunID:               testfixtures.UUIDFromInt(1),
		JobID:               queuedJobA.JobID,
		JobSet:              queuedJobA.JobSet,
		Executor:            testExecutor,
		Node:                testNode,
		Failed:              true,
		Serial:              0,
		ScheduledAtPriority: &scheduledAtPriority,
	}
	failedReturnedRunA = &database.Run{
		RunID:               testfixtures.UUIDFromInt(1),
		JobID:               queuedJobA.JobID,
		JobSet:              queuedJobA.JobSet,
		Executor:            testExecutor,
		Node:                testNode,
		Failed:              true,
		Returned:            true,
		Serial:              0,
		ScheduledAtPriority: &scheduledAtPriority,
	}
)

func jobDbJobFromDbJob(resourceListFactory *internaltypes.ResourceListFactory, job *database.Job) *jobdb.Job {
	var schedulingInfo schedulerobjects.JobSchedulingInfo
	protoutil.MustUnmarshall(job.SchedulingInfo, &schedulingInfo)
	// Use a fresh jobDb instance to ensure run ids are consistent.
	result, err := testfixtures.NewJobDb(resourceListFactory).NewJob(
		job.JobID,
		job.JobSet,
		job.Queue,
		uint32(job.Priority),
		&schedulingInfo,
		job.Queued,
		job.QueuedVersion,
		job.CancelRequested,
		job.CancelByJobsetRequested,
		job.Cancelled,
		0,
		job.Validated,
		job.Pools,
	)
	if err != nil {
		panic(err)
	}
	return result
}

// TestCycleConsistency runs two replicas of the scheduler and asserts that their state remains consistent
// under various permutations of making scheduling decisions and failing over.
//
// TODO(albin): Test lease expiry.
func TestCycleConsistency(t *testing.T) {
	resourceListFactory := testfixtures.MakeTestResourceListFactory()
	type schedulerDbUpdate struct {
		jobUpdates   []*database.Job              // Job updates from the database.
		runUpdates   []*database.Run              // Run updates from the database.
		jobRunErrors []*armadaevents.JobRunErrors // Job run errors from the database.
	}
	tests := map[string]struct {
		// Each test case consists of two updates written to the scheduler postgres.
		firstSchedulerDbUpdate  schedulerDbUpdate
		secondSchedulerDbUpdate schedulerDbUpdate

		// Inputs of the mocked scheduling algorithm.
		// Controls which jobs the scheduler should schedule/preempt/fail.
		idsOfJobsToSchedule []string
		idsOfJobsToPreempt  []string

		// Expected jobDbs for scenario 1, i.e., the baseline scenario.
		// Only compared against if not nil.
		expectedJobDbCycleOne   []*jobdb.Job
		expectedJobDbCycleTwo   []*jobdb.Job
		expectedJobDbCycleThree []*jobdb.Job

		// Expected published events for scenario 1, i.e., the baseline scenario.
		// Only compared against if not nil.
		expectedEventSequencesCycleOne   []*armadaevents.EventSequence
		expectedEventSequencesCycleTwo   []*armadaevents.EventSequence
		expectedEventSequencesCycleThree []*armadaevents.EventSequence

		// If true then will jobs will fail submit check
		failSubmitCheck bool
	}{
		"Load a queued job": {
			firstSchedulerDbUpdate: schedulerDbUpdate{
				jobUpdates: []*database.Job{
					queuedJobA,
				},
			},
			expectedJobDbCycleOne: []*jobdb.Job{
				jobDbJobFromDbJob(resourceListFactory, queuedJobA),
			},
			expectedJobDbCycleTwo: []*jobdb.Job{
				jobDbJobFromDbJob(resourceListFactory, queuedJobA),
			},
			expectedJobDbCycleThree: []*jobdb.Job{
				jobDbJobFromDbJob(resourceListFactory, queuedJobA),
			},
			expectedEventSequencesCycleThree: make([]*armadaevents.EventSequence, 0),
		},
		"Load a failed job": {
			firstSchedulerDbUpdate: schedulerDbUpdate{
				jobUpdates: []*database.Job{
					failedJobA,
				},
			},
			expectedJobDbCycleOne:            []*jobdb.Job{},
			expectedJobDbCycleTwo:            []*jobdb.Job{},
			expectedJobDbCycleThree:          []*jobdb.Job{},
			expectedEventSequencesCycleThree: make([]*armadaevents.EventSequence, 0),
		},
		"Load a cancelled job": {
			firstSchedulerDbUpdate: schedulerDbUpdate{
				jobUpdates: []*database.Job{
					cancelledJobA,
				},
			},
			expectedJobDbCycleOne:            []*jobdb.Job{},
			expectedJobDbCycleTwo:            []*jobdb.Job{},
			expectedJobDbCycleThree:          []*jobdb.Job{},
			expectedEventSequencesCycleThree: make([]*armadaevents.EventSequence, 0),
		},
		"Load a queued job with cancel requested": {
			firstSchedulerDbUpdate: schedulerDbUpdate{
				jobUpdates: []*database.Job{
					cancelRequestedJobA,
				},
			},
			expectedJobDbCycleOne: []*jobdb.Job{
				jobDbJobFromDbJob(resourceListFactory, cancelRequestedJobA).WithQueued(false).WithCancelled(true),
			},
			expectedJobDbCycleTwo:   []*jobdb.Job{},
			expectedJobDbCycleThree: []*jobdb.Job{},
			expectedEventSequencesCycleThree: []*armadaevents.EventSequence{
				{
					Queue:      queuedJobA.Queue,
					JobSetName: queuedJobA.JobSet,
					Events: []*armadaevents.EventSequence_Event{
						{
							Created: &types.Timestamp{},
							Event: &armadaevents.EventSequence_Event_CancelledJob{
								CancelledJob: &armadaevents.CancelledJob{
									JobId:    armadaevents.MustProtoUuidFromUlidString(queuedJobA.JobID),
									JobIdStr: queuedJobA.JobID,
								},
							},
						},
					},
				},
			},
		},
		"Load a queued job with cancel by job set requested": {
			firstSchedulerDbUpdate: schedulerDbUpdate{
				jobUpdates: []*database.Job{
					cancelByJobSetRequestedJobA,
				},
			},
			expectedJobDbCycleOne: []*jobdb.Job{
				jobDbJobFromDbJob(resourceListFactory, cancelByJobSetRequestedJobA).WithQueued(false).WithCancelled(true),
			},
			expectedJobDbCycleTwo:   []*jobdb.Job{},
			expectedJobDbCycleThree: []*jobdb.Job{},
			expectedEventSequencesCycleThree: []*armadaevents.EventSequence{
				{
					Queue:      queuedJobA.Queue,
					JobSetName: queuedJobA.JobSet,
					Events: []*armadaevents.EventSequence_Event{
						{
							Created: &types.Timestamp{},
							Event: &armadaevents.EventSequence_Event_CancelJob{
								CancelJob: &armadaevents.CancelJob{
									JobId:    armadaevents.MustProtoUuidFromUlidString(queuedJobA.JobID),
									JobIdStr: queuedJobA.JobID,
								},
							},
						},
						{
							Created: &types.Timestamp{},
							Event: &armadaevents.EventSequence_Event_CancelledJob{
								CancelledJob: &armadaevents.CancelledJob{
									JobId:    armadaevents.MustProtoUuidFromUlidString(queuedJobA.JobID),
									JobIdStr: queuedJobA.JobID,
								},
							},
						},
					},
				},
			},
		},
		"Load a running job with cancel requested": {
			firstSchedulerDbUpdate: schedulerDbUpdate{
				jobUpdates: []*database.Job{
					runningCancelRequestedJobA,
				},
				runUpdates: []*database.Run{
					newRunA,
				},
			},
			expectedJobDbCycleOne: []*jobdb.Job{
				func() *jobdb.Job {
					job := jobDbJobFromDbJob(resourceListFactory, runningCancelRequestedJobA).WithCancelled(true).WithNewRun(testExecutor, testNodeId, testNode, testPool, 10)
					return job.WithUpdatedRun(job.LatestRun().WithCancelled(true).WithAttempted(true))
				}(),
			},
			expectedJobDbCycleTwo:   []*jobdb.Job{},
			expectedJobDbCycleThree: []*jobdb.Job{},
			expectedEventSequencesCycleThree: []*armadaevents.EventSequence{
				{
					Queue:      queuedJobA.Queue,
					JobSetName: queuedJobA.JobSet,
					Events: []*armadaevents.EventSequence_Event{
						{
							Created: &types.Timestamp{},
							Event: &armadaevents.EventSequence_Event_JobRunCancelled{
								JobRunCancelled: &armadaevents.JobRunCancelled{
									RunId:    armadaevents.ProtoUuidFromUuid(testfixtures.UUIDFromInt(1)),
									RunIdStr: testfixtures.UUIDFromInt(1).String(),
									JobId:    armadaevents.MustProtoUuidFromUlidString(queuedJobA.JobID),
									JobIdStr: queuedJobA.JobID,
								},
							},
						},
						{
							Created: &types.Timestamp{},
							Event: &armadaevents.EventSequence_Event_CancelledJob{
								CancelledJob: &armadaevents.CancelledJob{
									JobId:    armadaevents.MustProtoUuidFromUlidString(queuedJobA.JobID),
									JobIdStr: queuedJobA.JobID,
								},
							},
						},
					},
				},
			},
		},
		"Load a running job with cancel by job set requested": {
			firstSchedulerDbUpdate: schedulerDbUpdate{
				jobUpdates: []*database.Job{
					runningCancelByJobSetRequestedJobA,
				},
				runUpdates: []*database.Run{
					newRunA,
				},
			},
			expectedJobDbCycleOne: []*jobdb.Job{
				func() *jobdb.Job {
					job := jobDbJobFromDbJob(resourceListFactory, runningCancelByJobSetRequestedJobA).WithCancelled(true).WithNewRun(testExecutor, testNodeId, testNode, testPool, 10)
					return job.WithUpdatedRun(job.LatestRun().WithCancelled(true).WithAttempted(true))
				}(),
			},
			expectedJobDbCycleTwo:   []*jobdb.Job{},
			expectedJobDbCycleThree: []*jobdb.Job{},
			expectedEventSequencesCycleThree: []*armadaevents.EventSequence{
				{
					Queue:      queuedJobA.Queue,
					JobSetName: queuedJobA.JobSet,
					Events: []*armadaevents.EventSequence_Event{
						{
							Created: &types.Timestamp{},
							Event: &armadaevents.EventSequence_Event_CancelJob{
								CancelJob: &armadaevents.CancelJob{
									JobId:    armadaevents.MustProtoUuidFromUlidString(queuedJobA.JobID),
									JobIdStr: queuedJobA.JobID,
								},
							},
						},
						{
							Created: &types.Timestamp{},
							Event: &armadaevents.EventSequence_Event_JobRunCancelled{
								JobRunCancelled: &armadaevents.JobRunCancelled{
									RunId:    armadaevents.ProtoUuidFromUuid(testfixtures.UUIDFromInt(1)),
									JobId:    armadaevents.MustProtoUuidFromUlidString(queuedJobA.JobID),
									JobIdStr: queuedJobA.JobID,
									RunIdStr: testfixtures.UUIDFromInt(1).String(),
								},
							},
						},
						{
							Created: &types.Timestamp{},
							Event: &armadaevents.EventSequence_Event_CancelledJob{
								CancelledJob: &armadaevents.CancelledJob{
									JobId:    armadaevents.MustProtoUuidFromUlidString(queuedJobA.JobID),
									JobIdStr: queuedJobA.JobID,
								},
							},
						},
					},
				},
			},
		},
		"Schedule a new job": {
			firstSchedulerDbUpdate: schedulerDbUpdate{
				jobUpdates: []*database.Job{
					queuedJobA,
				},
			},
			idsOfJobsToSchedule: []string{queuedJobA.JobID},
			expectedJobDbCycleOne: []*jobdb.Job{
				jobDbJobFromDbJob(resourceListFactory, queuedJobA).WithQueued(false).WithQueuedVersion(1).WithNewRun(testExecutor, testNodeId, testNode, testPool, 10),
			},
			expectedJobDbCycleTwo: []*jobdb.Job{
				jobDbJobFromDbJob(resourceListFactory, queuedJobA).WithQueued(false).WithQueuedVersion(1).WithNewRun(testExecutor, testNodeId, testNode, testPool, 10),
			},
			expectedJobDbCycleThree: []*jobdb.Job{
				jobDbJobFromDbJob(resourceListFactory, queuedJobA).WithQueued(false).WithQueuedVersion(1).WithNewRun(testExecutor, testNodeId, testNode, testPool, 10),
			},
			expectedEventSequencesCycleThree: []*armadaevents.EventSequence{
				{
					Queue:      queuedJobA.Queue,
					JobSetName: queuedJobA.JobSet,
					Events: []*armadaevents.EventSequence_Event{
						{
							Created: &types.Timestamp{},
							Event: &armadaevents.EventSequence_Event_JobRunLeased{
								JobRunLeased: &armadaevents.JobRunLeased{
									RunId:                  armadaevents.ProtoUuidFromUuid(testfixtures.UUIDFromInt(1)),
									RunIdStr:               testfixtures.UUIDFromInt(1).String(),
									JobId:                  armadaevents.MustProtoUuidFromUlidString(queuedJobA.JobID),
									JobIdStr:               queuedJobA.JobID,
									ExecutorId:             testExecutor,
									NodeId:                 testNode,
									UpdateSequenceNumber:   1,
									HasScheduledAtPriority: true,
									ScheduledAtPriority:    10,
									PodRequirementsOverlay: &schedulerobjects.PodRequirements{Priority: 10},
									Pool:                   testPool,
								},
							},
						},
					},
				},
			},
		},
		"Schedule a job that then succeeds": {
			firstSchedulerDbUpdate: schedulerDbUpdate{
				jobUpdates: []*database.Job{
					queuedJobA,
				},
			},
			secondSchedulerDbUpdate: schedulerDbUpdate{
				runUpdates: []*database.Run{
					successfulRunA,
				},
			},
			idsOfJobsToSchedule: []string{queuedJobA.JobID},
			expectedJobDbCycleOne: []*jobdb.Job{
				jobDbJobFromDbJob(resourceListFactory, queuedJobA).WithQueued(false).WithQueuedVersion(1).WithNewRun(testExecutor, testNodeId, testNode, testPool, 10),
			},
			expectedJobDbCycleTwo: []*jobdb.Job{
				func() *jobdb.Job {
					job := jobDbJobFromDbJob(resourceListFactory, queuedJobA).WithQueued(false).WithQueuedVersion(1).WithNewRun(testExecutor, testNodeId, testNode, testPool, 10).WithSucceeded(true)
					return job.WithUpdatedRun(job.LatestRun().WithSucceeded(true).WithAttempted(true))
				}(),
			},
			expectedJobDbCycleThree: make([]*jobdb.Job, 0),
			expectedEventSequencesCycleThree: []*armadaevents.EventSequence{
				{
					Queue:      queuedJobA.Queue,
					JobSetName: queuedJobA.JobSet,
					Events: []*armadaevents.EventSequence_Event{
						{
							Created: &types.Timestamp{},
							Event: &armadaevents.EventSequence_Event_JobRunLeased{
								JobRunLeased: &armadaevents.JobRunLeased{
									RunId:                  armadaevents.ProtoUuidFromUuid(testfixtures.UUIDFromInt(1)),
									JobId:                  armadaevents.MustProtoUuidFromUlidString(queuedJobA.JobID),
									JobIdStr:               queuedJobA.JobID,
									RunIdStr:               testfixtures.UUIDFromInt(1).String(),
									ExecutorId:             testExecutor,
									NodeId:                 testNode,
									UpdateSequenceNumber:   1,
									HasScheduledAtPriority: true,
									ScheduledAtPriority:    10,
									PodRequirementsOverlay: &schedulerobjects.PodRequirements{Priority: 10},
									Pool:                   testPool,
								},
							},
						},
					},
				},
				{
					Queue:      queuedJobA.Queue,
					JobSetName: queuedJobA.JobSet,
					Events: []*armadaevents.EventSequence_Event{
						{
							Created: &types.Timestamp{},
							Event: &armadaevents.EventSequence_Event_JobSucceeded{
								JobSucceeded: &armadaevents.JobSucceeded{
									JobId:    armadaevents.MustProtoUuidFromUlidString(queuedJobA.JobID),
									JobIdStr: queuedJobA.JobID,
								},
							},
						},
					},
				},
			},
		},
		"Schedule a new job that then fails after starting to run": {
			firstSchedulerDbUpdate: schedulerDbUpdate{
				jobUpdates: []*database.Job{
					queuedJobA,
				},
			},
			secondSchedulerDbUpdate: schedulerDbUpdate{
				runUpdates: []*database.Run{
					failedAttemptedRunA,
				},
				jobRunErrors: []*armadaevents.JobRunErrors{
					defaultJobRunError(queuedJobA.JobID, failedAttemptedRunA.RunID),
				},
			},
			idsOfJobsToSchedule: []string{queuedJobA.JobID},
			expectedJobDbCycleOne: []*jobdb.Job{
				jobDbJobFromDbJob(resourceListFactory, queuedJobA).WithQueued(false).WithQueuedVersion(1).WithNewRun(testExecutor, testNodeId, testNode, testPool, 10),
			},
			expectedJobDbCycleTwo: []*jobdb.Job{
				func() *jobdb.Job {
					job := jobDbJobFromDbJob(resourceListFactory, queuedJobA).WithQueued(false).WithQueuedVersion(1).WithNewRun(testExecutor, testNodeId, testNode, testPool, 10).WithFailed(true)
					return job.WithUpdatedRun(job.LatestRun().WithFailed(true).WithAttempted(true))
				}(),
			},
			expectedJobDbCycleThree: make([]*jobdb.Job, 0),
			expectedEventSequencesCycleThree: []*armadaevents.EventSequence{
				{
					Queue:      queuedJobA.Queue,
					JobSetName: queuedJobA.JobSet,
					Events: []*armadaevents.EventSequence_Event{
						{
							Created: &types.Timestamp{},
							Event: &armadaevents.EventSequence_Event_JobRunLeased{
								JobRunLeased: &armadaevents.JobRunLeased{
									RunId:                  armadaevents.ProtoUuidFromUuid(testfixtures.UUIDFromInt(1)),
									JobId:                  armadaevents.MustProtoUuidFromUlidString(queuedJobA.JobID),
									JobIdStr:               queuedJobA.JobID,
									RunIdStr:               testfixtures.UUIDFromInt(1).String(),
									ExecutorId:             testExecutor,
									NodeId:                 testNode,
									UpdateSequenceNumber:   1,
									HasScheduledAtPriority: true,
									ScheduledAtPriority:    10,
									PodRequirementsOverlay: &schedulerobjects.PodRequirements{Priority: 10},
									Pool:                   testPool,
								},
							},
						},
					},
				},
				{
					Queue:      queuedJobA.Queue,
					JobSetName: queuedJobA.JobSet,
					Events: []*armadaevents.EventSequence_Event{
						{
							Created: &types.Timestamp{},
							Event: &armadaevents.EventSequence_Event_JobErrors{
								JobErrors: &armadaevents.JobErrors{
									JobId:    armadaevents.MustProtoUuidFromUlidString(queuedJobA.JobID),
									JobIdStr: queuedJobA.JobID,
									Errors: []*armadaevents.Error{
										{
											Terminal: true,
											Reason: &armadaevents.Error_PodError{
												PodError: &armadaevents.PodError{
													Message: "generic pod error",
												},
											},
										},
									},
								},
							},
						},
					},
				},
			},
		},
		"Schedule a new job that then fails to start": {
			firstSchedulerDbUpdate: schedulerDbUpdate{
				jobUpdates: []*database.Job{
					queuedJobA,
				},
			},
			secondSchedulerDbUpdate: schedulerDbUpdate{
				runUpdates: []*database.Run{
					failedRunA,
				},
				jobRunErrors: []*armadaevents.JobRunErrors{
					defaultJobRunError(queuedJobA.JobID, failedAttemptedRunA.RunID),
				},
			},
			idsOfJobsToSchedule: []string{queuedJobA.JobID},
			expectedJobDbCycleOne: []*jobdb.Job{
				jobDbJobFromDbJob(resourceListFactory, queuedJobA).WithQueued(false).WithQueuedVersion(1).WithNewRun(testExecutor, testNodeId, testNode, testPool, 10),
			},
			expectedJobDbCycleTwo: []*jobdb.Job{
				func() *jobdb.Job {
					job := jobDbJobFromDbJob(resourceListFactory, queuedJobA).WithQueued(false).WithQueuedVersion(1).WithNewRun(testExecutor, testNodeId, testNode, testPool, 10).WithFailed(true)
					// TODO(albin): RunAttempted is implicitly set to true for failed runs with error other than PodLeaseReturned.
					//              See func (c *InstructionConverter) handleJobRunErrors.
					return job.WithUpdatedRun(job.LatestRun().WithFailed(true).WithAttempted(true))
				}(),
			},
			expectedJobDbCycleThree: []*jobdb.Job{},
		},
		"Schedule a new job that then fails to start and is returned": {
			firstSchedulerDbUpdate: schedulerDbUpdate{
				jobUpdates: []*database.Job{
					queuedJobA,
				},
			},
			secondSchedulerDbUpdate: schedulerDbUpdate{
				runUpdates: []*database.Run{
					failedReturnedRunA,
				},
				jobRunErrors: []*armadaevents.JobRunErrors{
					defaultJobRunError(queuedJobA.JobID, failedAttemptedRunA.RunID),
				},
			},
			idsOfJobsToSchedule: []string{queuedJobA.JobID},
			expectedJobDbCycleOne: []*jobdb.Job{
				jobDbJobFromDbJob(resourceListFactory, queuedJobA).WithQueued(false).WithQueuedVersion(1).WithNewRun(testExecutor, testNodeId, testNode, testPool, 10),
			},
			expectedJobDbCycleTwo: []*jobdb.Job{
				func() *jobdb.Job {
					job := jobDbJobFromDbJob(resourceListFactory, queuedJobA).WithQueued(false).WithQueuedVersion(1).WithNewRun(testExecutor, testNodeId, testNode, testPool, 10).WithFailed(true)
					return job.WithUpdatedRun(job.LatestRun().WithFailed(true).WithAttempted(true).WithReturned(true))
				}(),
			},
			expectedJobDbCycleThree: []*jobdb.Job{},
			failSubmitCheck:         true,
		},
		"Schedule a new job that then fails to start with fail-fast set to true": {
			firstSchedulerDbUpdate: schedulerDbUpdate{
				jobUpdates: []*database.Job{
					queuedJobWithFailFastA,
				},
			},
			secondSchedulerDbUpdate: schedulerDbUpdate{
				runUpdates: []*database.Run{
					failedRunA,
				},
				jobRunErrors: []*armadaevents.JobRunErrors{
					defaultJobRunError(queuedJobA.JobID, failedAttemptedRunA.RunID),
				},
			},
			idsOfJobsToSchedule: []string{queuedJobA.JobID},
		},
		// TODO(albin): Also test a job being attempted to many times.
		"Running job is preempted": {
			firstSchedulerDbUpdate: schedulerDbUpdate{
				jobUpdates: []*database.Job{
					runningJobA,
				},
				runUpdates: []*database.Run{
					newRunA,
				},
			},
			idsOfJobsToPreempt:      []string{queuedJobA.JobID},
			expectedJobDbCycleThree: make([]*jobdb.Job, 0),
			expectedEventSequencesCycleThree: []*armadaevents.EventSequence{
				{
					Queue:      queuedJobA.Queue,
					JobSetName: queuedJobA.JobSet,
					Events: []*armadaevents.EventSequence_Event{
						{
							Created: &types.Timestamp{},
							Event: &armadaevents.EventSequence_Event_JobRunPreempted{
								JobRunPreempted: &armadaevents.JobRunPreempted{
									PreemptedRunId:    armadaevents.ProtoUuidFromUuid(testfixtures.UUIDFromInt(1)),
									PreemptedRunIdStr: testfixtures.UUIDFromInt(1).String(),
									PreemptedJobId:    armadaevents.MustProtoUuidFromUlidString(queuedJobA.JobID),
									PreemptedJobIdStr: queuedJobA.JobID,
								},
							},
						},
						{
							Created: &types.Timestamp{},
							Event: &armadaevents.EventSequence_Event_JobRunErrors{
								JobRunErrors: &armadaevents.JobRunErrors{
									JobId:    armadaevents.MustProtoUuidFromUlidString(queuedJobA.JobID),
									JobIdStr: queuedJobA.JobID,
									RunId:    armadaevents.ProtoUuidFromUuid(testfixtures.UUIDFromInt(1)),
									RunIdStr: testfixtures.UUIDFromInt(1).String(),
									Errors: []*armadaevents.Error{
										{
											Terminal: true,
											Reason: &armadaevents.Error_JobRunPreemptedError{
												JobRunPreemptedError: &armadaevents.JobRunPreemptedError{},
											},
										},
									},
								},
							},
						},
						{
							Created: &types.Timestamp{},
							Event: &armadaevents.EventSequence_Event_JobErrors{
								JobErrors: &armadaevents.JobErrors{
									JobId:    armadaevents.MustProtoUuidFromUlidString(queuedJobA.JobID),
									JobIdStr: queuedJobA.JobID,
									Errors: []*armadaevents.Error{
										{
											Terminal: true,
											Reason: &armadaevents.Error_JobRunPreemptedError{
												JobRunPreemptedError: &armadaevents.JobRunPreemptedError{},
											},
										},
									},
								},
							},
						},
					},
				},
			},
		},
		"Queued job is cancelled": {
			firstSchedulerDbUpdate: schedulerDbUpdate{
				jobUpdates: []*database.Job{
					queuedJobA,
				},
			},
			secondSchedulerDbUpdate: schedulerDbUpdate{
				jobUpdates: []*database.Job{
					cancelRequestedJobA,
				},
			},
		},
		"Running job is cancelled": {
			firstSchedulerDbUpdate: schedulerDbUpdate{
				jobUpdates: []*database.Job{
					runningJobA,
				},
				runUpdates: []*database.Run{
					newRunA,
				},
			},
			secondSchedulerDbUpdate: schedulerDbUpdate{
				jobUpdates: []*database.Job{
					runningCancelRequestedJobA,
				},
			},
		},
		"Queued job is cancelled by job set": {
			firstSchedulerDbUpdate: schedulerDbUpdate{
				jobUpdates: []*database.Job{
					queuedJobA,
				},
			},
			secondSchedulerDbUpdate: schedulerDbUpdate{
				jobUpdates: []*database.Job{
					cancelByJobSetRequestedJobA,
				},
			},
		},
		"Running job is cancelled by job set": {
			firstSchedulerDbUpdate: schedulerDbUpdate{
				jobUpdates: []*database.Job{
					runningJobA,
				},
				runUpdates: []*database.Run{
					newRunA,
				},
			},
			secondSchedulerDbUpdate: schedulerDbUpdate{
				jobUpdates: []*database.Job{
					runningCancelByJobSetRequestedJobA,
				},
			},
		},
		"Queued job is re-prioritised": {
			firstSchedulerDbUpdate: schedulerDbUpdate{
				jobUpdates: []*database.Job{
					queuedJobA,
				},
			},
			secondSchedulerDbUpdate: schedulerDbUpdate{
				jobUpdates: []*database.Job{
					queuedJobWithUpdatedPriorityA,
				},
			},
		},
		"Running job is re-prioritised": {
			firstSchedulerDbUpdate: schedulerDbUpdate{
				jobUpdates: []*database.Job{
					runningJobA,
				},
				runUpdates: []*database.Run{
					newRunA,
				},
			},
			secondSchedulerDbUpdate: schedulerDbUpdate{
				jobUpdates: []*database.Job{
					runningJobWithUpdatedPriorityA,
				},
			},
		},
	}
	for name, tc := range tests {
		t.Run(name, func(t *testing.T) {
			ctx := armadacontext.Background()
			testClock := clock.NewFakeClock(time.Unix(0, 0))

			// Setup necessary for creating schedulerDb operations.
			queueByJobId := make(map[string]string)
			jobSetByJobId := make(map[string]string)
			for _, jobUpdate := range tc.firstSchedulerDbUpdate.jobUpdates {
				queueByJobId[jobUpdate.JobID] = jobUpdate.Queue
				jobSetByJobId[jobUpdate.JobID] = jobUpdate.JobSet
			}
			for _, jobUpdate := range tc.secondSchedulerDbUpdate.jobUpdates {
				queueByJobId[jobUpdate.JobID] = jobUpdate.Queue
				jobSetByJobId[jobUpdate.JobID] = jobUpdate.JobSet
			}
			instructionConverter, err := scheduleringester.NewInstructionConverter(
				nil,
				testfixtures.TestPriorityClasses,
			)
			require.NoError(t, err)

			// Helper function for creating new schedulers for use in tests.
			newScheduler := func(db *pgxpool.Pool) *Scheduler {
				scheduler, err := NewScheduler(
					testfixtures.NewJobDb(resourceListFactory),
					database.NewPostgresJobRepository(db, 1024),
					&testExecutorRepository{
						updateTimes: map[string]time.Time{"test-executor": testClock.Now()},
					},
					&testSchedulingAlgo{
						jobsToSchedule: tc.idsOfJobsToSchedule,
						jobsToPreempt:  tc.idsOfJobsToPreempt,
					},
					leader.NewStandaloneLeaderController(),
					newTestPublisher(),
					&testSubmitChecker{
						checkSuccess: !tc.failSubmitCheck,
					},
					1*time.Second,
					5*time.Second,
					0,
					maxNumberOfAttempts,
					nodeIdLabel,
					schedulerMetrics,
					nil,
					nil,
				)
				require.NoError(t, err)
				scheduler.clock = testClock
				scheduler.EnableAssertions()
				return scheduler
			}

			withTestSetup := func(f func(a, b *Scheduler, schedulerDb *scheduleringester.SchedulerDb) error) error {
				return schedulerdb.WithTestDb(func(_ *schedulerdb.Queries, db *pgxpool.Pool) error {
					// Create a schedulerDb using this db connection and initialise its state.
					schedulerDb := scheduleringester.NewSchedulerDb(
						db,
						nil,
						time.Second,
						time.Second,
						10*time.Second,
					)

					// Create two scheduler using the same db connection.
					a := newScheduler(db)
					b := newScheduler(db)

					// Share the schedulingAlgo to ensure both schedulers make the same scheduling decisions.
					b.schedulingAlgo = a.schedulingAlgo

					// Initially, "a" is leader and "b" follower.
					(b.leaderController.(*leader.StandaloneLeaderController)).SetToken(leader.InvalidLeaderToken())

					return f(a, b, schedulerDb)
				})
			}

			// Helper function for {first,second}DbUpdate.
			dbUpdate := func(
				schedulerDb *scheduleringester.SchedulerDb,
				jobUpdates []*database.Job,
				runUpdates []*database.Run,
				jobRunErrors []*armadaevents.JobRunErrors,
			) error {
				dbOps, err := dbOpsFromDbObjects(
					ctx,
					instructionConverter,
					queueByJobId,
					jobSetByJobId,
					jobUpdates,
					runUpdates,
					jobRunErrors,
				)
				if err != nil {
					return err
				}
				return schedulerDb.Store(ctx, &scheduleringester.DbOperationsWithMessageIds{Ops: dbOps})
			}

			// write the first schedulerDb update to postgres.
			firstDbUpdate := func(schedulerDb *scheduleringester.SchedulerDb) error {
				t.Log("writing first schedulerDb update")
				return dbUpdate(
					schedulerDb,
					tc.firstSchedulerDbUpdate.jobUpdates,
					tc.firstSchedulerDbUpdate.runUpdates,
					tc.firstSchedulerDbUpdate.jobRunErrors,
				)
			}

			// write the second schedulerDb update to postgres.
			secondDbUpdate := func(schedulerDb *scheduleringester.SchedulerDb) error {
				t.Log("writing second schedulerDb update")
				return dbUpdate(
					schedulerDb,
					tc.secondSchedulerDbUpdate.jobUpdates,
					tc.secondSchedulerDbUpdate.runUpdates,
					tc.secondSchedulerDbUpdate.jobRunErrors,
				)
			}

			// cycle runs one cycle.
			cycle := func(s *Scheduler, updateAll, shouldSchedule bool) error {
				t.Logf("cycle scheduler %p", s)
				_, err := s.cycle(ctx, updateAll, s.leaderController.GetToken(), shouldSchedule)
				return err
			}

			// persist persists to the schedulerDb any published eventSequences.
			persist := func(s *Scheduler, schedulerDb *scheduleringester.SchedulerDb) error {
				publisher := s.publisher.(*testPublisher)
				eventSequences := publisher.ReadAll()
				dbOpsWithMessageIds := instructionConverter.Convert(ctx, &ingest.EventSequencesWithIds{
					EventSequences: eventSequences,
				})

				// Mark scheduling decisions as persisted.
				// If not persisted, the same jobs are scheduled again on subsequent calls to schedule.
				s.schedulingAlgo.(*testSchedulingAlgo).Persist()

				// Logging
				numEvents := 0
				for _, eventSequence := range eventSequences {
					numEvents += len(eventSequence.Events)
				}
				t.Logf("persist scheduler %p; %d eventSequences, %d eventSequences, %d ops", s, len(eventSequences), numEvents, len(dbOpsWithMessageIds.Ops))
				for _, eventSequence := range eventSequences {
					for _, event := range eventSequence.Events {
						t.Logf("\tevent %s, %s, %T", eventSequence.Queue, eventSequence.JobSetName, event.Event)
					}
				}
				for _, op := range dbOpsWithMessageIds.Ops {
					t.Logf("\toperation %T: %v", op, op)
				}

				return schedulerDb.Store(ctx, dbOpsWithMessageIds)
			}

			// failover swaps the leader tokens between a and b, thus swapping which scheduler is leader.
			failover := func(a, b *Scheduler) error {
				t.Logf("failover schedulers %p, %p", a, b)
				lca := a.leaderController.(*leader.StandaloneLeaderController)
				lcb := b.leaderController.(*leader.StandaloneLeaderController)
				lta := lca.GetToken()
				ltb := lcb.GetToken()
				lca.SetToken(ltb)
				lcb.SetToken(lta)
				return nil
			}

			eventsFromTestPublisher := func(p Publisher) []*armadaevents.EventSequence {
				return p.(*testPublisher).eventSequences
			}

			var (
				jobDbCycleOne   *jobdb.JobDb
				jobDbCycleTwo   *jobdb.JobDb
				jobDbCycleThree *jobdb.JobDb

				eventsCycleOne   []*armadaevents.EventSequence
				eventsCycleTwo   []*armadaevents.EventSequence
				eventsCycleThree []*armadaevents.EventSequence
			)

			// One scheduler performing three cycles.
			// Used for absolute assertions and as a baseline for relative assertions.
			t.Log("scenario 1")
			require.NoError(t, withTestSetup(func(a, _ *Scheduler, schedulerDb *scheduleringester.SchedulerDb) error {
				require.NoError(t, firstDbUpdate(schedulerDb))
				require.NoError(t, cycle(a, false, true))
				require.NoError(t, persist(a, schedulerDb))
				jobDbCycleOne = a.jobDb.Clone()
				eventsCycleOne = slices.Clone(eventsFromTestPublisher(a.publisher))

				require.NoError(t, secondDbUpdate(schedulerDb))
				require.NoError(t, cycle(a, false, true))
				require.NoError(t, persist(a, schedulerDb))
				jobDbCycleTwo = a.jobDb.Clone()
				eventsCycleTwo = slices.Clone(eventsFromTestPublisher(a.publisher))

				require.NoError(t, cycle(a, false, true))
				require.NoError(t, persist(a, schedulerDb))
				jobDbCycleThree = a.jobDb.Clone()
				eventsCycleThree = slices.Clone(eventsFromTestPublisher(a.publisher))

				return nil
			}))

			// Absolute assertions.
			if tc.expectedJobDbCycleOne != nil {
				jobDb := testfixtures.NewJobDbWithJobs(tc.expectedJobDbCycleOne)
				require.NoError(t, jobDb.ReadTxn().AssertEqual(jobDbCycleOne.ReadTxn()), "unexpected cycle one jobDb")
			}
			if tc.expectedJobDbCycleTwo != nil {
				jobDb := testfixtures.NewJobDbWithJobs(tc.expectedJobDbCycleTwo)
				require.NoError(t, jobDb.ReadTxn().AssertEqual(jobDbCycleTwo.ReadTxn()), "unexpected cycle two jobDb")
			}
			if tc.expectedJobDbCycleThree != nil {
				jobDb := testfixtures.NewJobDbWithJobs(tc.expectedJobDbCycleThree)
				require.NoError(t, jobDb.ReadTxn().AssertEqual(jobDbCycleThree.ReadTxn()), "unexpected cycle three jobDb")
			}

			if tc.expectedEventSequencesCycleOne != nil {
				require.Equal(t, tc.expectedEventSequencesCycleOne, eventsCycleOne, "unexpected cycle one events")
			}
			if tc.expectedEventSequencesCycleTwo != nil {
				require.Equal(t, tc.expectedEventSequencesCycleTwo, eventsCycleTwo, "unexpected cycle two events")
			}
			if tc.expectedEventSequencesCycleThree != nil {
				require.Equal(t, tc.expectedEventSequencesCycleThree, eventsCycleThree, "unexpected cycle three events")
			}

			// Test that the follower stays in sync with the leader.
			// TODO(albin): We need to cycle "a" again after each persist for now.
			//              The jobDb of the leader is supposed to be updated immediately to reflect published events.
			//              However, the jobDb is only updated immediately for schedule/preempt/fail decisions.
			//              For external changes, e.g., job succeeded, the jobDb is only updated on the second cycle.
			// TODO(albin): We actually need to fix this since we may preempt an already successful job as it is.
			// TODO(albin): Can we become leader again after failing over to become a follower when leader?
			//              Let's test multiple failovers where you go back and forth.
			t.Log("scenario 2")
			// TODO(albin): Compare a against baseline a.
			require.NoError(t, withTestSetup(func(a, b *Scheduler, schedulerDb *scheduleringester.SchedulerDb) error {
				require.NoError(t, firstDbUpdate(schedulerDb))
				require.NoError(t, cycle(a, false, true))
				require.NoError(t, jobDbCycleOne.ReadTxn().AssertEqual(a.jobDb.ReadTxn()))
				require.NoError(t, persist(a, schedulerDb))
				require.NoError(t, cycle(a, false, true))
				require.NoError(t, cycle(b, false, false))
				require.NoError(t, a.jobDb.ReadTxn().AssertEqual(b.jobDb.ReadTxn()))
				require.Empty(t, eventsFromTestPublisher(b.publisher))

				require.NoError(t, secondDbUpdate(schedulerDb))
				require.NoError(t, cycle(a, false, true))
				require.NoError(t, persist(a, schedulerDb))
				require.NoError(t, jobDbCycleTwo.ReadTxn().AssertEqual(a.jobDb.ReadTxn()))
				require.NoError(t, cycle(a, false, true))
				require.NoError(t, cycle(b, false, false))
				require.NoError(t, a.jobDb.ReadTxn().AssertEqual(b.jobDb.ReadTxn()))

				require.NoError(t, cycle(a, false, true))
				require.NoError(t, persist(a, schedulerDb))
				require.NoError(t, cycle(b, false, false))
				require.NoError(t, a.jobDb.ReadTxn().AssertEqual(b.jobDb.ReadTxn()))

				return nil
			}))

			// Test that the follower stays in sync with the leader when the follower cycles once before "a" persists.
			t.Log("scenario 3")
			require.NoError(t, withTestSetup(func(a, b *Scheduler, schedulerDb *scheduleringester.SchedulerDb) error {
				require.NoError(t, firstDbUpdate(schedulerDb))
				require.NoError(t, cycle(a, false, true))
				require.NoError(t, cycle(b, false, false))
				require.NoError(t, persist(a, schedulerDb))
				require.NoError(t, cycle(a, false, true))
				require.NoError(t, cycle(b, false, false))
				require.NoError(t, a.jobDb.ReadTxn().AssertEqual(b.jobDb.ReadTxn()))

				require.NoError(t, secondDbUpdate(schedulerDb))
				require.NoError(t, cycle(a, false, true))
				require.NoError(t, cycle(b, false, false))
				require.NoError(t, persist(a, schedulerDb))
				require.NoError(t, cycle(a, false, true))
				require.NoError(t, cycle(b, false, false))
				require.NoError(t, a.jobDb.ReadTxn().AssertEqual(b.jobDb.ReadTxn()))

				require.NoError(t, cycle(a, false, true))
				require.NoError(t, cycle(b, false, false))
				require.NoError(t, persist(a, schedulerDb))
				require.NoError(t, cycle(b, false, false))
				require.NoError(t, a.jobDb.ReadTxn().AssertEqual(b.jobDb.ReadTxn()))

				return nil
			}))

			// Test follower failover.
			t.Log("scenario 4")
			require.NoError(t, withTestSetup(func(a, b *Scheduler, schedulerDb *scheduleringester.SchedulerDb) error {
				require.NoError(t, firstDbUpdate(schedulerDb))
				require.NoError(t, cycle(b, false, false))

				require.Empty(t, eventsFromTestPublisher(b.publisher))
				require.NoError(t, failover(a, b))
				require.NoError(t, cycle(b, true, true))
				require.NoError(t, persist(b, schedulerDb))
				require.NoError(t, jobDbCycleOne.ReadTxn().AssertEqual(b.jobDb.ReadTxn()))

				require.NoError(t, secondDbUpdate(schedulerDb))
				require.NoError(t, cycle(b, false, true))
				require.NoError(t, persist(b, schedulerDb))
				require.NoError(t, jobDbCycleTwo.ReadTxn().AssertEqual(b.jobDb.ReadTxn()))

				require.NoError(t, cycle(b, false, true))
				require.NoError(t, persist(b, schedulerDb))
				require.NoError(t, jobDbCycleThree.ReadTxn().AssertEqual(b.jobDb.ReadTxn()))

				return nil
			}))

			// Test follower failover after the first db update.
			t.Log("scenario 5")
			require.NoError(t, withTestSetup(func(a, b *Scheduler, schedulerDb *scheduleringester.SchedulerDb) error {
				require.NoError(t, firstDbUpdate(schedulerDb))
				require.NoError(t, cycle(a, false, true))
				require.NoError(t, persist(a, schedulerDb))

				require.NoError(t, secondDbUpdate(schedulerDb))
				require.NoError(t, failover(a, b))
				require.NoError(t, cycle(b, true, true))
				require.NoError(t, persist(b, schedulerDb))
				require.NoError(t, jobDbCycleTwo.ReadTxn().AssertEqual(b.jobDb.ReadTxn()))

				require.NoError(t, cycle(b, false, true))
				require.NoError(t, persist(b, schedulerDb))
				require.NoError(t, jobDbCycleThree.ReadTxn().AssertEqual(b.jobDb.ReadTxn()))

				return nil
			}))

			// Test follower failover after the first db update, when the follower has already cycled once.
			t.Log("scenario 6")
			require.NoError(t, withTestSetup(func(a, b *Scheduler, schedulerDb *scheduleringester.SchedulerDb) error {
				require.NoError(t, firstDbUpdate(schedulerDb))
				require.NoError(t, cycle(a, false, true))
				require.NoError(t, persist(a, schedulerDb))

				require.NoError(t, secondDbUpdate(schedulerDb))
				require.NoError(t, cycle(b, false, false))
				require.NoError(t, failover(a, b))
				require.NoError(t, cycle(b, true, true))
				require.NoError(t, persist(b, schedulerDb))
				require.NoError(t, jobDbCycleTwo.ReadTxn().AssertEqual(b.jobDb.ReadTxn()))

				require.NoError(t, cycle(b, false, true))
				require.NoError(t, persist(b, schedulerDb))
				require.NoError(t, jobDbCycleThree.ReadTxn().AssertEqual(b.jobDb.ReadTxn()))

				return nil
			}))

			// Test follower failover after the first db update, when the follower has already cycled once before the second update.
			t.Log("scenario 7")
			require.NoError(t, withTestSetup(func(a, b *Scheduler, schedulerDb *scheduleringester.SchedulerDb) error {
				require.NoError(t, firstDbUpdate(schedulerDb))
				require.NoError(t, cycle(a, false, true))
				require.NoError(t, persist(a, schedulerDb))

				require.NoError(t, cycle(b, false, false))
				require.NoError(t, secondDbUpdate(schedulerDb))
				require.NoError(t, failover(a, b))
				require.NoError(t, cycle(b, true, true))
				require.NoError(t, persist(b, schedulerDb))
				require.NoError(t, jobDbCycleTwo.ReadTxn().AssertEqual(b.jobDb.ReadTxn()))

				require.NoError(t, cycle(b, false, true))
				require.NoError(t, persist(b, schedulerDb))
				require.NoError(t, jobDbCycleThree.ReadTxn().AssertEqual(b.jobDb.ReadTxn()))

				return nil
			}))
		})
	}
}

func dbOpsFromDbObjects(
	ctx *armadacontext.Context,
	instructionConverter *scheduleringester.InstructionConverter,
	queueByJobId map[string]string,
	jobSetByJobId map[string]string,
	jobUpdates []*database.Job,
	runUpdates []*database.Run,
	jobRunErrors []*armadaevents.JobRunErrors,
) ([]scheduleringester.DbOperation, error) {
	dbOps := make([]scheduleringester.DbOperation, 0)

	// jobUpdatesByJobId := make(map[string]*database.Job)
	insertJobsDbOp := make(scheduleringester.InsertJobs, len(jobUpdates))
	for _, dbJob := range jobUpdates {
		insertJobsDbOp[dbJob.JobID] = dbJob
		// jobUpdatesByJobId[dbJob.JobID] = dbJob
	}
	dbOps = scheduleringester.AppendDbOperation(dbOps, fixInsertJobsDbOp(insertJobsDbOp))

	insertRunsDbOp := make(scheduleringester.InsertRuns, len(runUpdates))
	for _, dbRun := range runUpdates {
		queue, ok := queueByJobId[dbRun.JobID]
		if !ok {
			return nil, errors.Errorf("run %s is associated with non-existing job %s", dbRun.RunID, dbRun.JobID)
		}
		insertRunsDbOp[dbRun.RunID] = &scheduleringester.JobRunDetails{
			Queue: queue,
			DbRun: dbRun,
		}
	}
	dbOps = scheduleringester.AppendDbOperation(dbOps, insertRunsDbOp)

	jobRunErrorsEventSequences := make([]*armadaevents.EventSequence, 0, len(jobRunErrors))
	for _, jobRunError := range jobRunErrors {
		jobId, err := armadaevents.UlidStringFromProtoUuid(jobRunError.JobId)
		if err != nil {
			return nil, err
		}
		queue, ok := queueByJobId[jobId]
		if !ok {
			return nil, errors.Errorf("jobRunError is associated with non-existing job %s", jobId)
		}
		jobSet, ok := jobSetByJobId[jobId]
		if !ok {
			return nil, errors.Errorf("jobRunError is associated with non-existing job %s", jobId)
		}
		eventSequence := &armadaevents.EventSequence{
			Queue:      queue,
			JobSetName: jobSet,
			Events: []*armadaevents.EventSequence_Event{
				{
					Event: &armadaevents.EventSequence_Event_JobRunErrors{JobRunErrors: jobRunError},
				},
			},
		}
		jobRunErrorsEventSequences = append(jobRunErrorsEventSequences, eventSequence)
	}
	insertJobRunErrorsDbOps := instructionConverter.Convert(
		ctx,
		&ingest.EventSequencesWithIds{
			EventSequences: jobRunErrorsEventSequences,
		},
	)
	for _, dbOp := range insertJobRunErrorsDbOps.Ops {
		dbOps = scheduleringester.AppendDbOperation(dbOps, dbOp)
	}

	return dbOps, nil
}

func fixInsertJobsDbOp(dbOp scheduleringester.InsertJobs) scheduleringester.InsertJobs {
	for _, job := range dbOp {
		// This field must be non-null when written to postgres.
		job.SubmitMessage = make([]byte, 0)
	}
	return dbOp
}<|MERGE_RESOLUTION|>--- conflicted
+++ resolved
@@ -1147,12 +1147,8 @@
 						"test-executor",
 						"test-executor-test-node",
 						"test-node",
-<<<<<<< HEAD
 						"pool",
-						pointerFromValue(int32(5)),
-=======
 						pointer.Int32(5),
->>>>>>> ca801e0d
 						false,
 						false,
 						false,
