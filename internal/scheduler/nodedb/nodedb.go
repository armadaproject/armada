--- conflicted
+++ resolved
@@ -441,11 +441,8 @@
 		}
 		if node != nil {
 			pctx.WellKnownNodeTypeName = awayNodeType.WellKnownNodeTypeName
-<<<<<<< HEAD
 			pctx.SchedulingMethod = schedulercontext.ScheduledAsAwayJob
-=======
 			pctx.ScheduledAway = true
->>>>>>> 6271a588
 			return node, nil
 		}
 	}
