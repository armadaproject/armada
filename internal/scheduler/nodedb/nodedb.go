--- conflicted
+++ resolved
@@ -309,10 +309,6 @@
 	return nodeDb.GetNodeWithTxn(nodeDb.Txn(false), id)
 }
 
-func (nodeDb *NodeDb) GetNodes() ([]*internaltypes.Node, error) {
-	return nodeDb.GetNodesWithTxn(nodeDb.Txn(false))
-}
-
 // GetNodeWithTxn returns a node in the db with given id,
 // within the provided transactions.
 func (nodeDb *NodeDb) GetNodeWithTxn(txn *memdb.Txn, id string) (*internaltypes.Node, error) {
@@ -327,23 +323,16 @@
 	return obj.(*internaltypes.Node), nil
 }
 
-<<<<<<< HEAD
-=======
 func (nodeDb *NodeDb) GetNodes() ([]*internaltypes.Node, error) {
 	return nodeDb.GetNodesWithTxn(nodeDb.Txn(false))
 }
 
->>>>>>> 6417681a
 // GetNodesWithTxn returns all nodes in the nodeDb
 func (nodeDb *NodeDb) GetNodesWithTxn(txn *memdb.Txn) ([]*internaltypes.Node, error) {
 	it, err := txn.Get("nodes", "id")
 	if err != nil {
 		return nil, errors.WithStack(err)
 	}
-<<<<<<< HEAD
-	// TODO length
-=======
->>>>>>> 6417681a
 	nodes := []*internaltypes.Node{}
 	for obj := it.Next(); obj != nil; obj = it.Next() {
 		node := obj.(*internaltypes.Node)
