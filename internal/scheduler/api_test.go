package scheduler

import (
	"testing"
	"time"

	"github.com/apache/pulsar-client-go/pulsar"
	"github.com/gogo/protobuf/proto"
	"github.com/golang/mock/gomock"
	"github.com/google/uuid"
	"github.com/stretchr/testify/assert"
	"github.com/stretchr/testify/require"
	"golang.org/x/net/context"
	"k8s.io/apimachinery/pkg/util/clock"

	"github.com/armadaproject/armada/internal/common/compress"
	"github.com/armadaproject/armada/internal/common/pulsarutils"
	"github.com/armadaproject/armada/internal/scheduler/database"
	schedulermocks "github.com/armadaproject/armada/internal/scheduler/mocks"
	"github.com/armadaproject/armada/internal/scheduler/schedulerobjects"
	"github.com/armadaproject/armada/pkg/api"
	"github.com/armadaproject/armada/pkg/armadaevents"
	"github.com/armadaproject/armada/pkg/executorapi"
)

func TestExecutorApi_LeaseJobRuns(t *testing.T) {
	const maxJobsPerCall = uint(100)
	testClock := clock.NewFakeClock(time.Now())
	runId1 := uuid.New()
	runId2 := uuid.New()
	runId3 := uuid.New()
	submit, compressedSubmit := submitMsg(t)
	groups, compressedGroups := groups(t)
	defaultRequest := &executorapi.LeaseRequest{
		ExecutorId: "test-executor",
		Pool:       "test-pool",
		Nodes: []*api.NodeInfo{
			{
				Name:   "test-node",
				RunIds: []string{runId1.String(), runId2.String()},
			},
		},
		UnassignedJobRunIds: []armadaevents.Uuid{*armadaevents.ProtoUuidFromUuid(runId3)},
	}
	defaultExpectedExecutor := &schedulerobjects.Executor{
		Id:   "test-executor",
		Pool: "test-pool",
		Nodes: []*schedulerobjects.Node{
			{
				Id:                               "test-executor-test-node",
				TotalResources:                   schedulerobjects.ResourceList{},
				JobRuns:                          []string{runId1.String(), runId2.String()},
				AllocatableByPriorityAndResource: map[int32]schedulerobjects.ResourceList{},
				LastSeen:                         testClock.Now().UTC(),
			},
		},
		MinimumJobSize:    schedulerobjects.ResourceList{},
		LastUpdateTime:    testClock.Now().UTC(),
		UnassignedJobRuns: []string{runId3.String()},
	}

	defaultLease := &database.JobRunLease{
		RunID:         uuid.New(),
		Queue:         "test-queue",
		JobSet:        "test-jobset",
		UserID:        "test-user",
		Groups:        compressedGroups,
		SubmitMessage: compressedSubmit,
	}

	tests := map[string]struct {
		request          *executorapi.LeaseRequest
		runsToCancel     []uuid.UUID
		leases           []*database.JobRunLease
		expectedExecutor *schedulerobjects.Executor
		expectedMsgs     []*executorapi.LeaseStreamMessage
	}{
		"lease and cancel": {
			request:          defaultRequest,
			runsToCancel:     []uuid.UUID{runId2},
			leases:           []*database.JobRunLease{defaultLease},
			expectedExecutor: defaultExpectedExecutor,
			expectedMsgs: []*executorapi.LeaseStreamMessage{
				{
					Event: &executorapi.LeaseStreamMessage_CancelRuns{CancelRuns: &executorapi.CancelRuns{
						JobRunIdsToCancel: []*armadaevents.Uuid{armadaevents.ProtoUuidFromUuid(runId2)},
					}},
				},
				{
					Event: &executorapi.LeaseStreamMessage_Lease{Lease: &executorapi.JobRunLease{
						JobRunId: armadaevents.ProtoUuidFromUuid(defaultLease.RunID),
						Queue:    defaultLease.Queue,
						Jobset:   defaultLease.JobSet,
						User:     defaultLease.UserID,
						Groups:   groups,
						Job:      submit,
					}},
				},
				{
					Event: &executorapi.LeaseStreamMessage_End{End: &executorapi.EndMarker{}},
				},
			},
		},
		"do nothing": {
			request:          defaultRequest,
			expectedExecutor: defaultExpectedExecutor,
			expectedMsgs: []*executorapi.LeaseStreamMessage{
				{
					Event: &executorapi.LeaseStreamMessage_End{End: &executorapi.EndMarker{}},
				},
			},
		},
	}
	for name, tc := range tests {
		t.Run(name, func(t *testing.T) {
			ctx, cancel := context.WithTimeout(context.Background(), 5*time.Second)
			ctrl := gomock.NewController(t)
			mockPulsarProducer := schedulermocks.NewMockProducer(ctrl)
			mockJobRepository := schedulermocks.NewMockJobRepository(ctrl)
			mockExecutorRepository := schedulermocks.NewMockExecutorRepository(ctrl)
			mockStream := schedulermocks.NewMockExecutorApi_LeaseJobRunsServer(ctrl)

			runIds, err := extractRunIds(tc.request)
			require.NoError(t, err)

			// set up mocks
			mockStream.EXPECT().Context().Return(ctx).AnyTimes()
			mockStream.EXPECT().Recv().Return(tc.request, nil).Times(1)
			mockExecutorRepository.EXPECT().StoreExecutor(ctx, gomock.Any()).DoAndReturn(func(ctx context.Context, executor *schedulerobjects.Executor) error {
				assert.Equal(t, tc.expectedExecutor, executor)
				return nil
			}).Times(1)
			mockJobRepository.EXPECT().FindInactiveRuns(gomock.Any(), runIds).Return(tc.runsToCancel, nil).Times(1)
			mockJobRepository.EXPECT().FetchJobRunLeases(gomock.Any(), tc.request.ExecutorId, maxJobsPerCall, runIds).Return(tc.leases, nil).Times(1)

			// capture all sent messages
			var capturedEvents []*executorapi.LeaseStreamMessage
			mockStream.EXPECT().Send(gomock.Any()).
				Do(func(msg *executorapi.LeaseStreamMessage) {
					capturedEvents = append(capturedEvents, msg)
				}).AnyTimes()

			server := NewExecutorApi(
				mockPulsarProducer,
				mockJobRepository,
				mockExecutorRepository,
				[]int32{},
				maxJobsPerCall,
			)
			server.clock = testClock

			err = server.LeaseJobRuns(mockStream)
			require.NoError(t, err)
			assert.Equal(t, tc.expectedMsgs, capturedEvents)
			cancel()
		})
	}
}

func TestExecutorApi_Publish(t *testing.T) {
	tests := map[string]struct {
		sequences []*armadaevents.EventSequence
	}{
		"happy path": {
			sequences: []*armadaevents.EventSequence{
				{
					Queue:      "queue1",
					JobSetName: "jobset1",
					Events: []*armadaevents.EventSequence_Event{
						{
							Event: &armadaevents.EventSequence_Event_JobRunErrors{
								JobRunErrors: &armadaevents.JobRunErrors{},
							},
						},
					},
				},
				{
					Queue:      "queue2",
					JobSetName: "jobset2",
					Events: []*armadaevents.EventSequence_Event{
						{
							Event: &armadaevents.EventSequence_Event_JobRunSucceeded{
								JobRunSucceeded: &armadaevents.JobRunSucceeded{},
							},
						},
					},
				},
			},
		},
	}
	for name, tc := range tests {
		t.Run(name, func(t *testing.T) {
			ctx, cancel := context.WithTimeout(context.Background(), 5*time.Second)
			ctrl := gomock.NewController(t)
			mockPulsarProducer := schedulermocks.NewMockProducer(ctrl)
			mockJobRepository := schedulermocks.NewMockJobRepository(ctrl)
			mockExecutorRepository := schedulermocks.NewMockExecutorRepository(ctrl)

			// capture all sent messages
			var capturedEvents []*armadaevents.EventSequence
			mockPulsarProducer.
				EXPECT().
				SendAsync(gomock.Any(), gomock.Any(), gomock.Any()).
				DoAndReturn(func(_ context.Context, msg *pulsar.ProducerMessage, callback func(pulsar.MessageID, *pulsar.ProducerMessage, error)) {
					es := &armadaevents.EventSequence{}
					err := proto.Unmarshal(msg.Payload, es)
					require.NoError(t, err)
					capturedEvents = append(capturedEvents, es)
					callback(pulsarutils.NewMessageId(1), msg, nil)
				}).AnyTimes()

			server := NewExecutorApi(
				mockPulsarProducer,
				mockJobRepository,
				mockExecutorRepository,
				[]int32{},
<<<<<<< HEAD
				100,
				1024,
			)
=======
				100)
>>>>>>> 6b27ffed

			empty, err := server.ReportEvents(ctx, &executorapi.EventList{Events: tc.sequences})
			require.NoError(t, err)
			assert.NotNil(t, empty)
			assert.Equal(t, tc.sequences, capturedEvents)
			cancel()
		})
	}
}

func submitMsg(t *testing.T) (*armadaevents.SubmitJob, []byte) {
	submitMsg := &armadaevents.SubmitJob{
		JobId: armadaevents.ProtoUuidFromUuid(uuid.New()),
	}
	bytes, err := proto.Marshal(submitMsg)
	require.NoError(t, err)
	compressor, err := compress.NewZlibCompressor(1024)
	require.NoError(t, err)
	compressed, err := compressor.Compress(bytes)
	require.NoError(t, err)
	return submitMsg, compressed
}

func groups(t *testing.T) ([]string, []byte) {
	groups := []string{"group1", "group2"}
	compressor, err := compress.NewZlibCompressor(1024)
	require.NoError(t, err)
	compressed, err := compress.CompressStringArray(groups, compressor)
	require.NoError(t, err)
	return groups, compressed
}<|MERGE_RESOLUTION|>--- conflicted
+++ resolved
@@ -214,13 +214,8 @@
 				mockJobRepository,
 				mockExecutorRepository,
 				[]int32{},
-<<<<<<< HEAD
 				100,
-				1024,
 			)
-=======
-				100)
->>>>>>> 6b27ffed
 
 			empty, err := server.ReportEvents(ctx, &executorapi.EventList{Events: tc.sequences})
 			require.NoError(t, err)
