package internaltypes

import (
	"fmt"
	"math"

	"github.com/pkg/errors"

	k8sResource "k8s.io/apimachinery/pkg/api/resource"

	"github.com/armadaproject/armada/internal/scheduler/configuration"
)

type ResourceListFactory struct {
	nameToIndex map[string]int
	indexToName []string
	scales      []k8sResource.Scale
	types       []ResourceType
}

<<<<<<< HEAD
func MakeResourceListFactory(
	supportedResourceTypes []configuration.ResourceType,
	floatingResourceTypes []configuration.FloatingResourceConfig,
) (*ResourceListFactory, error) {
=======
func NewResourceListFactory(supportedResourceTypes []configuration.ResourceType) (*ResourceListFactory, error) {
>>>>>>> 14b76c7c
	if len(supportedResourceTypes) == 0 {
		return nil, errors.New("no resource types configured, please fill in the supportedResourceTypes section of the config")
	}

	indexToName := []string{}
	nameToIndex := map[string]int{}
	scales := []k8sResource.Scale{}
	types := []ResourceType{}

	add := func(i int, name string, resolution k8sResource.Quantity, t ResourceType) {
		nameToIndex[name] = i
		indexToName = append(indexToName, name)
		scales = append(scales, resolutionToScale(resolution))
		types = append(types, t)
	}

	for i, t := range supportedResourceTypes {
		if _, exists := nameToIndex[t.Name]; exists {
			return nil, fmt.Errorf("duplicate resource type name %q", t.Name)
		}
		add(i, t.Name, t.Resolution, Kubernetes)
	}
	for i, t := range floatingResourceTypes {
		if _, exists := nameToIndex[t.Name]; exists {
			return nil, fmt.Errorf("duplicate resource type name %q (note names must be unique across supportedResourceTypes and floatingResources)", t.Name)
		}
		add(i, t.Name, t.Resolution, Floating)
	}
	return &ResourceListFactory{
		indexToName: indexToName,
		nameToIndex: nameToIndex,
		scales:      scales,
		types:       types,
	}, nil
}

// Convert resolution to a k8sResource.Scale
// e.g.
// 1     ->  0
// 0.001 -> -3
// 1000  ->  3
func resolutionToScale(resolution k8sResource.Quantity) k8sResource.Scale {
	if resolution.Sign() < 1 {
		return k8sResource.Milli
	}
	return k8sResource.Scale(math.Floor(math.Log10(resolution.AsApproximateFloat64())))
}

func (factory *ResourceListFactory) MakeAllZero() ResourceList {
	result := make([]int64, len(factory.indexToName))
	return ResourceList{resources: result, factory: factory}
}

// Ignore unknown resources, round down.
func (factory *ResourceListFactory) FromNodeProto(resources map[string]k8sResource.Quantity) ResourceList {
	result := make([]int64, len(factory.indexToName))
	for k, v := range resources {
		index, ok := factory.nameToIndex[k]
		if ok {
			result[index] = QuantityToInt64RoundDown(v, factory.scales[index])
		}
	}
	return ResourceList{resources: result, factory: factory}
}

// Ignore unknown resources, round up.
func (factory *ResourceListFactory) FromJobResourceListIgnoreUnknown(resources map[string]k8sResource.Quantity) ResourceList {
	result := make([]int64, len(factory.indexToName))
	for k, v := range resources {
		index, ok := factory.nameToIndex[k]
		if ok {
			result[index] = QuantityToInt64RoundUp(v, factory.scales[index])
		}
	}
	return ResourceList{resources: result, factory: factory}
}

// Fail on unknown resources, round up.
func (factory *ResourceListFactory) FromJobResourceListFailOnUnknown(resources map[string]k8sResource.Quantity) (ResourceList, error) {
	result := make([]int64, len(factory.indexToName))
	for k, v := range resources {
		index, ok := factory.nameToIndex[k]
		if ok {
			result[index] = QuantityToInt64RoundUp(v, factory.scales[index])
		} else {
			return ResourceList{}, fmt.Errorf("resource type %q is not supported (if you want to use it add to scheduling.supportedResourceTypes in the armada scheduler config)", string(k))
		}
	}
	return ResourceList{resources: result, factory: factory}, nil
}

func (factory *ResourceListFactory) SummaryString() string {
	result := ""
	for i, name := range factory.indexToName {
		if i > 0 {
			result += " "
		}
		scale := factory.scales[i]
		resolution := k8sResource.NewScaledQuantity(1, scale)
		maxValue := k8sResource.NewScaledQuantity(math.MaxInt64, scale)
		result += fmt.Sprintf("%s (scale %v, resolution %v, maxValue %f)", name, scale, resolution, maxValue.AsApproximateFloat64())
	}
	return result
}

func (factory *ResourceListFactory) GetScale(resourceTypeName string) (k8sResource.Scale, error) {
	index, ok := factory.nameToIndex[resourceTypeName]
	if !ok {
		return 0, fmt.Errorf("unknown resource type %q", resourceTypeName)
	}
	return factory.scales[index], nil
}<|MERGE_RESOLUTION|>--- conflicted
+++ resolved
@@ -18,14 +18,10 @@
 	types       []ResourceType
 }
 
-<<<<<<< HEAD
-func MakeResourceListFactory(
+func NewResourceListFactory(
 	supportedResourceTypes []configuration.ResourceType,
 	floatingResourceTypes []configuration.FloatingResourceConfig,
 ) (*ResourceListFactory, error) {
-=======
-func NewResourceListFactory(supportedResourceTypes []configuration.ResourceType) (*ResourceListFactory, error) {
->>>>>>> 14b76c7c
 	if len(supportedResourceTypes) == 0 {
 		return nil, errors.New("no resource types configured, please fill in the supportedResourceTypes section of the config")
 	}
