package internaltypes

import (
	"golang.org/x/exp/maps"
	v1 "k8s.io/api/core/v1"

	"github.com/armadaproject/armada/internal/scheduler/kubernetesobjects/label"
	koTaint "github.com/armadaproject/armada/internal/scheduler/kubernetesobjects/taint"
)

// Node is a scheduler-internal representation of one Kubernetes node.
// Its private fields should be immmutable! Do not change these!
type Node struct {
	// Unique id and index of this node.
	// TODO(albin): Having both id and index is redundant.
	//              Currently, the id is "cluster name" + "node name"  and index an integer assigned on node creation.
	id    string
	index uint64

	// Executor this node belongs to and node name, which must be unique per executor.
	executor   string
	name       string
	pool       string
	nodeTypeId uint64

	// We need to store taints and labels separately from the node type: the latter only includes
	// indexed taints and labels, but we need all of them when checking pod requirements.
	taints []v1.Taint
	labels map[string]string

	// Total space allocatable on this node
	totalResources ResourceList

	// This field is set when inserting the Node into a NodeDb.
	Keys [][]byte

	AllocatableByPriority map[int32]ResourceList
	AllocatedByQueue      map[string]ResourceList
	AllocatedByJobId      map[string]ResourceList
	EvictedJobRunIds      map[string]bool
}

func CreateNode(
	id string,
	nodeTypeId uint64,
	index uint64,
	executor string,
	name string,
	pool string,
	taints []v1.Taint,
	labels map[string]string,
	totalResources ResourceList,
	allocatableByPriority map[int32]ResourceList,
	allocatedByQueue map[string]ResourceList,
	allocatedByJobId map[string]ResourceList,
	evictedJobRunIds map[string]bool,
	keys [][]byte,
) *Node {
	return &Node{
		id:                    id,
		nodeTypeId:            nodeTypeId,
		index:                 index,
		executor:              executor,
		name:                  name,
		pool:                  pool,
		taints:                koTaint.DeepCopyTaints(taints),
		labels:                deepCopyLabels(labels),
		totalResources:        totalResources,
		AllocatableByPriority: maps.Clone(allocatableByPriority),
		AllocatedByQueue:      maps.Clone(allocatedByQueue),
		AllocatedByJobId:      maps.Clone(allocatedByJobId),
		EvictedJobRunIds:      evictedJobRunIds,
		Keys:                  keys,
	}
}

func (node *Node) GetId() string {
	return node.id
}

func (node *Node) GetName() string {
	return node.name
}

func (node *Node) GetPool() string {
	return node.pool
}

func (node *Node) GetIndex() uint64 {
	return node.index
}

func (node *Node) GetExecutor() string {
	return node.executor
}

func (node *Node) GetNodeTypeId() uint64 {
	return node.nodeTypeId
}

func (node *Node) GetLabels() map[string]string {
	return deepCopyLabels(node.labels)
}

func (node *Node) GetLabelValue(key string) (string, bool) {
	val, ok := node.labels[key]
	return val, ok
}

func (node *Node) GetTaints() []v1.Taint {
	return koTaint.DeepCopyTaints(node.taints)
}

func (node *Node) FindMatchingUntoleratedTaint(tolerations ...[]v1.Toleration) (v1.Taint, bool) {
	return koTaint.FindMatchingUntoleratedTaint(node.taints, tolerations...)
}

func (node *Node) MatchNodeSelectorTerms(nodeSelector *v1.NodeSelector) (bool, error) {
	return label.MatchNodeSelectorTerms(node.labels, nodeSelector)
}

func (node *Node) GetTolerationsForTaints() []v1.Toleration {
	var tolerations []v1.Toleration
	for _, taint := range node.taints {
		tolerations = append(tolerations, v1.Toleration{Key: taint.Key, Value: taint.Value, Effect: taint.Effect})
	}
	return tolerations
}

<<<<<<< HEAD
// UnsafeCopy returns a pointer to a new value of type Node; it is unsafe because it only makes
// shallow copies of fields that are not mutated by methods of NodeDb.
func (node *Node) UnsafeCopy() *Node {
	return &Node{
		id:         node.id,
		index:      node.index,
		executor:   node.executor,
		name:       node.name,
		pool:       node.pool,
		nodeTypeId: node.nodeTypeId,
		taints:     node.taints,
		labels:     node.labels,

		TotalResources: node.TotalResources,
=======
func (node *Node) GetTotalResources() ResourceList {
	return node.totalResources
}
>>>>>>> 7627a743

func (node *Node) DeepCopyNilKeys() *Node {
	return &Node{
		// private fields are immutable so a shallow copy is fine
		id:             node.id,
		index:          node.index,
		executor:       node.executor,
		name:           node.name,
		nodeTypeId:     node.nodeTypeId,
		taints:         node.taints,
		labels:         node.labels,
		totalResources: node.totalResources,

		// keys set to nil
		Keys: nil,

		// these maps are mutable but their keys and values are immutable
		AllocatableByPriority: maps.Clone(node.AllocatableByPriority),
		AllocatedByQueue:      maps.Clone(node.AllocatedByQueue),
		AllocatedByJobId:      maps.Clone(node.AllocatedByJobId),
		EvictedJobRunIds:      maps.Clone(node.EvictedJobRunIds),
	}
}

func deepCopyLabels(labels map[string]string) map[string]string {
	result := make(map[string]string, len(labels))
	for k, v := range labels {
		result[k] = v
	}
	return result
}<|MERGE_RESOLUTION|>--- conflicted
+++ resolved
@@ -127,26 +127,9 @@
 	return tolerations
 }
 
-<<<<<<< HEAD
-// UnsafeCopy returns a pointer to a new value of type Node; it is unsafe because it only makes
-// shallow copies of fields that are not mutated by methods of NodeDb.
-func (node *Node) UnsafeCopy() *Node {
-	return &Node{
-		id:         node.id,
-		index:      node.index,
-		executor:   node.executor,
-		name:       node.name,
-		pool:       node.pool,
-		nodeTypeId: node.nodeTypeId,
-		taints:     node.taints,
-		labels:     node.labels,
-
-		TotalResources: node.TotalResources,
-=======
 func (node *Node) GetTotalResources() ResourceList {
 	return node.totalResources
 }
->>>>>>> 7627a743
 
 func (node *Node) DeepCopyNilKeys() *Node {
 	return &Node{
@@ -155,6 +138,7 @@
 		index:          node.index,
 		executor:       node.executor,
 		name:           node.name,
+		pool:           node.pool,
 		nodeTypeId:     node.nodeTypeId,
 		taints:         node.taints,
 		labels:         node.labels,
