--- conflicted
+++ resolved
@@ -37,15 +37,9 @@
 func TestFromNodeProto(t *testing.T) {
 	factory := testFactory()
 	result := factory.FromNodeProto(map[string]*k8sResource.Quantity{
-<<<<<<< HEAD
-		"memory":  resourceFromString("100Mi"),
-		"cpu":     resourceFromString("9999999n"),
-		"missing": resourceFromString("200Mi"), // should ignore missing
-=======
 		"memory":  pointer.MustParseResource("100Mi"),
 		"cpu":     pointer.MustParseResource("9999999n"),
 		"missing": pointer.MustParseResource("200Mi"), // should ignore missing
->>>>>>> 3cc74f71
 	})
 	assert.Equal(t, int64(100*1024*1024), testGet(&result, "memory"))
 	assert.Equal(t, int64(9), testGet(&result, "cpu"))
@@ -178,9 +172,4 @@
 		return math.MinInt64
 	}
 	return val
-}
-
-func resourceFromString(s string) *k8sResource.Quantity {
-	qty := k8sResource.MustParse(s)
-	return &qty
 }