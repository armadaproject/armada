--- conflicted
+++ resolved
@@ -112,8 +112,7 @@
 }
 
 func testFactory() *ResourceListFactory {
-<<<<<<< HEAD
-	factory, _ := MakeResourceListFactory(
+	factory, _ := NewResourceListFactory(
 		[]configuration.ResourceType{
 			{Name: "memory", Resolution: k8sResource.MustParse("1")},
 			{Name: "ephemeral-storage", Resolution: k8sResource.MustParse("1")},
@@ -125,14 +124,6 @@
 			{Name: "external-storage-bytes", Resolution: k8sResource.MustParse("1")},
 		},
 	)
-=======
-	factory, _ := NewResourceListFactory([]configuration.ResourceType{
-		{Name: "memory", Resolution: k8sResource.MustParse("1")},
-		{Name: "ephemeral-storage", Resolution: k8sResource.MustParse("1")},
-		{Name: "cpu", Resolution: k8sResource.MustParse("1m")},
-		{Name: "nvidia.com/gpu", Resolution: k8sResource.MustParse("1m")},
-	})
->>>>>>> 14b76c7c
 	return factory
 }
 
