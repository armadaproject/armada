--- conflicted
+++ resolved
@@ -191,18 +191,7 @@
 //   - Node Uniformity Label (although it will work if this is per cluster)
 //   - Gang jobs that will use more than the allowed capacity limit
 func (srv *SubmitChecker) getSchedulingResult(gctx *schedulercontext.GangSchedulingContext, state *executorState) schedulingResult {
-<<<<<<< HEAD
-=======
-	// Skip submit checks if this batch contains less than the min cardinality jobs.
-	// Reason:
-	//  - We need to support submitting gang jobs across batches and allow for gang jobs to queue until min cardinality is satisfied.
-	//  - We cannot verify if min cardinality jobs are schedulable unless we are given at least that many in a single batch.
-	//  - A side effect of this is that users can submit jobs in gangs that skip this check and are never schedulable, which will be handled via queue-ttl.
-	if len(gctx.JobSchedulingContexts) < gctx.GangInfo.MinimumCardinality {
-		return schedulingResult{isSchedulable: true, reason: ""}
-	}
 	sucessfulPools := map[string]bool{}
->>>>>>> ae456f5d
 	var sb strings.Builder
 	for id, ex := range state.executorsById {
 
