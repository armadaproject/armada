package scheduler

import (
	"container/heap"
	"context"
	"fmt"
	"math"
	"reflect"
	"strconv"
	"strings"
	"text/tabwriter"
	"time"

	"github.com/google/uuid"
	"github.com/grpc-ecosystem/go-grpc-middleware/logging/logrus/ctxlogrus"
	"github.com/openconfig/goyang/pkg/indent"
	"github.com/pkg/errors"
	"golang.org/x/exp/maps"
	"golang.org/x/exp/slices"

	"github.com/armadaproject/armada/internal/armada/configuration"
	"github.com/armadaproject/armada/internal/common/armadaerrors"
	"github.com/armadaproject/armada/internal/common/logging"
	armadaresource "github.com/armadaproject/armada/internal/common/resource"
	"github.com/armadaproject/armada/internal/scheduler/schedulerobjects"
	"github.com/armadaproject/armada/pkg/armadaevents"
)

type LegacySchedulerJob interface {
	GetId() string
	GetQueue() string
	GetAnnotations() map[string]string
	GetRequirements(map[string]configuration.PriorityClass) *schedulerobjects.JobSchedulingInfo
}

// SchedulingConstraints collects scheduling constraints,
// e.g., per-queue resource limits.
type SchedulingConstraints struct {
	PriorityClasses map[string]configuration.PriorityClass
	// Executor for which we're currently scheduling jobs.
	ExecutorId string
	// Resource pool of this executor.
	Pool string
	// Weights used when computing total resource usage.
	ResourceScarcity map[string]float64
	// Max number of jobs to scheduler per lease jobs call.
	MaximumJobsToSchedule uint
	// Max number of jobs to consider for a queue before giving up.
	MaxLookbackPerQueue uint
	// Jobs leased to this executor must be at least this large.
	// Used, e.g., to avoid scheduling CPU-only jobs onto clusters with GPUs.
	MinimumJobSize schedulerobjects.ResourceList
	// Per-queue resource limits.
	// Map from resource type to the limit for that resource.
	MaximalResourceFractionPerQueue map[string]float64
	// Limit- as a fraction of total resources across worker clusters- of resource types at each priority.
	// The limits are cumulative, i.e., the limit at priority p includes all higher levels.
	MaximalCumulativeResourceFractionPerQueueAndPriority map[int32]map[string]float64
	// Max resources to schedule per queue at a time.
	MaximalResourceFractionToSchedulePerQueue map[string]float64
	// Max resources to schedule at a time.
	MaximalResourceFractionToSchedule map[string]float64
	// Total resources across all worker clusters.
	// Used when computing resource limits.
	TotalResources schedulerobjects.ResourceList
}

func SchedulingConstraintsFromSchedulingConfig(
	executorId, pool string,
	minimumJobSize schedulerobjects.ResourceList,
	config configuration.SchedulingConfig,
	totalResources schedulerobjects.ResourceList,
) *SchedulingConstraints {
	maximalCumulativeResourceFractionPerQueueAndPriority := make(map[int32]map[string]float64, 0)
	for _, priority := range config.Preemption.PriorityClasses {
		maximalCumulativeResourceFractionPerQueueAndPriority[priority.Priority] = priority.MaximalResourceFractionPerQueue
	}
	return &SchedulingConstraints{
<<<<<<< HEAD
		PriorityClasses:                 config.Preemption.PriorityClasses,
		ExecutorId:                      executorId,
		Pool:                            pool,
		ResourceScarcity:                config.GetResourceScarcity(pool),
		MaximumJobsToSchedule:           config.MaximumJobsToSchedule,
		MaxConsecutiveUnschedulableJobs: config.QueueLeaseBatchSize,
=======
		Priorities:       priorities,
		PriorityClasses:  config.Preemption.PriorityClasses,
		ExecutorId:       executorId,
		Pool:             pool,
		ResourceScarcity: config.GetResourceScarcity(pool),

		MaximumJobsToSchedule:           config.MaximumJobsToSchedule,
		MaxLookbackPerQueue:             config.QueueLeaseBatchSize,
>>>>>>> affcc015
		MinimumJobSize:                  minimumJobSize,
		MaximalResourceFractionPerQueue: config.MaximalResourceFractionPerQueue,
		MaximalCumulativeResourceFractionPerQueueAndPriority: maximalCumulativeResourceFractionPerQueueAndPriority,
		MaximalResourceFractionToSchedulePerQueue:            config.MaximalResourceFractionToSchedulePerQueue,
		MaximalResourceFractionToSchedule:                    config.MaximalClusterFractionToSchedule,
		TotalResources:                                       totalResources,
	}
}

// QueuedGangIterator is an iterator over all gangs in a queue,
// where a gang is a set of jobs for which the gangIdAnnotation has equal value.
// A gang is yielded once the final member of the gang has been received.
// Jobs without gangIdAnnotation are considered to be gangs of cardinality 1.
type QueuedGangIterator struct {
	ctx                context.Context
	queuedJobsIterator JobIterator
	// Jobs are grouped into gangs by this annotation.
	gangIdAnnotation string
	// Jobs in a gang must specify the total number of jobs in the gang via this annotation.
	gangCardinalityAnnotation string
	// Groups jobs by the gang they belong to.
<<<<<<< HEAD
	jobsByGangId map[string][]LegacySchedulerJob
	next         []LegacySchedulerJob
}

func NewQueuedGangIterator(ctx context.Context, it JobIterator, gangIdAnnotation, gangCardinalityAnnotation string) *QueuedGangIterator {
	return &QueuedGangIterator{
=======
	jobsByGangId map[string][]T
	// Maximum number of jobs to look at before giving up
	maxLookback uint
	// Number of jobs we have seen so far
	jobsSeen uint
}

func NewQueuedGangIterator[T LegacySchedulerJob](ctx context.Context, it JobIterator[T], gangIdAnnotation, gangCardinalityAnnotation string, maxLookback uint) *QueuedGangIterator[T] {
	return &QueuedGangIterator[T]{
>>>>>>> affcc015
		ctx:                       ctx,
		queuedJobsIterator:        it,
		gangIdAnnotation:          gangIdAnnotation,
		gangCardinalityAnnotation: gangCardinalityAnnotation,
<<<<<<< HEAD
		jobsByGangId:              make(map[string][]LegacySchedulerJob),
	}
}

func (it *QueuedGangIterator) Next() ([]LegacySchedulerJob, error) {
	if v, err := it.Peek(); err != nil {
		return nil, err
	} else {
		if err := it.Clear(); err != nil {
			return nil, err
		}
		return v, nil
	}
}

func (it *QueuedGangIterator) Clear() error {
	it.next = nil
	return nil
}

func (it *QueuedGangIterator) Peek() ([]LegacySchedulerJob, error) {
	if it.next != nil {
		return it.next, nil
=======
		jobsByGangId:              make(map[string][]T),
		maxLookback:               maxLookback,
	}
}

func (it *QueuedGangIterator[T]) Next() ([]T, error) {
	// TODO: a maxLookback of 0 should probably be an error at construction time, however we treat it as
	// an infinite lookback to maintain compatibility with the ol system
	if it.maxLookback != 0 && it.jobsSeen >= it.maxLookback {
		return nil, nil
	}

	if it.jobsByGangId == nil {
		it.jobsByGangId = make(map[string][]T)
>>>>>>> affcc015
	}

	// Get one job at a time from the underlying iterator until we either
	// 1. get a job that isn't part of a gang, in which case we yield it immediately, or
	// 2. get the final job in a gang, in which case we yield the entire gang.
	for {
		job, err := it.queuedJobsIterator.Next()
		it.jobsSeen++
		if err != nil {
			return nil, err
		}
		if job == nil {
			return nil, nil
		}
		if reflect.ValueOf(job).IsNil() {
			return nil, nil
		}
		gangId, gangCardinality, isGangJob, err := GangIdAndCardinalityFromAnnotations(
			job.GetAnnotations(),
			it.gangIdAnnotation,
			it.gangCardinalityAnnotation,
		)
		if err != nil {
			log := ctxlogrus.Extract(it.ctx)
			logging.WithStacktrace(log, err).Errorf("failed to get gang cardinality for job %s", job.GetId())
			gangCardinality = 1 // Schedule jobs with invalid gang cardinality one by one.
		}
		if isGangJob {
			it.jobsByGangId[gangId] = append(it.jobsByGangId[gangId], job)
			gang := it.jobsByGangId[gangId]
			if len(gang) == gangCardinality {
				delete(it.jobsByGangId, gangId)
				it.next = gang
				return it.next, nil
			}
		} else {
			it.next = []LegacySchedulerJob{job}
			return it.next, nil
		}
	}
}

// QueueCandidateGangIterator is an iterator over gangs in a queue that could be scheduled
// without exceeding per-queue limits.
type QueueCandidateGangIterator struct {
	ctx context.Context
	SchedulingConstraints
	QueueSchedulingRoundReport *QueueSchedulingRoundReport
	queuedGangIterator         *QueuedGangIterator
}

<<<<<<< HEAD
func (it *QueueCandidateGangIterator) Next() ([]*JobSchedulingReport, error) {
	if v, err := it.Peek(); err != nil {
		return nil, err
	} else {
		if err := it.Clear(); err != nil {
			return nil, err
		}
		return v, nil
	}
}

func (it *QueueCandidateGangIterator) Clear() error {
	if err := it.queuedGangIterator.Clear(); err != nil {
		return err
	}
	return nil
}

func (it *QueueCandidateGangIterator) Peek() ([]*JobSchedulingReport, error) {
	var consecutiveUnschedulableJobs uint
	for gang, err := it.queuedGangIterator.Peek(); gang != nil; gang, err = it.queuedGangIterator.Peek() {
		if err != nil {
			return nil, err
		}
		if it.MaxConsecutiveUnschedulableJobs != 0 && consecutiveUnschedulableJobs == it.MaxConsecutiveUnschedulableJobs {
			break
		}
		if v, ok, err := it.f(gang); err != nil {
			return nil, err
		} else if ok {
			return v, nil
		}
		if err := it.queuedGangIterator.Clear(); err != nil {
=======
func (it *QueueCandidateGangIterator[T]) Next() ([]*JobSchedulingReport[T], error) {
	for gang, err := it.queuedGangIterator.Next(); gang != nil; gang, err = it.queuedGangIterator.Next() {
		if err != nil {
			return nil, err
		}

		reports, err := it.schedulingReportsFromJobs(it.ctx, gang)
		if err != nil {
>>>>>>> affcc015
			return nil, err
		}
		consecutiveUnschedulableJobs++
	}
	return nil, nil
}

func (it *QueueCandidateGangIterator) f(gang []LegacySchedulerJob) ([]*JobSchedulingReport, bool, error) {
	if gang == nil {
		return nil, false, nil
	}
	reports, err := it.schedulingReportsFromJobs(it.ctx, gang)
	if err != nil {
		return nil, false, err
	}
	unschedulableReason := ""
	for _, report := range reports {
		if report.UnschedulableReason != "" {
			unschedulableReason = report.UnschedulableReason
			break
		}
<<<<<<< HEAD
	}
	if unschedulableReason != "" {
		for _, report := range reports {
			it.QueueSchedulingRoundReport.AddJobSchedulingReport(report)
=======
		if unschedulableReason != "" {
			for _, report := range reports {
				it.QueueSchedulingRoundReport.AddJobSchedulingReport(report)
			}
		} else {
			return reports, nil
>>>>>>> affcc015
		}
	}
	return reports, unschedulableReason == "", nil
}

func (it *QueueCandidateGangIterator) schedulingReportsFromJobs(ctx context.Context, jobs []LegacySchedulerJob) ([]*JobSchedulingReport, error) {
	if jobs == nil {
		return nil, nil
	}
	if len(jobs) == 0 {
		return make([]*JobSchedulingReport, 0), nil
	}

	// Create the scheduling reports and calculate the total requests of the gang
	// We consider the total resource requests of a gang
	// to be the sum of the requests over all jobs in the gang.
	reports := make([]*JobSchedulingReport, len(jobs))
	gangTotalResourceRequests := totalResourceRequestsFromJobs(jobs, it.PriorityClasses)
	timestamp := time.Now()
	for i, job := range jobs {
		jobId, err := uuidFromUlidString(job.GetId())
		if err != nil {
			return nil, err
		}
		req := PodRequirementFromJobSchedulingInfo(job.GetRequirements(it.PriorityClasses))
		if err != nil {
			return nil, err
		}
		reports[i] = &JobSchedulingReport{
			Timestamp:  timestamp,
			JobId:      jobId,
			Job:        job,
			Req:        req,
			ExecutorId: it.ExecutorId,
		}
	}

	// Set the unschedulableReason of all reports before returning.
	// If any job in a gang fails to schedule,
	// we assign the unschedulable reason of that job to all jobs in the gang.
	unschedulableReason := ""
	defer func() {
		for _, report := range reports {
			report.UnschedulableReason = unschedulableReason
		}
	}()

	// We assume that all jobs in a gang have the same priority class
	// (which we enforce at job submission).
	priority := reports[0].Req.Priority

	// Check that the job is large enough for this executor.
	if ok, reason := jobIsLargeEnough(gangTotalResourceRequests, it.MinimumJobSize); !ok {
		unschedulableReason = reason
		return reports, nil
	}

	// MaximalResourceFractionToSchedulePerQueue check.
	roundQueueResourcesByPriority := it.QueueSchedulingRoundReport.ScheduledResourcesByPriority.DeepCopy()
	roundQueueResourcesByPriority.AddResouceList(priority, gangTotalResourceRequests)
	if exceeded, reason := exceedsResourceLimits(
		ctx,
		roundQueueResourcesByPriority.AggregateByResource(),
		it.SchedulingConstraints.TotalResources,
		it.MaximalResourceFractionToSchedulePerQueue,
	); exceeded {
		unschedulableReason = reason + " (per scheduling round limit for this queue)"
		return reports, nil
	}

	// MaximalResourceFractionPerQueue check.
	totalQueueResourcesByPriority := it.QueueSchedulingRoundReport.InitialResourcesByPriority.DeepCopy()
	totalQueueResourcesByPriority.Add(roundQueueResourcesByPriority)
	if exceeded, reason := exceedsResourceLimits(
		ctx,
		totalQueueResourcesByPriority.AggregateByResource(),
		it.SchedulingConstraints.TotalResources,
		it.MaximalResourceFractionPerQueue,
	); exceeded {
		unschedulableReason = reason + " (total limit for this queue)"
		return reports, nil
	}

	// MaximalCumulativeResourceFractionPerQueueAndPriority check.
	if exceeded, reason := exceedsPerPriorityResourceLimits(
		ctx,
		priority,
		totalQueueResourcesByPriority,
		it.SchedulingConstraints.TotalResources,
		it.MaximalCumulativeResourceFractionPerQueueAndPriority,
	); exceeded {
		unschedulableReason = reason + " (total limit for this queue)"
		return reports, nil
	}

	return reports, nil
}

func totalResourceRequestsFromJobs(jobs []LegacySchedulerJob, priorityClasses map[string]configuration.PriorityClass) schedulerobjects.ResourceList {
	rv := schedulerobjects.ResourceList{}
	for _, job := range jobs {
		for _, reqs := range job.GetRequirements(priorityClasses).GetObjectRequirements() {
			rv.Add(
				schedulerobjects.ResourceListFromV1ResourceList(
					reqs.GetPodRequirements().ResourceRequirements.Requests,
				),
			)
		}
	}
	return rv
}

// Priority queue used by CandidateGangIterator to determine from which queue to schedule the next job.
type QueueCandidateGangIteratorPQ []*QueueCandidateGangIteratorItem

type QueueCandidateGangIteratorItem struct {
	// Each item corresponds to a queue.
	queue string
	// Iterator for this queue.
	it *QueueCandidateGangIterator
	// Most recent value produced by the iterator.
	// Cached here to avoid repeating scheduling checks unnecessarily.
	v []*JobSchedulingReport
	// Fraction of its fair share this queue would have
	// if its next schedulable job were to be scheduled.
	fractionOfFairShare float64
	// The index of the item in the heap.
	// maintained by the heap.Interface methods.
	index int
}

func (pq QueueCandidateGangIteratorPQ) Len() int { return len(pq) }

func (pq QueueCandidateGangIteratorPQ) Less(i, j int) bool {
	// Tie-break by queue name.
	if pq[i].fractionOfFairShare == pq[j].fractionOfFairShare {
		return pq[i].queue < pq[j].queue
	}
	return pq[i].fractionOfFairShare < pq[j].fractionOfFairShare
}

func (pq QueueCandidateGangIteratorPQ) Swap(i, j int) {
	pq[i], pq[j] = pq[j], pq[i]
	pq[i].index = i
	pq[j].index = j
}

func (pq *QueueCandidateGangIteratorPQ) Push(x any) {
	n := len(*pq)
	item := x.(*QueueCandidateGangIteratorItem)
	item.index = n
	*pq = append(*pq, item)
}

func (pq *QueueCandidateGangIteratorPQ) Pop() any {
	old := *pq
	n := len(old)
	item := old[n-1]
	old[n-1] = nil  // avoid memory leak
	item.index = -1 // for safety
	*pq = old[0 : n-1]
	return item
}

// CandidateGangIterator multiplexes between queues.
// Responsible for maintaining fair share and enforcing cross-queue scheduling constraints.
type CandidateGangIterator struct {
	SchedulingConstraints
	SchedulingRoundReport *SchedulingRoundReport
	ctx                   context.Context
	// These factors influence the fraction of resources assigned to each queue.
	priorityFactorByQueue map[string]float64
	// For each queue, weight is the inverse of the priority factor.
	weightByQueue map[string]float64
	// Sum of all weights.
	weightSum float64
	// Priority queue containing per-queue iterators.
	// Determines the order in which queues are processed.
	pq QueueCandidateGangIteratorPQ
}

func NewCandidateGangIterator(
	schedulingConstraints SchedulingConstraints,
	schedulingRoundReport *SchedulingRoundReport,
	ctx context.Context,
	iteratorsByQueue map[string]*QueueCandidateGangIterator,
	priorityFactorByQueue map[string]float64,
) (*CandidateGangIterator, error) {
	if len(iteratorsByQueue) != len(priorityFactorByQueue) {
		return nil, errors.Errorf("iteratorsByQueue and priorityFactorByQueue are not of equal length")
	}
	weightSum := 0.0
	weightByQueue := make(map[string]float64)
	for queue, priorityFactor := range priorityFactorByQueue {
		if _, ok := iteratorsByQueue[queue]; !ok {
			return nil, errors.Errorf("no iterator found for queue %s", queue)
		}
		weight := 1 / math.Max(priorityFactor, 1)
		weightByQueue[queue] = weight
		weightSum += weight
	}
	rv := &CandidateGangIterator{
		SchedulingConstraints: schedulingConstraints,
		SchedulingRoundReport: schedulingRoundReport,
		ctx:                   ctx,
		priorityFactorByQueue: priorityFactorByQueue,
		weightByQueue:         weightByQueue,
		weightSum:             weightSum,
		pq:                    make(QueueCandidateGangIteratorPQ, 0, len(iteratorsByQueue)),
	}
	for queue, queueIt := range iteratorsByQueue {
		if err := rv.pushToPQ(queue, queueIt); err != nil {
			return nil, err
		}
	}
	return rv, nil
}

func (it *CandidateGangIterator) pushToPQ(queue string, queueIt *QueueCandidateGangIterator) error {
	reports, err := queueIt.Peek()
	if err != nil {
		return err
	}
	if reports == nil {
		return nil
	}
	gang := make([]LegacySchedulerJob, len(reports))
	for i, report := range reports {
		gang[i] = report.Job
	}
	initialResourcesForQueue := it.SchedulingRoundReport.QueueSchedulingRoundReports[queue].InitialResourcesByPriority
	scheduledResourcesForQueue := it.SchedulingRoundReport.QueueSchedulingRoundReports[queue].ScheduledResourcesByPriority
	totalResourcesForQueue := initialResourcesForQueue.DeepCopy()
	totalResourcesForQueue.Add(scheduledResourcesForQueue)
	totalResourcesForQueueWithGang := totalResourcesForQueue.AggregateByResource()
	totalResourcesForQueueWithGang.Add(totalResourceRequestsFromJobs(gang, it.PriorityClasses))
	fairShare := it.weightByQueue[queue] / it.weightSum
	used := ResourceListAsWeightedApproximateFloat64(it.ResourceScarcity, totalResourcesForQueueWithGang)
	total := math.Max(ResourceListAsWeightedApproximateFloat64(it.ResourceScarcity, it.TotalResources), 1)
	fractionOfFairShare := (used / total) / fairShare
	item := &QueueCandidateGangIteratorItem{
		queue:               queue,
		it:                  queueIt,
		v:                   reports,
		fractionOfFairShare: fractionOfFairShare,
	}
	heap.Push(&it.pq, item)
	return nil
}

func (it *CandidateGangIterator) Next() ([]*JobSchedulingReport, error) {
	if v, err := it.Peek(); err != nil {
		return nil, err
	} else {
		if err := it.Clear(); err != nil {
			return nil, err
		}
		return v, nil
	}
}

func (it *CandidateGangIterator) Clear() error {
	if len(it.pq) == 0 {
		return nil
	}
	item := heap.Pop(&it.pq).(*QueueCandidateGangIteratorItem)
	if err := item.it.Clear(); err != nil {
		return err
	}
	if err := it.pushToPQ(item.queue, item.it); err != nil {
		return err
	}
	return nil
}

func (it *CandidateGangIterator) Peek() ([]*JobSchedulingReport, error) {
	if it.MaximumJobsToSchedule != 0 && it.SchedulingRoundReport.NumScheduledJobs == int(it.MaximumJobsToSchedule) {
		it.SchedulingRoundReport.TerminationReason = "maximum number of jobs scheduled"
		return nil, nil
	}

	// Yield a gang.
	// To ensure the schedulability constraints are still valid,
	// pop and push items from/to the pq until we've popped the same item twice consecutively,
	// since at that point we're sure pq priority for that item is correct.
	activeQueue := ""
	for {
		if len(it.pq) == 0 {
			// No queued jobs left.
			return nil, nil
		}
		item := heap.Pop(&it.pq).(*QueueCandidateGangIteratorItem)
		if item.queue != activeQueue {
			activeQueue = item.queue
			if err := it.pushToPQ(item.queue, item.it); err != nil {
				return nil, err
			}
			continue
		}
		reports := item.v // Cached value is guaranteed to be fresh here.
		if v, ok, err := it.f(reports); err != nil {
			return nil, err
		} else if ok {
			if err := it.pushToPQ(item.queue, item.it); err != nil {
				return nil, err
			}
			return v, nil
		}
		if err := item.it.Clear(); err != nil {
			return nil, err
		}
		if err := it.pushToPQ(item.queue, item.it); err != nil {
			return nil, err
		}
	}
}

func (it *CandidateGangIterator) f(reports []*JobSchedulingReport) ([]*JobSchedulingReport, bool, error) {
	totalScheduledResources := it.SchedulingRoundReport.ScheduledResourcesByPriority.AggregateByResource()
	gangResourceRequests := schedulerobjects.ResourceList{}
	for _, report := range reports {
		gangResourceRequests.Add(schedulerobjects.ResourceListFromV1ResourceList(report.Req.ResourceRequirements.Requests))
	}
	totalScheduledResources.Add(gangResourceRequests)
	if exceeded, reason := exceedsResourceLimits(
		it.ctx,
		totalScheduledResources,
		it.SchedulingConstraints.TotalResources,
		it.MaximalResourceFractionToSchedule,
	); exceeded {
		unschedulableReason := reason + " (overall per scheduling round limit)"
		for _, report := range reports {
			report.UnschedulableReason = unschedulableReason
			it.SchedulingRoundReport.AddJobSchedulingReport(report)
		}
		return reports, false, nil
	} else {
		return reports, true, nil
	}
}

func uuidFromUlidString(ulid string) (uuid.UUID, error) {
	protoUuid, err := armadaevents.ProtoUuidFromUlidString(ulid)
	if err != nil {
		return uuid.UUID{}, err
	}
	return armadaevents.UuidFromProtoUuid(protoUuid), nil
}

// exceedsResourceLimits returns true if used/total > limits for some resource t,
// and, if that is the case, a string indicating which resource limit was exceeded.
func exceedsResourceLimits(_ context.Context, used, total schedulerobjects.ResourceList, limits map[string]float64) (bool, string) {
	for resourceType, limit := range limits {
		totalAmount := total.Get(resourceType)
		usedAmount := used.Get(resourceType)
		if armadaresource.QuantityAsFloat64(usedAmount)/armadaresource.QuantityAsFloat64(totalAmount) > limit {
			return true, fmt.Sprintf("scheduling would exceed %s quota", resourceType)
		}
	}
	return false, ""
}

// Check if scheduling this job would exceed per-priority-per-queue resource limits.
func exceedsPerPriorityResourceLimits(ctx context.Context, jobPriority int32, usedByPriority schedulerobjects.QuantityByPriorityAndResourceType, total schedulerobjects.ResourceList, limits map[int32]map[string]float64) (bool, string) {
	// Calculate cumulative usage at each priority.
	// This involves summing the usage at all higher priorities.
	priorities := maps.Keys(limits)
	slices.Sort(priorities)
	cumulativeUsageByPriority := make(schedulerobjects.QuantityByPriorityAndResourceType)
	cumulativeSum := schedulerobjects.ResourceList{}
	for i := len(priorities) - 1; i >= 0; i-- {
		priority := priorities[i]
		cumulativeSum.Add(usedByPriority[priority])
		cumulativeUsageByPriority[priority] = cumulativeSum.DeepCopy()
	}
	for priority, priorityLimits := range limits {
		if priority <= jobPriority {
			if rl, ok := cumulativeUsageByPriority[priority]; ok {
				limitExceeded, msg := exceedsResourceLimits(ctx, rl, total, priorityLimits)
				if limitExceeded {
					return true, fmt.Sprintf("%s at priority %d", msg, priority)
				}
			} else {
				log := ctxlogrus.Extract(ctx)
				log.Warnf("Job scheduled at priority %d but there are no per-priority limits set up for this class; skipping per periority limit check", priority)
			}
		}
	}
	return false, ""
}

// Check that this job is at least equal to the minimum job size.
func jobIsLargeEnough(jobTotalResourceRequests, minimumJobSize schedulerobjects.ResourceList) (bool, string) {
	if len(minimumJobSize.Resources) == 0 {
		return true, ""
	}
	if len(jobTotalResourceRequests.Resources) == 0 {
		return true, ""
	}
	for resourceType, limit := range minimumJobSize.Resources {
		q := jobTotalResourceRequests.Get(resourceType)
		if limit.Cmp(q) == 1 {
			return false, fmt.Sprintf(
				"job requests %s %s, but the minimum is %s",
				q.String(), resourceType, limit.String(),
			)
		}
	}
	return true, ""
}

type LegacyScheduler struct {
	ctx context.Context
	SchedulingConstraints
	SchedulingRoundReport *SchedulingRoundReport
	CandidateGangIterator *CandidateGangIterator
	// Contains all nodes to be considered for scheduling.
	// Used for matching pods with nodes.
	NodeDb *NodeDb
}

func (sched *LegacyScheduler) String() string {
	var sb strings.Builder
	w := tabwriter.NewWriter(&sb, 1, 1, 1, ' ', 0)
	fmt.Fprintf(w, "Executor:\t%s\n", sched.ExecutorId)
	if len(sched.SchedulingConstraints.TotalResources.Resources) == 0 {
		fmt.Fprint(w, "Total resources:\tnone\n")
	} else {
		fmt.Fprint(w, "Total resources:\n")
		for t, q := range sched.SchedulingConstraints.TotalResources.Resources {
			fmt.Fprintf(w, "  %s: %s\n", t, q.String())
		}
	}
	fmt.Fprintf(w, "Minimum job size:\t%v\n", sched.MinimumJobSize)
	if sched.NodeDb == nil {
		fmt.Fprintf(w, "NodeDb:\t%v\n", sched.NodeDb)
	} else {
		fmt.Fprint(w, "NodeDb:\n")
		fmt.Fprint(w, indent.String("\t", sched.NodeDb.String()))
	}
	w.Flush()
	return sb.String()
}

type Queue struct {
	name           string
	priorityFactor float64
	jobIterator    JobIterator
}

func NewQueue(name string, priorityFactor float64, jobIterator JobIterator) (*Queue, error) {
	if priorityFactor <= 0 {
		return nil, errors.WithStack(&armadaerrors.ErrInvalidArgument{
			Name:    "priorityFactor",
			Value:   priorityFactor,
			Message: "priorityFactor must be positive",
		})
	}
	return &Queue{
		name:           name,
		priorityFactor: priorityFactor,
		jobIterator:    jobIterator,
	}, nil
}

func NewLegacyScheduler(
	ctx context.Context,
	constraints SchedulingConstraints,
	config configuration.SchedulingConfig,
	nodeDb *NodeDb,
	queues []*Queue,
	initialResourcesByQueueAndPriority map[string]schedulerobjects.QuantityByPriorityAndResourceType,
) (*LegacyScheduler, error) {
	if ResourceListAsWeightedApproximateFloat64(constraints.ResourceScarcity, constraints.TotalResources) == 0 {
		// This refers to resources available across all clusters, i.e.,
		// it may include resources not currently considered for scheduling.
		return nil, errors.New("no resources with non-zero weight available for scheduling")
	}
	if ResourceListAsWeightedApproximateFloat64(constraints.ResourceScarcity, nodeDb.totalResources) == 0 {
		// This refers to the resources currently considered for schedling.
		return nil, errors.New("no resources with non-zero weight available for scheduling in NodeDb")
	}

	priorityFactorByQueue := make(map[string]float64)
	for _, queue := range queues {
		priorityFactorByQueue[queue.name] = queue.priorityFactor
	}
	schedulingRoundReport := NewSchedulingRoundReport(
		constraints.TotalResources,
		priorityFactorByQueue,
		initialResourcesByQueueAndPriority,
	)

	// Per-queue iterator pipelines.
	gangIteratorsByQueue := make(map[string]*QueueCandidateGangIterator)
	for _, queue := range queues {
		// Group jobs into gangs, to be scheduled together.
		queuedGangIterator := NewQueuedGangIterator(
			ctx,
			queue.jobIterator,
			config.GangIdAnnotation,
			config.GangCardinalityAnnotation,
			config.QueueLeaseBatchSize,
		)

		// Enforce per-queue constraints.
		gangIteratorsByQueue[queue.name] = &QueueCandidateGangIterator{
			SchedulingConstraints:      constraints,
			QueueSchedulingRoundReport: schedulingRoundReport.QueueSchedulingRoundReports[queue.name],
			ctx:                        ctx,
			queuedGangIterator:         queuedGangIterator,
		}
	}

	// Multiplex between queues and enforce cross-queue constraints.
	candidateGangIterator, err := NewCandidateGangIterator(
		constraints,
		schedulingRoundReport,
		ctx,
		gangIteratorsByQueue,
		maps.Clone(priorityFactorByQueue),
	)
	if err != nil {
		return nil, err
	}
	return &LegacyScheduler{
		ctx:                   ctx,
		SchedulingConstraints: constraints,
		SchedulingRoundReport: schedulingRoundReport,
		CandidateGangIterator: candidateGangIterator,
		NodeDb:                nodeDb,
	}, nil
}

func (sched *LegacyScheduler) Schedule() ([]LegacySchedulerJob, error) {
	defer func() {
		sched.SchedulingRoundReport.Finished = time.Now()
	}()

	jobsToLeaseByQueue := make(map[string][]LegacySchedulerJob, 0)
	numJobsToLease := 0
	for reports, err := sched.CandidateGangIterator.Next(); reports != nil; reports, err = sched.CandidateGangIterator.Next() {
		if err != nil {
			sched.SchedulingRoundReport.TerminationReason = err.Error()
			return nil, err
		}
		if len(reports) == 0 {
			continue
		}
		select {
		case <-sched.ctx.Done():
			sched.SchedulingRoundReport.TerminationReason = sched.ctx.Err().Error()
			return nil, err
		default:
		}

		jobs := make([]LegacySchedulerJob, len(reports))
		for i, r := range reports {
			jobs[i] = r.Job
		}
		reqs := PodRequirementsFromLegacySchedulerJobs(jobs, sched.PriorityClasses)
		podSchedulingReports, ok, err := sched.NodeDb.ScheduleMany(reqs)
		if err != nil {
			return nil, err
		}
		for _, r := range reports {
			// Store all pod scheduling reports for all jobs in the gang.
			r.PodSchedulingReports = podSchedulingReports
		}
		if !ok {
			if len(reports) > 0 {
				for _, r := range reports {
					r.UnschedulableReason = "at least one pod in the gang did not fit on any Node"
				}
			} else {
				for _, r := range reports {
					r.UnschedulableReason = "pod does not fit on any Node"
				}
			}
			for _, r := range reports {
				sched.SchedulingRoundReport.AddJobSchedulingReport(r)
			}
		} else {
			for _, r := range reports {
				jobsToLeaseByQueue[r.Job.GetQueue()] = append(jobsToLeaseByQueue[r.Job.GetQueue()], r.Job)
				sched.SchedulingRoundReport.AddJobSchedulingReport(r)
			}
			numJobsToLease += len(reports)
		}
	}
	sched.SchedulingRoundReport.TerminationReason = "no remaining schedulable jobs"
	rv := make([]LegacySchedulerJob, 0)
	for _, jobs := range jobsToLeaseByQueue {
		rv = append(rv, jobs...)
	}
	return rv, nil
}

func GangIdAndCardinalityFromLegacySchedulerJob(job LegacySchedulerJob, gangIdAnnotation, gangCardinalityAnnotation string, priorityClasses map[string]configuration.PriorityClass) (string, int, bool, error) {
	reqs := job.GetRequirements(priorityClasses)
	if reqs == nil {
		return "", 0, false, nil
	}
	if len(reqs.ObjectRequirements) != 1 {
		return "", 0, false, errors.Errorf("expected exactly one object requirement in %v", reqs)
	}
	podReqs := reqs.ObjectRequirements[0].GetPodRequirements()
	if podReqs == nil {
		return "", 0, false, nil
	}
	return GangIdAndCardinalityFromAnnotations(
		podReqs.Annotations,
		gangIdAnnotation,
		gangCardinalityAnnotation,
	)
}

func GangIdAndCardinalityFromAnnotations(annotations map[string]string, gangIdAnnotation, gangCardinalityAnnotation string) (string, int, bool, error) {
	if annotations == nil {
		return "", 0, false, nil
	}
	gangId, ok := annotations[gangIdAnnotation]
	if !ok {
		return "", 0, false, nil
	}
	gangCardinalityString, ok := annotations[gangCardinalityAnnotation]
	if !ok {
		return "", 0, false, errors.Errorf("missing annotation %s", gangCardinalityAnnotation)
	}
	gangCardinality, err := strconv.Atoi(gangCardinalityString)
	if err != nil {
		return "", 0, false, errors.WithStack(err)
	}
	if gangCardinality <= 0 {
		return "", 0, false, errors.Errorf("gang cardinality is non-positive %d", gangCardinality)
	}
	return gangId, gangCardinality, true, nil
}

func queueSelectionWeights(priorityFactorByQueue map[string]float64, aggregateResourceUsageByQueue map[string]schedulerobjects.ResourceList, resourceScarcity map[string]float64) map[string]float64 {
	rv := make(map[string]float64)
	total := 0.0
	for _, rl := range aggregateResourceUsageByQueue {
		total += ResourceListAsWeightedApproximateFloat64(resourceScarcity, rl)
	}
	if total == 0 {
		// Avoid division by 0.
		total = 1
	}
	inversePriorityFactorsSum := 0.0
	for _, priorityFactor := range priorityFactorByQueue {
		if priorityFactor < 1 {
			// Avoid division by 0.
			priorityFactor = 1
		}
		inversePriorityFactorsSum += 1 / priorityFactor
	}
	weightsSum := 0.0
	for queue, priorityFactor := range priorityFactorByQueue {
		if priorityFactor < 1 {
			// Avoid division by 0.
			priorityFactor = 1
		}
		expected := 1 / priorityFactor / inversePriorityFactorsSum
		rl := aggregateResourceUsageByQueue[queue]
		usage := ResourceListAsWeightedApproximateFloat64(resourceScarcity, rl)
		if usage == 0 {
			// Avoid division by 0.
			usage = 1
		}
		actual := usage / total
		weight := expected / actual

		// Amplify weights to push queues towards their fair share.
		if weight < 1 {
			weight /= float64(len(priorityFactorByQueue))
		} else {
			weight *= float64(len(priorityFactorByQueue))
		}

		weightsSum += weight
		rv[queue] = weight
	}

	// Normalise
	for queue, weight := range rv {
		rv[queue] = weight / weightsSum
	}
	return rv
}

func ResourceListAsWeightedApproximateFloat64(resourceScarcity map[string]float64, rl schedulerobjects.ResourceList) float64 {
	usage := 0.0
	for resourceName, quantity := range rl.Resources {
		scarcity := resourceScarcity[resourceName]
		usage += armadaresource.QuantityAsFloat64(quantity) * scarcity
	}
	return usage
}

func PodRequirementsFromLegacySchedulerJobs[S ~[]E, E LegacySchedulerJob](jobs S, priorityClasses map[string]configuration.PriorityClass) []*schedulerobjects.PodRequirements {
	rv := make([]*schedulerobjects.PodRequirements, 0, len(jobs))
	for _, job := range jobs {
		info := job.GetRequirements(priorityClasses)
		req := PodRequirementFromJobSchedulingInfo(info)
		if _, ok := req.Annotations[JobIdAnnotation]; !ok {
			// Auto-populate JobIdAnnotation if not set.
			if req.Annotations == nil {
				req.Annotations = map[string]string{
					JobIdAnnotation: job.GetId(),
				}
			} else {
				req.Annotations[JobIdAnnotation] = job.GetId()
			}
		}
		rv = append(rv, req)
	}
	return rv
}

func PodRequirementsFromJobSchedulingInfos(infos []*schedulerobjects.JobSchedulingInfo) []*schedulerobjects.PodRequirements {
	rv := make([]*schedulerobjects.PodRequirements, 0, len(infos))
	for _, info := range infos {
		rv = append(rv, PodRequirementFromJobSchedulingInfo(info))
	}
	return rv
}

func PodRequirementFromJobSchedulingInfo(info *schedulerobjects.JobSchedulingInfo) *schedulerobjects.PodRequirements {
	for _, oreq := range info.ObjectRequirements {
		if preq := oreq.GetPodRequirements(); preq != nil {
			return preq
		}
	}
	// TODO: Don't panic.
	panic("expected at least one pod requirements")
}<|MERGE_RESOLUTION|>--- conflicted
+++ resolved
@@ -76,23 +76,11 @@
 		maximalCumulativeResourceFractionPerQueueAndPriority[priority.Priority] = priority.MaximalResourceFractionPerQueue
 	}
 	return &SchedulingConstraints{
-<<<<<<< HEAD
 		PriorityClasses:                 config.Preemption.PriorityClasses,
 		ExecutorId:                      executorId,
 		Pool:                            pool,
 		ResourceScarcity:                config.GetResourceScarcity(pool),
 		MaximumJobsToSchedule:           config.MaximumJobsToSchedule,
-		MaxConsecutiveUnschedulableJobs: config.QueueLeaseBatchSize,
-=======
-		Priorities:       priorities,
-		PriorityClasses:  config.Preemption.PriorityClasses,
-		ExecutorId:       executorId,
-		Pool:             pool,
-		ResourceScarcity: config.GetResourceScarcity(pool),
-
-		MaximumJobsToSchedule:           config.MaximumJobsToSchedule,
-		MaxLookbackPerQueue:             config.QueueLeaseBatchSize,
->>>>>>> affcc015
 		MinimumJobSize:                  minimumJobSize,
 		MaximalResourceFractionPerQueue: config.MaximalResourceFractionPerQueue,
 		MaximalCumulativeResourceFractionPerQueueAndPriority: maximalCumulativeResourceFractionPerQueueAndPriority,
@@ -114,29 +102,20 @@
 	// Jobs in a gang must specify the total number of jobs in the gang via this annotation.
 	gangCardinalityAnnotation string
 	// Groups jobs by the gang they belong to.
-<<<<<<< HEAD
 	jobsByGangId map[string][]LegacySchedulerJob
-	next         []LegacySchedulerJob
-}
-
-func NewQueuedGangIterator(ctx context.Context, it JobIterator, gangIdAnnotation, gangCardinalityAnnotation string) *QueuedGangIterator {
-	return &QueuedGangIterator{
-=======
-	jobsByGangId map[string][]T
 	// Maximum number of jobs to look at before giving up
 	maxLookback uint
 	// Number of jobs we have seen so far
 	jobsSeen uint
-}
-
-func NewQueuedGangIterator[T LegacySchedulerJob](ctx context.Context, it JobIterator[T], gangIdAnnotation, gangCardinalityAnnotation string, maxLookback uint) *QueuedGangIterator[T] {
-	return &QueuedGangIterator[T]{
->>>>>>> affcc015
+	next     []LegacySchedulerJob
+}
+
+func NewQueuedGangIterator(ctx context.Context, it JobIterator, gangIdAnnotation, gangCardinalityAnnotation string) *QueuedGangIterator {
+	return &QueuedGangIterator{
 		ctx:                       ctx,
 		queuedJobsIterator:        it,
 		gangIdAnnotation:          gangIdAnnotation,
 		gangCardinalityAnnotation: gangCardinalityAnnotation,
-<<<<<<< HEAD
 		jobsByGangId:              make(map[string][]LegacySchedulerJob),
 	}
 }
@@ -160,22 +139,6 @@
 func (it *QueuedGangIterator) Peek() ([]LegacySchedulerJob, error) {
 	if it.next != nil {
 		return it.next, nil
-=======
-		jobsByGangId:              make(map[string][]T),
-		maxLookback:               maxLookback,
-	}
-}
-
-func (it *QueuedGangIterator[T]) Next() ([]T, error) {
-	// TODO: a maxLookback of 0 should probably be an error at construction time, however we treat it as
-	// an infinite lookback to maintain compatibility with the ol system
-	if it.maxLookback != 0 && it.jobsSeen >= it.maxLookback {
-		return nil, nil
-	}
-
-	if it.jobsByGangId == nil {
-		it.jobsByGangId = make(map[string][]T)
->>>>>>> affcc015
 	}
 
 	// Get one job at a time from the underlying iterator until we either
@@ -227,7 +190,6 @@
 	queuedGangIterator         *QueuedGangIterator
 }
 
-<<<<<<< HEAD
 func (it *QueueCandidateGangIterator) Next() ([]*JobSchedulingReport, error) {
 	if v, err := it.Peek(); err != nil {
 		return nil, err
@@ -261,16 +223,6 @@
 			return v, nil
 		}
 		if err := it.queuedGangIterator.Clear(); err != nil {
-=======
-func (it *QueueCandidateGangIterator[T]) Next() ([]*JobSchedulingReport[T], error) {
-	for gang, err := it.queuedGangIterator.Next(); gang != nil; gang, err = it.queuedGangIterator.Next() {
-		if err != nil {
-			return nil, err
-		}
-
-		reports, err := it.schedulingReportsFromJobs(it.ctx, gang)
-		if err != nil {
->>>>>>> affcc015
 			return nil, err
 		}
 		consecutiveUnschedulableJobs++
@@ -292,19 +244,10 @@
 			unschedulableReason = report.UnschedulableReason
 			break
 		}
-<<<<<<< HEAD
 	}
 	if unschedulableReason != "" {
 		for _, report := range reports {
 			it.QueueSchedulingRoundReport.AddJobSchedulingReport(report)
-=======
-		if unschedulableReason != "" {
-			for _, report := range reports {
-				it.QueueSchedulingRoundReport.AddJobSchedulingReport(report)
-			}
-		} else {
-			return reports, nil
->>>>>>> affcc015
 		}
 	}
 	return reports, unschedulableReason == "", nil
