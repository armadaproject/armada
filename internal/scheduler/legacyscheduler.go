package scheduler

import (
	"context"
	"fmt"
	"math/rand"
	"strconv"
	"strings"
	"text/tabwriter"
	"time"

	"github.com/google/uuid"
	"github.com/grpc-ecosystem/go-grpc-middleware/logging/logrus/ctxlogrus"
	"github.com/openconfig/goyang/pkg/indent"
	"github.com/pkg/errors"
	log "github.com/sirupsen/logrus"
	"golang.org/x/exp/maps"
	"golang.org/x/exp/slices"
	"golang.org/x/sync/errgroup"
<<<<<<< HEAD
	v1 "k8s.io/api/core/v1"
=======
	"k8s.io/apimachinery/pkg/api/resource"
>>>>>>> f55e31dd

	"github.com/G-Research/armada/internal/armada/configuration"
	"github.com/G-Research/armada/internal/common"
	"github.com/G-Research/armada/internal/common/logging"
	"github.com/G-Research/armada/internal/common/util"
	"github.com/G-Research/armada/internal/scheduler/schedulerobjects"
	"github.com/G-Research/armada/pkg/api"
	"github.com/G-Research/armada/pkg/armadaevents"
)

// SchedulingConstraints collects scheduling constraints,
// e.g., per-queue resource limits.
type SchedulingConstraints struct {
	Priorities      []int32
	PriorityClasses map[string]configuration.PriorityClass
	// Executor for which we're currently scheduling jobs.
	ExecutorId string
	// Resource pool of this executor.
	Pool string
	// Weights used when computing total resource usage.
	ResourceScarcity map[string]float64
	// Max number of jobs to scheduler per lease jobs call.
	MaximumJobsToSchedule uint
	// Max number of consecutive unschedulable jobs to consider for a queue before giving up.
	MaxConsecutiveUnschedulableJobs uint
	// Jobs leased to this executor must be at least this large.
	// Used, e.g., to avoid scheduling CPU-only jobs onto clusters with GPUs.
	MinimumJobSize schedulerobjects.ResourceList
	// Per-queue resource limits.
	// Map from resource type to the limit for that resource.
	MaximalResourceFractionPerQueue map[string]float64
	// Limit- as a fraction of total resources across workers clusters- of resource types at each priority.
	// The limits are cumulative, i.e., the limit at priority p includes all higher levels.
	MaximalCumulativeResourceFractionPerQueueAndPriority map[int32]map[string]float64
	// Max resources to schedule per queue at a time.
	MaximalResourceFractionToSchedulePerQueue map[string]float64
	// Max resources to schedule at a time.
	MaximalResourceFractionToSchedule map[string]float64
	// Total resources across all worker clusters.
	// Used when computing resource limits.
	TotalResources schedulerobjects.ResourceList
}

func SchedulingConstraintsFromSchedulingConfig(
	executorId, pool string,
	minimumJobSize schedulerobjects.ResourceList,
	config configuration.SchedulingConfig,
	totalResources schedulerobjects.ResourceList,
) *SchedulingConstraints {
	priorities := make([]int32, 0)
	maximalCumulativeResourceFractionPerQueueAndPriority := make(map[int32]map[string]float64, 0)
	for _, priority := range config.Preemption.PriorityClasses {
		// priorities = append(priorities, priority.Priority)
		maximalCumulativeResourceFractionPerQueueAndPriority[priority.Priority] = priority.MaximalResourceFractionPerQueue
	}
	if len(priorities) == 0 {
		priorities = []int32{0}
	}
	return &SchedulingConstraints{
		Priorities:       priorities,
		PriorityClasses:  config.Preemption.PriorityClasses,
		ExecutorId:       executorId,
		Pool:             pool,
		ResourceScarcity: config.GetResourceScarcity(pool),

		MaximumJobsToSchedule:                                config.MaximumJobsToSchedule,
		MaxConsecutiveUnschedulableJobs:                      config.QueueLeaseBatchSize,
		MinimumJobSize:                                       minimumJobSize,
		MaximalResourceFractionPerQueue:                      config.MaximalResourceFractionPerQueue,
		MaximalCumulativeResourceFractionPerQueueAndPriority: maximalCumulativeResourceFractionPerQueueAndPriority,
		MaximalResourceFractionToSchedulePerQueue:            config.MaximalResourceFractionToSchedulePerQueue,
		MaximalResourceFractionToSchedule:                    config.MaximalClusterFractionToSchedule,
		TotalResources:                                       totalResources,
	}
}

// SchedulerJobRepository represents the underlying jobs database.
type SchedulerJobRepository interface {
	// GetQueueJobIds returns the ids of all queued jobs for some queue.
	GetQueueJobIds(queue string) ([]string, error)
	// GetExistingJobsByIds returns any jobs with an id in the provided list.
	GetExistingJobsByIds(jobIds []string) ([]*api.Job, error)
	// TryLeaseJobs tries to create jobs leases and returns the jobs that were successfully leased.
	// Leasing may fail, e.g., if the job was concurrently leased to another executor.
	TryLeaseJobs(clusterId string, queue string, jobs []*api.Job) ([]*api.Job, error)
}

// QueuedJobsIterator is an iterator over all jobs in a queue.
// It lazily loads jobs in batches from Redis asynch.
type QueuedJobsIterator struct {
	ctx context.Context
	err error
	c   chan *api.Job
}

func NewQueuedJobsIterator(ctx context.Context, queue string, repo SchedulerJobRepository) (*QueuedJobsIterator, error) {
	batchSize := 16
	g, ctx := errgroup.WithContext(ctx)
	it := &QueuedJobsIterator{
		ctx: ctx,
		c:   make(chan *api.Job, 2*batchSize), // 2x batchSize to load one batch async.
	}

	jobIds, err := repo.GetQueueJobIds(queue)
	if err != nil {
		it.err = err
		return nil, err
	}
	g.Go(func() error { return queuedJobsIteratorLoader(ctx, jobIds, it.c, batchSize, repo) })

	return it, nil
}

func (it *QueuedJobsIterator) Next() (*api.Job, error) {
	// Once this function has returned error,
	// it will return this error on every invocation.
	if it.err != nil {
		return nil, it.err
	}

	// Get one job that was loaded asynchrounsly.
	select {
	case <-it.ctx.Done():
		it.err = it.ctx.Err() // Return an error if called again.
		return nil, it.err
	case job, ok := <-it.c:
		if !ok {
			return nil, nil
		}
		return job, nil
	}
}

// queuedJobsIteratorLoader loads jobs from Redis lazily.
// Used with QueuedJobsIterator.
func queuedJobsIteratorLoader(ctx context.Context, jobIds []string, ch chan *api.Job, batchSize int, repo SchedulerJobRepository) error {
	defer close(ch)
	batch := make([]string, batchSize)
	for i, jobId := range jobIds {
		batch[i%len(batch)] = jobId
		if (i+1)%len(batch) == 0 || i == len(jobIds)-1 {
			jobs, err := repo.GetExistingJobsByIds(batch[:i%len(batch)+1])
			if err != nil {
				return err
			}
			for _, job := range jobs {
				if job == nil {
					continue
				}
				select {
				case <-ctx.Done():
					return ctx.Err()
				case ch <- job:
				}
			}
		}
	}
	return nil
}

// QueueCandidateJobsIterator is an iterator over jobs in a queue that could be scheduled.
// Responsible for enforcing cross-queue scheduling constraints, e.g.,
// - would not exceed per-round resource limits and
// - would not exceed total per-queue resource limits.
type QueueCandidateJobsIterator struct {
	SchedulingConstraints
	QueueSchedulingRoundReport *QueueSchedulingRoundReport
	ctx                        context.Context
	err                        error
	// Iterator over all jobs in this queue.
<<<<<<< HEAD
	jobsIterator *QueuedJobsIterator
=======
	jobsIterator JobsIterator
	// Total resources assigned to this queue across all clusters, by priority
	totalQueueResources schedulerobjects.ResourceList
	// Total resources assigned to this queue across all clusters by priority.
	totalQueueResourcesByPriority schedulerobjects.QuantityByPriorityAndResourceType
	// Resources assigned to this queue during this invocation of the scheduler.
	roundQueueResources schedulerobjects.ResourceList
}

func NewQueueCandidateJobsIterator(
	ctx context.Context,
	queue string, initialTotalQueueResources schedulerobjects.ResourceList, initialTotalQueueResourcesByPriority schedulerobjects.QuantityByPriorityAndResourceType, scheduler LegacyScheduler,
) (*QueueCandidateJobsIterator, error) {
	jobsIterator, err := NewQueuedJobsIterator(ctx, queue, scheduler.JobRepository)
	if err != nil {
		return nil, err
	}
	return &QueueCandidateJobsIterator{
		LegacyScheduler:               scheduler,
		ctx:                           ctx,
		jobsIterator:                  jobsIterator,
		totalQueueResources:           initialTotalQueueResources.DeepCopy(),
		totalQueueResourcesByPriority: initialTotalQueueResourcesByPriority.DeepCopy(),
		roundQueueResources:           schedulerobjects.ResourceList{},
	}, nil
}

// Update the internal state of the iterator to reflect that a job was leased.
func (it *QueueCandidateJobsIterator) Lease(jobSchedulingReport *JobSchedulingReport) {
	it.totalQueueResources = jobSchedulingReport.TotalQueueResources
	it.roundQueueResources = jobSchedulingReport.RoundQueueResources
	it.totalQueueResourcesByPriority = jobSchedulingReport.TotalQueueResourcesByPriority
>>>>>>> f55e31dd
}

func (it *QueueCandidateJobsIterator) Next() (*JobSchedulingReport, error) {
	// Once this function has returned error,
	// it will return this error on every invocation.
	if it.err != nil {
		return nil, it.err
	}

	// Return the next job in the queue that could potentially be scheduled.
	var consecutiveUnschedulableJobs uint
	for job, err := it.jobsIterator.Next(); job != nil; job, err = it.jobsIterator.Next() {
		if err != nil {
			return nil, err
		}
		if it.MaxConsecutiveUnschedulableJobs != 0 && consecutiveUnschedulableJobs == it.MaxConsecutiveUnschedulableJobs {
			break
		}
		jobSchedulingReport, err := it.schedulingReportFromJob(it.ctx, job)
		if err != nil {
			return nil, err
		}
		if jobSchedulingReport.UnschedulableReason != "" {
			it.QueueSchedulingRoundReport.AddJobSchedulingReport(jobSchedulingReport)
			consecutiveUnschedulableJobs++
			continue
		}
		return jobSchedulingReport, nil
	}
	return nil, nil
}

func (it *QueueCandidateJobsIterator) schedulingReportFromJob(ctx context.Context, job *api.Job) (*JobSchedulingReport, error) {
	// Create a scheduling report for this job.
	jobId, err := uuidFromUlidString(job.Id)
	if err != nil {
		return nil, err
	}
<<<<<<< HEAD
	podSpec := podSpecFromJob(job)
=======
	jobSchedulingReport := &JobSchedulingReport{
		Timestamp:  time.Now(),
		JobId:      jobId,
		Job:        job,
		ExecutorId: it.ExecutorId,
	}

	// Add the scheduling requirements for this job.
	podSpec := util.PodSpecFromJob(job)
>>>>>>> f55e31dd
	if podSpec == nil {
		return nil, errors.New("failed to get pod spec")
	}
	req := schedulerobjects.PodRequirementsFromPodSpec(
		podSpec,
		it.PriorityClasses,
	)
	jobSchedulingReport := &JobSchedulingReport{
		Timestamp:  time.Now(),
		JobId:      jobId,
		Job:        job,
		Req:        req,
		ExecutorId: it.ExecutorId,
	}

<<<<<<< HEAD
	// Priority and total requests for this job.
	priority, _ := PriorityFromJob(job, it.PriorityClasses)
	jobTotalResourceRequests := schedulerobjects.ResourceList{
		Resources: common.TotalJobResourceRequest(job),
=======
	// Add the resource requests of this job to the total usage for this queue.
	// We mutate copies of it.roundQueueResources and it.totalQueueResources.
	// Later, if the job is scheduled, we update it.round... and it.total in-place.
	//
	// TODO: Account for resource usage separately by priority.
	jobTotalResourceRequests := common.TotalJobResourceRequest(job)
	roundQueueResources := it.roundQueueResources.DeepCopy()
	totalQueueResources := it.totalQueueResources.DeepCopy()
	totalQueueResourcesByPriority := it.totalQueueResourcesByPriority.DeepCopy()
	jobSchedulingReport.RoundQueueResources = roundQueueResources
	jobSchedulingReport.TotalQueueResources = totalQueueResources
	jobSchedulingReport.TotalQueueResourcesByPriority = totalQueueResourcesByPriority
	jobPriority, _ := PriorityFromJob(job, it.SchedulingConfig.Preemption.PriorityClasses)
	for resourceType, quantity := range jobTotalResourceRequests {
		q := totalQueueResources.Resources[resourceType]
		q.Add(quantity)
		totalQueueResources.Resources[resourceType] = q

		q = roundQueueResources.Resources[resourceType]
		q.Add(quantity)
		roundQueueResources.Resources[resourceType] = q

		rl := totalQueueResourcesByPriority[jobPriority]
		if rl.Resources == nil {
			rl.Resources = make(map[string]resource.Quantity)
		}
		q = rl.Resources[resourceType]
		q.Add(quantity)
		rl.Resources[resourceType] = q
		totalQueueResourcesByPriority[jobPriority] = rl
>>>>>>> f55e31dd
	}

	// Check that the job is large enough for this executor.
	if ok, reason := jobIsLargeEnough(jobTotalResourceRequests, it.MinimumJobSize); !ok {
		jobSchedulingReport.UnschedulableReason = reason
		return jobSchedulingReport, nil
	}

	// MaximalResourceFractionToSchedulePerQueue check.
	roundQueueResourcesByPriority := it.QueueSchedulingRoundReport.ScheduledResourcesByPriority.DeepCopy()
	roundQueueResourcesByPriority.AddResouceList(priority, jobTotalResourceRequests)
	if exceeded, reason := exceedsResourceLimits(
		ctx,
		roundQueueResourcesByPriority.AggregateByResource(),
		it.SchedulingConstraints.TotalResources,
		it.MaximalResourceFractionToSchedulePerQueue,
	); exceeded {
		jobSchedulingReport.UnschedulableReason = reason + " (per scheduling round limit for this queue)"
		return jobSchedulingReport, nil
	}

	// MaximalResourceFractionPerQueue check.
	totalQueueResourcesByPriority := it.QueueSchedulingRoundReport.InitialResourcesByPriority.DeepCopy()
	totalQueueResourcesByPriority.Add(roundQueueResourcesByPriority)
	if exceeded, reason := exceedsResourceLimits(
		ctx,
<<<<<<< HEAD
		totalQueueResourcesByPriority.AggregateByResource(),
		it.SchedulingConstraints.TotalResources,
		it.MaximalResourceFractionPerQueue,
=======
		jobPriority,
		totalQueueResourcesByPriority,
		it.LegacyScheduler.CumulativePriorityLimits,
>>>>>>> f55e31dd
	); exceeded {
		jobSchedulingReport.UnschedulableReason = reason + " (per scheduling round limit for this queue)"
		return jobSchedulingReport, nil
	}

	// MaximalCumulativeResourceFractionPerQueueAndPriority check.
	if exceeded, reason := exceedsPerPriorityResourceLimits(
		ctx,
		totalQueueResourcesByPriority,
		it.SchedulingConstraints.TotalResources,
		it.MaximalCumulativeResourceFractionPerQueueAndPriority,
	); exceeded {
		jobSchedulingReport.UnschedulableReason = reason + " (total limit for this queue)"
		return jobSchedulingReport, nil
	}

	return jobSchedulingReport, nil
}

// CandidateJobsIterator multiplexes jobs between queues.
// Responsible for enforcing cross-queue scheduling constraints.
type CandidateJobsIterator struct {
	SchedulingConstraints
	SchedulingRoundReport *SchedulingRoundReport
	ctx                   context.Context
	err                   error
	iteratorsByQueue      map[string]*QueueCandidateJobsIterator
	// These factors influence the fraction of resources assigned to each queue.
	priorityFactorByQueue map[string]float64
	// Random number generator, used to select queues
	rand *rand.Rand
}

func (it *CandidateJobsIterator) Next() (*JobSchedulingReport, error) {
	// Once this function has returned error,
	// it will return this error on every invocation.
	if it.err != nil {
		return nil, it.err
	}

	// TODO: Use uint always.
	if it.MaximumJobsToSchedule != 0 && it.SchedulingRoundReport.NumScheduledJobs == int(it.MaximumJobsToSchedule) {
		it.SchedulingRoundReport.TerminationReason = "maximum number of jobs scheduled"
		return nil, nil
	}

	// Aggregate resource usage by queue.
	// Used to fairly share resources between queues.
	aggregatedResourceUsageByQueue := make(map[string]schedulerobjects.ResourceList)
	for queue := range it.priorityFactorByQueue {
		if report := it.SchedulingRoundReport.QueueSchedulingRoundReports[queue]; report != nil {
			rl := report.InitialResourcesByPriority.AggregateByResource()
			rl.Add(report.ScheduledResourcesByPriority.AggregateByResource())
			aggregatedResourceUsageByQueue[queue] = rl
		}
	}

	// Yield a job.
	for {
		// First, select which queue to schedule from.
		// Queues below their fair share are selected with higher probability.
		var queue string
		var queueIt *QueueCandidateJobsIterator
		for {
			if len(it.priorityFactorByQueue) == 0 {
				// No queued jobs left.
				return nil, nil
			}
			weights := queueSelectionWeights(
				it.priorityFactorByQueue,
				aggregatedResourceUsageByQueue,
				it.ResourceScarcity,
			)
			queue, _ = pickQueueRandomly(weights, it.rand)

			if iter := it.iteratorsByQueue[queue]; iter != nil {
				queueIt = iter
				break
			} else {
				log.Errorf("iterator missing for queue %s", queue)
				delete(it.priorityFactorByQueue, queue)
			}
		}

		// Then, find a job from that queue that could potentially be scheduled.
		for report, err := queueIt.Next(); report != nil; report, err = queueIt.Next() {
			if err != nil {
				return nil, err
			}

			// Check overall per-round resource limits.
			totalScheduledResources := it.SchedulingRoundReport.ScheduledResourcesByPriority.AggregateByResource()
			jobResourceRequests := schedulerobjects.ResourceListFromV1ResourceList(report.Req.ResourceRequirements.Requests)
			totalScheduledResources.Add(jobResourceRequests)
			if exceeded, reason := exceedsResourceLimits(
				it.ctx,
				totalScheduledResources,
				it.SchedulingConstraints.TotalResources,
				it.MaximalResourceFractionToSchedule,
			); exceeded {
				report.UnschedulableReason = reason + " (overall per scheduling round limit)"
				it.SchedulingRoundReport.AddJobSchedulingReport(report)
				continue
			}

			return report, nil
		}

		// No more jobs to process for this queue.
		delete(it.priorityFactorByQueue, queue)
	}
}

func PriorityFromJob(job *api.Job, priorityByPriorityClassName map[string]configuration.PriorityClass) (priority int32, ok bool) {
	return schedulerobjects.PriorityFromPodSpec(util.PodSpecFromJob(job), priorityByPriorityClassName)
}

func uuidFromUlidString(ulid string) (uuid.UUID, error) {
	protoUuid, err := armadaevents.ProtoUuidFromUlidString(ulid)
	if err != nil {
		return uuid.UUID{}, err
	}
	return armadaevents.UuidFromProtoUuid(protoUuid), nil
}

// exceedsResourceLimits returns true if used[t]/total[t] > limits[t] for some resource t,
// and, if that is the case, a string indicating which resource limit was exceeded.
func exceedsResourceLimits(ctx context.Context, used, total schedulerobjects.ResourceList, limits map[string]float64) (bool, string) {
	for resourceType, limit := range limits {
		totalAmount := total.Get(resourceType)
		usedAmount := used.Get(resourceType)
		if common.QuantityAsFloat64(usedAmount)/common.QuantityAsFloat64(totalAmount) > limit {
			return true, fmt.Sprintf("scheduling would exceed %s quota", resourceType)
		}
	}
	return false, ""
}

// Check if scheduling this job would exceed per-priority-per-queue resource limits.
<<<<<<< HEAD
func exceedsPerPriorityResourceLimits(ctx context.Context, usedByPriority schedulerobjects.QuantityByPriorityAndResourceType, total schedulerobjects.ResourceList, limits map[int32]map[string]float64) (bool, string) {
	// Calculate cumulative usage at each priority.
	// This involves summing the usage at all higher priorities.
=======
func (sched *LegacyScheduler) exceedsPerPriorityResourceLimits(ctx context.Context, jobPriority int32, usageByPriority schedulerobjects.QuantityByPriorityAndResourceType, limits map[int32]map[string]float64) (bool, string) {
	// Calculate cumulative usage at each priority
	// This involves summing the usage at all higher priorities
	cumulativeUsageByPriority := make(schedulerobjects.QuantityByPriorityAndResourceType, 0)
>>>>>>> f55e31dd
	priorities := maps.Keys(limits)
	slices.Sort(priorities)
	cumulativeUsageByPriority := make(schedulerobjects.QuantityByPriorityAndResourceType)
	cumulativeSum := schedulerobjects.ResourceList{}
	for i := len(priorities) - 1; i >= 0; i-- {
		priority := priorities[i]
		usageAtPriority, ok := usedByPriority[priority]
		if ok {
			cumulativeSum.Add(usageAtPriority)
		}
		cumulativeUsageByPriority[priority] = cumulativeSum.DeepCopy()
	}
	for priority, priorityLimits := range limits {
<<<<<<< HEAD
		if rl, ok := cumulativeUsageByPriority[priority]; ok {
			limitExceeded, msg := exceedsResourceLimits(ctx, rl, total, priorityLimits)
			if limitExceeded {
				return true, fmt.Sprintf("%s at priority %d", msg, priority)
			}
		} else {
			log.Warnf("Job scheduled at priority %d but there are no per-priority limits set up for this class; skipping per periority limit check", priority)
=======
		if priority <= jobPriority {
			rl, ok := cumulativeUsageByPriority[priority]
			if ok {
				limitExceeded, msg := sched.exceedsResourceLimits(ctx, rl, priorityLimits)
				if limitExceeded {
					return true, fmt.Sprintf("%s at priority %d", msg, priority)
				}
			}
>>>>>>> f55e31dd
		}
	}
	return false, ""
}

// Check that this job is at least equal to the minimum job size.
func jobIsLargeEnough(jobTotalResourceRequests, minimumJobSize schedulerobjects.ResourceList) (bool, string) {
	if len(minimumJobSize.Resources) == 0 {
		return true, ""
	}
	if len(jobTotalResourceRequests.Resources) == 0 {
		return true, ""
	}
	for resourceType, limit := range minimumJobSize.Resources {
		q := jobTotalResourceRequests.Get(resourceType)
		if limit.Cmp(q) == 1 {
			return false, fmt.Sprintf(
				"job requests %s %s, but the minimum is %s",
				q.String(), resourceType, limit.String(),
			)
		}
	}
	return true, ""
}

<<<<<<< HEAD
type CandidateGangIterator struct {
	ctx context.Context
	CandidateJobsIterator
	// Jobs are grouped into gangs by this annotation.
	gangIdAnnotation string
	// Jobs in a gang specify the number of jobs in the gang via this annotation.
	gangCardinalityAnnotation string
	// Map from queue to the gangs for that queue.
	// Each gang is made up of a slice of jobs with equal value for gangIdAnnotation.
	gangsByQueue map[string]map[string][]*JobSchedulingReport
}

func NewQueueCandidateGangIterator(ctx context.Context, it *CandidateJobsIterator, gangIdAnnotation, gangCardinalityAnnotation string) *CandidateGangIterator {
	return &CandidateGangIterator{
		ctx:                       ctx,
		CandidateJobsIterator:     *it,
		gangIdAnnotation:          gangIdAnnotation,
		gangCardinalityAnnotation: gangCardinalityAnnotation,
		gangsByQueue:              make(map[string]map[string][]*JobSchedulingReport),
	}
}

func (it *CandidateGangIterator) Next() ([]*JobSchedulingReport, error) {
	// Once this function has returned error,
	// it will return this error on every invocation.
	if it.err != nil {
		return nil, it.err
	}

	// Get one job at a time from the underlying iterator until we either
	// 1. get a job that isn't part of a gang, in which case we yield it immediately, or
	// 2. get the final job in a gang, in which case we yield the entire gang.
	for {
		report, err := it.CandidateJobsIterator.Next()
		if err != nil {
			return nil, err
		}
		if report == nil {
			return nil, nil
		}

		gangId, gangCardinality, isGangJob, err := GangIdAndCardinalityFromJob(report.Job, it.gangIdAnnotation, it.gangCardinalityAnnotation)
		if err != nil {
			log := ctxlogrus.Extract(it.ctx)
			logging.WithStacktrace(log, err).Errorf("failed to get gang cardinality for job %s", report.Job.Id)
			gangCardinality = 1 // Schedule jobs with invalid gang cardinality one by one.
		}
		if isGangJob {
			jobsByGangId, ok := it.gangsByQueue[report.Job.Queue]
			if !ok {
				jobsByGangId = make(map[string][]*JobSchedulingReport)
				it.gangsByQueue[report.Job.Queue] = jobsByGangId
			}

			jobsByGangId[gangId] = append(jobsByGangId[gangId], report)
			gang := jobsByGangId[gangId]
			if len(gang) == gangCardinality {
				delete(jobsByGangId, gangId)
				return gang, nil
			}
		} else {
			return []*JobSchedulingReport{report}, nil
		}
	}
}

func scheduleJob(ctx context.Context, job *api.Job, priorityByPriorityClassName map[string]configuration.PriorityClass, nodeDb *NodeDb) (*PodSchedulingReport, bool, error) {
	reports, ok, err := scheduleJobs(ctx, []*api.Job{job}, priorityByPriorityClassName, nodeDb)
	if len(reports) == 0 {
		return nil, ok, err
	}
	return reports[0], ok, err
}

// TODO: Consider moving to the NodeDb.
func scheduleJobs(ctx context.Context, jobs []*api.Job, priorityByPriorityClassName map[string]configuration.PriorityClass, nodeDb *NodeDb) ([]*PodSchedulingReport, bool, error) {
	reports, ok, err := nodeDb.ScheduleMany(reqsFromJobs(jobs, priorityByPriorityClassName))
	if err != nil {
		return nil, ok, err
	}
	return reports, ok, nil
}

func reqsFromJobs(jobs []*api.Job, priorityByPriorityClassName map[string]configuration.PriorityClass) []*schedulerobjects.PodRequirements {
	rv := make([]*schedulerobjects.PodRequirements, 0)
	for _, job := range jobs {
		rv = append(rv, schedulerobjects.PodRequirementsFromPodSpec(job.PodSpec, priorityByPriorityClassName))
		for _, podSpec := range job.PodSpecs {
			rv = append(rv, schedulerobjects.PodRequirementsFromPodSpec(podSpec, priorityByPriorityClassName))
		}
	}
	return rv
}

func (sched *LegacyScheduler) selectNodeForPod(ctx context.Context, jobId uuid.UUID, job *api.Job, bind bool) (*PodSchedulingReport, error) {
	podSpec := podSpecFromJob(job)
=======
func (sched *LegacyScheduler) selectNodeForPod(ctx context.Context, jobId uuid.UUID, job *api.Job, bind bool) (*PodSchedulingReport, error) {
	podSpec := util.PodSpecFromJob(job)
>>>>>>> f55e31dd
	if podSpec == nil {
		return nil, errors.New("failed to get pod spec")
	}

	// Try to find a node for this pod.
	// Store the report returned by the NodeDb.
<<<<<<< HEAD
	req := schedulerobjects.PodRequirementsFromPodSpec(podSpec, sched.PriorityClasses)
	var report *PodSchedulingReport
	var err error
	if bind {
		report, err = sched.NodeDb.SelectAndBindNodeToPod(req)
	} else {
		report, err = sched.NodeDb.SelectNodeForPod(req)
=======
	req := schedulerobjects.PodRequirementsFromPodSpec(podSpec, sched.SchedulingConfig.Preemption.PriorityClasses)
	var report *PodSchedulingReport
	var err error
	if bind {
		report, err = sched.NodeDb.SelectAndBindNodeToPod(jobId, req)
	} else {
		report, err = sched.NodeDb.SelectNodeForPod(jobId, req)
>>>>>>> f55e31dd
	}
	if err != nil {
		return nil, err
	}
	return report, nil
}

func (sched *LegacyScheduler) podRequirementsFromJobs(jobs []*api.Job) []*schedulerobjects.PodRequirements {
	rv := make([]*schedulerobjects.PodRequirements, 0, len(jobs))
	for _, job := range jobs {
		rv = append(rv, sched.podRequirementsFromJob(job)...)
	}
	return rv
}

func (sched *LegacyScheduler) podRequirementsFromJob(job *api.Job) []*schedulerobjects.PodRequirements {
	rv := make([]*schedulerobjects.PodRequirements, 0, 1+len(job.PodSpecs))
	rv = append(rv, schedulerobjects.PodRequirementsFromPodSpec(job.PodSpec, sched.PriorityClasses))
	for _, podSpec := range job.PodSpecs {
		req := schedulerobjects.PodRequirementsFromPodSpec(podSpec, sched.PriorityClasses)
		rv = append(rv, req)
	}
	return rv
}

type LegacyScheduler struct {
	ctx context.Context
	SchedulingConstraints
	SchedulingRoundReport *SchedulingRoundReport
	CandidateGangIterator *CandidateGangIterator
	// Contains all nodes to be considered for scheduling.
	// Used for matching pods with nodes.
	NodeDb *NodeDb
	// Used to request jobs from Redis and to mark jobs as leased.
	JobRepository SchedulerJobRepository
	// Jobs are grouped into gangs by this annotation.
	GangIdAnnotation string
	// Jobs in a gang specify the number of jobs in the gang via this annotation.
	GangCardinalityAnnotation string
}

func (sched *LegacyScheduler) String() string {
	var sb strings.Builder
	w := tabwriter.NewWriter(&sb, 1, 1, 1, ' ', 0)
	fmt.Fprintf(w, "Executor:\t%s\n", sched.ExecutorId)
	if len(sched.SchedulingConstraints.TotalResources.Resources) == 0 {
		fmt.Fprint(w, "Total resources:\tnone\n")
	} else {
		fmt.Fprint(w, "Total resources:\n")
		for t, q := range sched.SchedulingConstraints.TotalResources.Resources {
			fmt.Fprintf(w, "  %s: %s\n", t, q.String())
		}
	}
	fmt.Fprintf(w, "Minimum job size:\t%v\n", sched.MinimumJobSize)
	if sched.NodeDb == nil {
		fmt.Fprintf(w, "NodeDb:\t%v\n", sched.NodeDb)
	} else {
		fmt.Fprint(w, "NodeDb:\n")
		fmt.Fprint(w, indent.String("\t", sched.NodeDb.String()))
	}
	w.Flush()
	return sb.String()
}

func NewLegacyScheduler(
	ctx context.Context,
	constraints SchedulingConstraints,
	config configuration.SchedulingConfig,
	nodeDb *NodeDb,
	jobRepository SchedulerJobRepository,
	priorityFactorByQueue map[string]float64,
	initialResourcesByQueueAndPriority map[string]schedulerobjects.QuantityByPriorityAndResourceType,
) (*LegacyScheduler, error) {
	if ResourceListAsWeightedApproximateFloat64(constraints.ResourceScarcity, constraints.TotalResources) == 0 {
		// This refers to resources available across all clusters, i.e.,
		// it may include resources not currently considered for scheduling.
		return nil, errors.New("no resources with non-zero weight available for scheduling")
	}
	if ResourceListAsWeightedApproximateFloat64(constraints.ResourceScarcity, nodeDb.totalResources) == 0 {
		// This refers to the resources currently considered for schedling.
		return nil, errors.New("no resources with non-zero weight available for scheduling in NodeDb")
	}

	schedulingRoundReport := NewSchedulingRoundReport(
		constraints.TotalResources,
		priorityFactorByQueue,
		initialResourcesByQueueAndPriority,
	)

	iteratorsByQueue := make(map[string]*QueueCandidateJobsIterator)
	for queue := range priorityFactorByQueue {
		queuedJobsIterator, err := NewQueuedJobsIterator(ctx, queue, jobRepository)
		if err != nil {
			return nil, err
		}
		iteratorsByQueue[queue] = &QueueCandidateJobsIterator{
			SchedulingConstraints:      constraints,
			QueueSchedulingRoundReport: schedulingRoundReport.QueueSchedulingRoundReports[queue],
			ctx:                        ctx,
			jobsIterator:               queuedJobsIterator,
		}
	}

	candidateJobsIterator := &CandidateJobsIterator{
		SchedulingConstraints: constraints,
		SchedulingRoundReport: schedulingRoundReport,
		ctx:                   ctx,
		iteratorsByQueue:      iteratorsByQueue,
		priorityFactorByQueue: maps.Clone(priorityFactorByQueue),
	}
	candidateGangIterator := NewQueueCandidateGangIterator(
		ctx,
		candidateJobsIterator,
		config.GangIdAnnotation,
		config.GangCardinalityAnnotation,
	)

	return &LegacyScheduler{
		ctx:                   ctx,
		SchedulingConstraints: constraints,
		SchedulingRoundReport: schedulingRoundReport,
		CandidateGangIterator: candidateGangIterator,
		NodeDb:                nodeDb,
		JobRepository:         jobRepository,
	}, nil
}

func (sched *LegacyScheduler) Schedule() ([]*api.Job, error) {
	log := ctxlogrus.Extract(sched.ctx)
	defer func() {
		sched.SchedulingRoundReport.Finished = time.Now()
	}()

	jobsToLeaseByQueue := make(map[string][]*api.Job, 0)
	numJobsToLease := 0
	for reports, err := sched.CandidateGangIterator.Next(); reports != nil; reports, err = sched.CandidateGangIterator.Next() {
		if err != nil {
			sched.SchedulingRoundReport.TerminationReason = err.Error()
			return nil, err
		}
		if len(reports) == 0 {
			continue
		}
		select {
		case <-sched.ctx.Done():
			sched.SchedulingRoundReport.TerminationReason = sched.ctx.Err().Error()
			return nil, err
		default:
		}

		jobs := make([]*api.Job, len(reports))
		for i, r := range reports {
			jobs[i] = r.Job
		}
		reqs := sched.podRequirementsFromJobs(jobs)

		podSchedulingReports, ok, err := sched.NodeDb.ScheduleMany(reqs)
		if err != nil {
			return nil, err
		}
		for _, r := range reports {
			// Store all pod scheduling reports for all jobs in the gang.
			r.PodSchedulingReports = podSchedulingReports
		}
		if !ok {
			if len(reports) > 0 {
				for _, r := range reports {
					r.UnschedulableReason = "at least one pod in the gang did not fit on any node"
				}
<<<<<<< HEAD
			} else {
				for _, r := range reports {
					r.UnschedulableReason = "pod does not fit on any node"
=======
				continue
			}

			// Find a node for this job.
			// We need to do this here in addition to above,
			// since it may no longer be possible to assign this job to the node in the report
			// if other jobs were scheduled onto that node in the interim.
			//
			// TODO: Only repeat this process if the node in the report no longer works.
			podReport, err := sched.selectNodeForPod(ctx, report.JobId, report.Job, true)
			if err != nil {
				return nil, err
			}
			report.PodSchedulingReports = []*PodSchedulingReport{podReport}
			if podReport.Node == nil {
				report.UnschedulableReason = "pod does not fit on any node"
				if sched.SchedulingRoundReport != nil {
					sched.SchedulingRoundReport.AddJobSchedulingReport(report)
>>>>>>> f55e31dd
				}
			}
			for _, r := range reports {
				sched.SchedulingRoundReport.AddJobSchedulingReport(r)
			}
		} else {
			for _, r := range reports {
				jobsToLeaseByQueue[r.Job.Queue] = append(jobsToLeaseByQueue[r.Job.Queue], r.Job)
				sched.SchedulingRoundReport.AddJobSchedulingReport(r)
			}
			numJobsToLease += len(reports)
		}
	}
	sched.SchedulingRoundReport.TerminationReason = "no remaining schedulable jobs"

	// Try to create leases.
	jobs := make([]*api.Job, 0, numJobsToLease)
	for queue, jobsToLease := range jobsToLeaseByQueue {

		// TryLeaseJobs returns a list of jobs that were successfully leased.
		// For example, jobs concurrently leased to another executor are skipped.
		//
		// TODO: Reports generated above will be incorrect if creating the lease fails.
		successfullyLeasedJobs, err := sched.JobRepository.TryLeaseJobs(sched.ExecutorId, queue, jobsToLease)
		if err != nil {
			logging.WithStacktrace(log, err).Error("failed to lease jobs")
		}
		jobs = append(jobs, successfullyLeasedJobs...)
	}
	return jobs, nil
}

func GangIdAndCardinalityFromJob(job *api.Job, gangIdAnnotation, gangCardinalityAnnotation string) (string, int, bool, error) {
	return GangIdAndCardinalityFromAnnotations(job.Annotations, gangIdAnnotation, gangCardinalityAnnotation)
}

func GangIdAndCardinalityFromAnnotations(annotations map[string]string, gangIdAnnotation, gangCardinalityAnnotation string) (string, int, bool, error) {
	if annotations == nil {
		return "", 0, false, nil
	}
	gangId, ok := annotations[gangIdAnnotation]
	if !ok {
		return "", 0, false, nil
	}
	gangCardinalityString, ok := annotations[gangCardinalityAnnotation]
	if !ok {
		return "", 0, false, errors.Errorf("missing annotation %s", gangCardinalityAnnotation)
	}
	gangCardinality, err := strconv.Atoi(gangCardinalityString)
	if err != nil {
		return "", 0, false, errors.WithStack(err)
	}
	if gangCardinality == 0 {
		return "", 0, false, errors.Errorf("gang cardinality is non-positive %d", gangCardinality)
	}
	return gangId, gangCardinality, true, nil
}

func queueSelectionWeights(priorityFactorByQueue map[string]float64, aggregateResourceUsageByQueue map[string]schedulerobjects.ResourceList, resourceScarcity map[string]float64) map[string]float64 {
	rv := make(map[string]float64)
	total := 0.0
	for _, rl := range aggregateResourceUsageByQueue {
		total += ResourceListAsWeightedApproximateFloat64(resourceScarcity, rl)
	}
	if total == 0 {
		// Avoid division by 0.
		total = 1
	}
	inversePriorityFactorsSum := 0.0
	for _, priorityFactor := range priorityFactorByQueue {
		if priorityFactor < 1 {
			// Avoid division by 0.
			priorityFactor = 1
		}
		inversePriorityFactorsSum += 1 / priorityFactor
	}
	weightsSum := 0.0
	for queue, priorityFactor := range priorityFactorByQueue {
		if priorityFactor < 1 {
			// Avoid division by 0.
			priorityFactor = 1
		}
		expected := 1 / priorityFactor / inversePriorityFactorsSum
		rl := aggregateResourceUsageByQueue[queue]
		usage := ResourceListAsWeightedApproximateFloat64(resourceScarcity, rl)
		if usage == 0 {
			// Avoid division by 0.
			usage = 1
		}
		actual := usage / total
		weight := expected / actual

		// Amplify weights to push queues towards their fair share.
		if weight < 1 {
			weight /= float64(len(priorityFactorByQueue))
		} else {
			weight *= float64(len(priorityFactorByQueue))
		}

		weightsSum += weight
		rv[queue] = weight
	}

	// Normalise
	for queue, weight := range rv {
		rv[queue] = weight / weightsSum
	}
	return rv
}

func ResourceListAsWeightedApproximateFloat64(resourceScarcity map[string]float64, rl schedulerobjects.ResourceList) float64 {
	usage := 0.0
	for resourceName, quantity := range rl.Resources {
		scarcity := resourceScarcity[resourceName]
		usage += common.QuantityAsFloat64(quantity) * scarcity
	}
	return usage
}

// pickQueueRandomly returns a queue randomly selected from the provided map.
// The probability of returning a particular queue AQueue is shares[AQueue] / sharesSum,
// where sharesSum is the sum of all values in the provided map.
func pickQueueRandomly(weights map[string]float64, random *rand.Rand) (string, float64) {
	if len(weights) == 0 {
		return "", 0
	}

	// Generate a random number between 0 and sum.
	sum := 0.0
	for _, share := range weights {
		sum += share
	}
	pick := sum * random.Float64()

	// Iterate over queues in deterministic order.
	queues := maps.Keys(weights)
	slices.Sort(queues)

	// Select the queue as indicated by pick.
	current := 0.0
	for _, queue := range queues {
		share := weights[queue]
		current += share
		if current >= pick {
			return queue, share / sum
		}

	}
	log.Error("Could not randomly pick a queue, this should not happen!")
	queue := queues[len(queues)-1]
	return queue, weights[queue] / sum
}<|MERGE_RESOLUTION|>--- conflicted
+++ resolved
@@ -17,11 +17,6 @@
 	"golang.org/x/exp/maps"
 	"golang.org/x/exp/slices"
 	"golang.org/x/sync/errgroup"
-<<<<<<< HEAD
-	v1 "k8s.io/api/core/v1"
-=======
-	"k8s.io/apimachinery/pkg/api/resource"
->>>>>>> f55e31dd
 
 	"github.com/G-Research/armada/internal/armada/configuration"
 	"github.com/G-Research/armada/internal/common"
@@ -192,42 +187,7 @@
 	ctx                        context.Context
 	err                        error
 	// Iterator over all jobs in this queue.
-<<<<<<< HEAD
 	jobsIterator *QueuedJobsIterator
-=======
-	jobsIterator JobsIterator
-	// Total resources assigned to this queue across all clusters, by priority
-	totalQueueResources schedulerobjects.ResourceList
-	// Total resources assigned to this queue across all clusters by priority.
-	totalQueueResourcesByPriority schedulerobjects.QuantityByPriorityAndResourceType
-	// Resources assigned to this queue during this invocation of the scheduler.
-	roundQueueResources schedulerobjects.ResourceList
-}
-
-func NewQueueCandidateJobsIterator(
-	ctx context.Context,
-	queue string, initialTotalQueueResources schedulerobjects.ResourceList, initialTotalQueueResourcesByPriority schedulerobjects.QuantityByPriorityAndResourceType, scheduler LegacyScheduler,
-) (*QueueCandidateJobsIterator, error) {
-	jobsIterator, err := NewQueuedJobsIterator(ctx, queue, scheduler.JobRepository)
-	if err != nil {
-		return nil, err
-	}
-	return &QueueCandidateJobsIterator{
-		LegacyScheduler:               scheduler,
-		ctx:                           ctx,
-		jobsIterator:                  jobsIterator,
-		totalQueueResources:           initialTotalQueueResources.DeepCopy(),
-		totalQueueResourcesByPriority: initialTotalQueueResourcesByPriority.DeepCopy(),
-		roundQueueResources:           schedulerobjects.ResourceList{},
-	}, nil
-}
-
-// Update the internal state of the iterator to reflect that a job was leased.
-func (it *QueueCandidateJobsIterator) Lease(jobSchedulingReport *JobSchedulingReport) {
-	it.totalQueueResources = jobSchedulingReport.TotalQueueResources
-	it.roundQueueResources = jobSchedulingReport.RoundQueueResources
-	it.totalQueueResourcesByPriority = jobSchedulingReport.TotalQueueResourcesByPriority
->>>>>>> f55e31dd
 }
 
 func (it *QueueCandidateJobsIterator) Next() (*JobSchedulingReport, error) {
@@ -266,19 +226,7 @@
 	if err != nil {
 		return nil, err
 	}
-<<<<<<< HEAD
 	podSpec := podSpecFromJob(job)
-=======
-	jobSchedulingReport := &JobSchedulingReport{
-		Timestamp:  time.Now(),
-		JobId:      jobId,
-		Job:        job,
-		ExecutorId: it.ExecutorId,
-	}
-
-	// Add the scheduling requirements for this job.
-	podSpec := util.PodSpecFromJob(job)
->>>>>>> f55e31dd
 	if podSpec == nil {
 		return nil, errors.New("failed to get pod spec")
 	}
@@ -294,43 +242,10 @@
 		ExecutorId: it.ExecutorId,
 	}
 
-<<<<<<< HEAD
 	// Priority and total requests for this job.
 	priority, _ := PriorityFromJob(job, it.PriorityClasses)
 	jobTotalResourceRequests := schedulerobjects.ResourceList{
 		Resources: common.TotalJobResourceRequest(job),
-=======
-	// Add the resource requests of this job to the total usage for this queue.
-	// We mutate copies of it.roundQueueResources and it.totalQueueResources.
-	// Later, if the job is scheduled, we update it.round... and it.total in-place.
-	//
-	// TODO: Account for resource usage separately by priority.
-	jobTotalResourceRequests := common.TotalJobResourceRequest(job)
-	roundQueueResources := it.roundQueueResources.DeepCopy()
-	totalQueueResources := it.totalQueueResources.DeepCopy()
-	totalQueueResourcesByPriority := it.totalQueueResourcesByPriority.DeepCopy()
-	jobSchedulingReport.RoundQueueResources = roundQueueResources
-	jobSchedulingReport.TotalQueueResources = totalQueueResources
-	jobSchedulingReport.TotalQueueResourcesByPriority = totalQueueResourcesByPriority
-	jobPriority, _ := PriorityFromJob(job, it.SchedulingConfig.Preemption.PriorityClasses)
-	for resourceType, quantity := range jobTotalResourceRequests {
-		q := totalQueueResources.Resources[resourceType]
-		q.Add(quantity)
-		totalQueueResources.Resources[resourceType] = q
-
-		q = roundQueueResources.Resources[resourceType]
-		q.Add(quantity)
-		roundQueueResources.Resources[resourceType] = q
-
-		rl := totalQueueResourcesByPriority[jobPriority]
-		if rl.Resources == nil {
-			rl.Resources = make(map[string]resource.Quantity)
-		}
-		q = rl.Resources[resourceType]
-		q.Add(quantity)
-		rl.Resources[resourceType] = q
-		totalQueueResourcesByPriority[jobPriority] = rl
->>>>>>> f55e31dd
 	}
 
 	// Check that the job is large enough for this executor.
@@ -357,15 +272,9 @@
 	totalQueueResourcesByPriority.Add(roundQueueResourcesByPriority)
 	if exceeded, reason := exceedsResourceLimits(
 		ctx,
-<<<<<<< HEAD
 		totalQueueResourcesByPriority.AggregateByResource(),
 		it.SchedulingConstraints.TotalResources,
 		it.MaximalResourceFractionPerQueue,
-=======
-		jobPriority,
-		totalQueueResourcesByPriority,
-		it.LegacyScheduler.CumulativePriorityLimits,
->>>>>>> f55e31dd
 	); exceeded {
 		jobSchedulingReport.UnschedulableReason = reason + " (per scheduling round limit for this queue)"
 		return jobSchedulingReport, nil
@@ -505,16 +414,9 @@
 }
 
 // Check if scheduling this job would exceed per-priority-per-queue resource limits.
-<<<<<<< HEAD
 func exceedsPerPriorityResourceLimits(ctx context.Context, usedByPriority schedulerobjects.QuantityByPriorityAndResourceType, total schedulerobjects.ResourceList, limits map[int32]map[string]float64) (bool, string) {
 	// Calculate cumulative usage at each priority.
 	// This involves summing the usage at all higher priorities.
-=======
-func (sched *LegacyScheduler) exceedsPerPriorityResourceLimits(ctx context.Context, jobPriority int32, usageByPriority schedulerobjects.QuantityByPriorityAndResourceType, limits map[int32]map[string]float64) (bool, string) {
-	// Calculate cumulative usage at each priority
-	// This involves summing the usage at all higher priorities
-	cumulativeUsageByPriority := make(schedulerobjects.QuantityByPriorityAndResourceType, 0)
->>>>>>> f55e31dd
 	priorities := maps.Keys(limits)
 	slices.Sort(priorities)
 	cumulativeUsageByPriority := make(schedulerobjects.QuantityByPriorityAndResourceType)
@@ -528,7 +430,6 @@
 		cumulativeUsageByPriority[priority] = cumulativeSum.DeepCopy()
 	}
 	for priority, priorityLimits := range limits {
-<<<<<<< HEAD
 		if rl, ok := cumulativeUsageByPriority[priority]; ok {
 			limitExceeded, msg := exceedsResourceLimits(ctx, rl, total, priorityLimits)
 			if limitExceeded {
@@ -536,16 +437,6 @@
 			}
 		} else {
 			log.Warnf("Job scheduled at priority %d but there are no per-priority limits set up for this class; skipping per periority limit check", priority)
-=======
-		if priority <= jobPriority {
-			rl, ok := cumulativeUsageByPriority[priority]
-			if ok {
-				limitExceeded, msg := sched.exceedsResourceLimits(ctx, rl, priorityLimits)
-				if limitExceeded {
-					return true, fmt.Sprintf("%s at priority %d", msg, priority)
-				}
-			}
->>>>>>> f55e31dd
 		}
 	}
 	return false, ""
@@ -571,7 +462,6 @@
 	return true, ""
 }
 
-<<<<<<< HEAD
 type CandidateGangIterator struct {
 	ctx context.Context
 	CandidateJobsIterator
@@ -668,17 +558,12 @@
 
 func (sched *LegacyScheduler) selectNodeForPod(ctx context.Context, jobId uuid.UUID, job *api.Job, bind bool) (*PodSchedulingReport, error) {
 	podSpec := podSpecFromJob(job)
-=======
-func (sched *LegacyScheduler) selectNodeForPod(ctx context.Context, jobId uuid.UUID, job *api.Job, bind bool) (*PodSchedulingReport, error) {
-	podSpec := util.PodSpecFromJob(job)
->>>>>>> f55e31dd
 	if podSpec == nil {
 		return nil, errors.New("failed to get pod spec")
 	}
 
 	// Try to find a node for this pod.
 	// Store the report returned by the NodeDb.
-<<<<<<< HEAD
 	req := schedulerobjects.PodRequirementsFromPodSpec(podSpec, sched.PriorityClasses)
 	var report *PodSchedulingReport
 	var err error
@@ -686,15 +571,6 @@
 		report, err = sched.NodeDb.SelectAndBindNodeToPod(req)
 	} else {
 		report, err = sched.NodeDb.SelectNodeForPod(req)
-=======
-	req := schedulerobjects.PodRequirementsFromPodSpec(podSpec, sched.SchedulingConfig.Preemption.PriorityClasses)
-	var report *PodSchedulingReport
-	var err error
-	if bind {
-		report, err = sched.NodeDb.SelectAndBindNodeToPod(jobId, req)
-	} else {
-		report, err = sched.NodeDb.SelectNodeForPod(jobId, req)
->>>>>>> f55e31dd
 	}
 	if err != nil {
 		return nil, err
@@ -864,30 +740,9 @@
 				for _, r := range reports {
 					r.UnschedulableReason = "at least one pod in the gang did not fit on any node"
 				}
-<<<<<<< HEAD
 			} else {
 				for _, r := range reports {
 					r.UnschedulableReason = "pod does not fit on any node"
-=======
-				continue
-			}
-
-			// Find a node for this job.
-			// We need to do this here in addition to above,
-			// since it may no longer be possible to assign this job to the node in the report
-			// if other jobs were scheduled onto that node in the interim.
-			//
-			// TODO: Only repeat this process if the node in the report no longer works.
-			podReport, err := sched.selectNodeForPod(ctx, report.JobId, report.Job, true)
-			if err != nil {
-				return nil, err
-			}
-			report.PodSchedulingReports = []*PodSchedulingReport{podReport}
-			if podReport.Node == nil {
-				report.UnschedulableReason = "pod does not fit on any node"
-				if sched.SchedulingRoundReport != nil {
-					sched.SchedulingRoundReport.AddJobSchedulingReport(report)
->>>>>>> f55e31dd
 				}
 			}
 			for _, r := range reports {
