package scheduler

import (
	"context"
	"fmt"
	"math/rand"
	"strings"
	"text/tabwriter"
	"time"

	"github.com/google/uuid"
	"github.com/grpc-ecosystem/go-grpc-middleware/logging/logrus/ctxlogrus"
	"github.com/openconfig/goyang/pkg/indent"
	"github.com/pkg/errors"
	log "github.com/sirupsen/logrus"
	"golang.org/x/exp/maps"
	"golang.org/x/exp/slices"
	"golang.org/x/sync/errgroup"
	"k8s.io/apimachinery/pkg/api/resource"

	"github.com/G-Research/armada/internal/armada/configuration"
	"github.com/G-Research/armada/internal/common"
	"github.com/G-Research/armada/internal/common/logging"
	"github.com/G-Research/armada/internal/common/util"
	"github.com/G-Research/armada/internal/scheduler/schedulerobjects"
	"github.com/G-Research/armada/pkg/api"
	"github.com/G-Research/armada/pkg/armadaevents"
)

type SchedulerJobRepository interface {
	// GetQueueJobIds returns the ids of all queued jobs for some queue.
	GetQueueJobIds(queue string) ([]string, error)
	// GetExistingJobsByIds returns any jobs with an id in the provided list.
	GetExistingJobsByIds(jobIds []string) ([]*api.Job, error)
	// TryLeaseJobs tries to create jobs leases and returns the jobs that were successfully leased.
	// Leasing may fail, e.g., if the job was concurrently leased to another executor.
	TryLeaseJobs(clusterId string, queue string, jobs []*api.Job) ([]*api.Job, error)
}

type JobsIterator interface {
	// Returns the next job, or nil if there are no more jobs.
	Next() (*api.Job, error)
}

// QueuedJobsIterator is an iterator over all jobs in a queue.
// It loads jobs in batches from Redis asynch.
type QueuedJobsIterator struct {
	ctx context.Context
	err error
	c   chan *api.Job
}

func NewQueuedJobsIterator(ctx context.Context, queue string, repo SchedulerJobRepository) (*QueuedJobsIterator, error) {
	batchSize := 16
	g, ctx := errgroup.WithContext(ctx)
	it := &QueuedJobsIterator{
		ctx: ctx,
		c:   make(chan *api.Job, 2*batchSize), // 2x batchSize to load one batch async.
	}

	jobIds, err := repo.GetQueueJobIds(queue)
	if err != nil {
		it.err = err
		return nil, err
	}
	g.Go(func() error { return queuedJobsIteratorLoader(ctx, jobIds, it.c, batchSize, repo) })

	return it, nil
}

func (it *QueuedJobsIterator) Next() (*api.Job, error) {
	// Once this function has returned error,
	// it will return this error on every invocation.
	if it.err != nil {
		return nil, it.err
	}

	// Get one job that was loaded asynchrounsly.
	select {
	case <-it.ctx.Done():
		it.err = it.ctx.Err() // Return an error if called again.
		return nil, it.err
	case job, ok := <-it.c:
		if !ok {
			return nil, nil
		}
		return job, nil
	}
}

// queuedJobsIteratorLoader loads jobs from Redis. Used with QueuedJobsIterator.
func queuedJobsIteratorLoader(ctx context.Context, jobIds []string, ch chan *api.Job, batchSize int, repo SchedulerJobRepository) error {
	defer close(ch)
	batch := make([]string, batchSize)
	for i, jobId := range jobIds {
		batch[i%len(batch)] = jobId
		if (i+1)%len(batch) == 0 || i == len(jobIds)-1 {
			jobs, err := repo.GetExistingJobsByIds(batch[:i%len(batch)+1])
			if err != nil {
				return err
			}
			for _, job := range jobs {
				if job == nil {
					continue
				}
				select {
				case <-ctx.Done():
					return ctx.Err()
				case ch <- job:
				}
			}
		}
	}
	return nil
}

// QueueCandidateJobsIterator is an iterator over all jobs in a queue
// that could potentially be scheduled. Specifically, all jobs that
// - would not exceed per-round resource limits,
// - would not exceed total per-queue resource limits, and
// - for which there existed at the time of checking a node the job could be scheduled on.
//
// Because other jobs may have been scheduled between this iterator finding a node
// for a job and the main scheduler thread considering that job,
// the main scheduling thread must verify that the job can still be assigned to this node.
type QueueCandidateJobsIterator struct {
	LegacyScheduler
	ctx context.Context
	err error
	// Iterator over all jobs in this queue.
	jobsIterator JobsIterator
	// Total resources assigned to this queue across all clusters, by priority
	totalQueueResources schedulerobjects.ResourceList
	// Total resources assigned to this queue across all clusters by priority.
	totalQueueResourcesByPriority schedulerobjects.QuantityByPriorityAndResourceType
	// Resources assigned to this queue during this invocation of the scheduler.
	roundQueueResources schedulerobjects.ResourceList
}

func NewQueueCandidateJobsIterator(
	ctx context.Context,
	queue string, initialTotalQueueResources schedulerobjects.ResourceList, initialTotalQueueResourcesByPriority schedulerobjects.QuantityByPriorityAndResourceType, scheduler LegacyScheduler,
) (*QueueCandidateJobsIterator, error) {
	jobsIterator, err := NewQueuedJobsIterator(ctx, queue, scheduler.JobRepository)
	if err != nil {
		return nil, err
	}
	return &QueueCandidateJobsIterator{
		LegacyScheduler:               scheduler,
		ctx:                           ctx,
		jobsIterator:                  jobsIterator,
		totalQueueResources:           initialTotalQueueResources.DeepCopy(),
		totalQueueResourcesByPriority: initialTotalQueueResourcesByPriority.DeepCopy(),
		roundQueueResources:           schedulerobjects.ResourceList{},
	}, nil
}

// Update the internal state of the iterator to reflect that a job was leased.
func (it *QueueCandidateJobsIterator) Lease(jobSchedulingReport *JobSchedulingReport) {
	it.totalQueueResources = jobSchedulingReport.TotalQueueResources
	it.roundQueueResources = jobSchedulingReport.RoundQueueResources
	it.totalQueueResourcesByPriority = jobSchedulingReport.TotalQueueResourcesByPriority
}

func (it *QueueCandidateJobsIterator) Next() (*JobSchedulingReport, error) {
	// Once this function has returned error,
	// it will return this error on every invocation.
	if it.err != nil {
		return nil, it.err
	}

	// Return the next job in the queue that could potentially be scheduled.
	var consecutiveUnschedulableJobs uint
	for job, err := it.jobsIterator.Next(); job != nil; job, err = it.jobsIterator.Next() {
		if err != nil {
			return nil, err
		}
		if it.SchedulingConfig.QueueLeaseBatchSize != 0 && consecutiveUnschedulableJobs == it.SchedulingConfig.QueueLeaseBatchSize {
			break
		}
		jobSchedulingReport, err := it.schedulingReportFromJob(it.ctx, job)
		if err != nil {
			return nil, err
		}
		if jobSchedulingReport.UnschedulableReason != "" {
			if it.SchedulingRoundReport != nil {
				it.SchedulingRoundReport.AddJobSchedulingReport(jobSchedulingReport)
			}
			consecutiveUnschedulableJobs++
			continue
		}
		return jobSchedulingReport, nil
	}
	return nil, nil
}

func (it *QueueCandidateJobsIterator) schedulingReportFromJob(ctx context.Context, job *api.Job) (*JobSchedulingReport, error) {
	// Create a scheduling report for this job.
	jobId, err := uuidFromUlidString(job.Id)
	if err != nil {
		return nil, err
	}
	jobSchedulingReport := &JobSchedulingReport{
		Timestamp:  time.Now(),
		JobId:      jobId,
		Job:        job,
		ExecutorId: it.ExecutorId,
	}

	// Add the scheduling requirements for this job.
	podSpec := util.PodSpecFromJob(job)
	if podSpec == nil {
		return nil, errors.New("failed to get pod spec")
	}
	jobSchedulingReport.Req = schedulerobjects.PodRequirementsFromPodSpec(
		podSpec,
		it.SchedulingConfig.Preemption.PriorityClasses,
	)

	// Add the resource requests of this job to the total usage for this queue.
	// We mutate copies of it.roundQueueResources and it.totalQueueResources.
	// Later, if the job is scheduled, we update it.round... and it.total in-place.
	//
	// TODO: Account for resource usage separately by priority.
	jobTotalResourceRequests := common.TotalJobResourceRequest(job)
	roundQueueResources := it.roundQueueResources.DeepCopy()
	totalQueueResources := it.totalQueueResources.DeepCopy()
	totalQueueResourcesByPriority := it.totalQueueResourcesByPriority.DeepCopy()
	jobSchedulingReport.RoundQueueResources = roundQueueResources
	jobSchedulingReport.TotalQueueResources = totalQueueResources
	jobSchedulingReport.TotalQueueResourcesByPriority = totalQueueResourcesByPriority
	jobPriority, _ := PriorityFromJob(job, it.SchedulingConfig.Preemption.PriorityClasses)
	for resourceType, quantity := range jobTotalResourceRequests {
		q := totalQueueResources.Resources[resourceType]
		q.Add(quantity)
		totalQueueResources.Resources[resourceType] = q

		q = roundQueueResources.Resources[resourceType]
		q.Add(quantity)
		roundQueueResources.Resources[resourceType] = q

		rl := totalQueueResourcesByPriority[jobPriority]
		if rl.Resources == nil {
			rl.Resources = make(map[string]resource.Quantity)
		}
		q = rl.Resources[resourceType]
		q.Add(quantity)
		rl.Resources[resourceType] = q
		totalQueueResourcesByPriority[jobPriority] = rl
	}

	// Check that the job is large enough for this executor.
	if ok, reason := it.jobIsLargeEnough(jobTotalResourceRequests); !ok {
		jobSchedulingReport.UnschedulableReason = reason
		return jobSchedulingReport, nil
	}

	// Check total per-queue resource limits.
	if exceeded, reason := it.exceedsResourceLimits(
		ctx,
		totalQueueResources,
		it.SchedulingConfig.MaximalResourceFractionPerQueue,
	); exceeded {
		jobSchedulingReport.UnschedulableReason = reason + " (total limit for this queue)"
		return jobSchedulingReport, nil
	}

	// check total per-queue, per priority resource limit
	if exceeded, reason := it.exceedsPerPriorityResourceLimits(
		ctx,
		jobPriority,
		totalQueueResourcesByPriority,
		it.LegacyScheduler.CumulativePriorityLimits,
	); exceeded {
		jobSchedulingReport.UnschedulableReason = reason + " (total limit for this queue)"
		return jobSchedulingReport, nil
	}

	// Check per-round resource limits for this queue.
	if exceeded, reason := it.exceedsResourceLimits(
		ctx,
		roundQueueResources,
		it.SchedulingConfig.MaximalResourceFractionToSchedulePerQueue,
	); exceeded {
		jobSchedulingReport.UnschedulableReason = reason + " (per scheduling round limit for this queue)"
		return jobSchedulingReport, nil
	}

	// If a NodeDb is provided, try to find a node on which this job can be scheduled.
	if it.NodeDb != nil {
		podReport, err := it.NodeDb.SelectNodeForPod(jobId, jobSchedulingReport.Req)
		if err != nil {
			return nil, err
		}
		if err != nil {
			jobSchedulingReport.UnschedulableReason = err.Error()
			return nil, err
		}
		jobSchedulingReport.PodSchedulingReports = append(jobSchedulingReport.PodSchedulingReports, podReport)
		if podReport.Node == nil {
			jobSchedulingReport.UnschedulableReason = "pod does not fit on any node"
			return jobSchedulingReport, nil
		}
	}

	return jobSchedulingReport, nil
}

func PriorityFromJob(job *api.Job, priorityByPriorityClassName map[string]configuration.PriorityClass) (priority int32, ok bool) {
	return schedulerobjects.PriorityFromPodSpec(util.PodSpecFromJob(job), priorityByPriorityClassName)
}

func uuidFromUlidString(ulid string) (uuid.UUID, error) {
	protoUuid, err := armadaevents.ProtoUuidFromUlidString(ulid)
	if err != nil {
		return uuid.UUID{}, err
	}
	return armadaevents.UuidFromProtoUuid(protoUuid), nil
}

// Check if scheduling this job would exceed per-queue resource limits.
func (sched *LegacyScheduler) exceedsResourceLimits(ctx context.Context, rl schedulerobjects.ResourceList, limits map[string]float64) (bool, string) {
	for resourceType, limit := range limits {
		totalAmount := sched.TotalResources.Resources[resourceType]
		amountUsedByQueue := rl.Resources[resourceType]
		// TODO: Use fixed-point division instead.
		if common.QuantityAsFloat64(amountUsedByQueue)/common.QuantityAsFloat64(totalAmount) > limit {
			return true, fmt.Sprintf("scheduling would exceed %s quota", resourceType)
		}
	}
	return false, ""
}

// Check if scheduling this job would exceed per-priority-per-queue resource limits.
func (sched *LegacyScheduler) exceedsPerPriorityResourceLimits(ctx context.Context, jobPriority int32, usageByPriority schedulerobjects.QuantityByPriorityAndResourceType, limits map[int32]map[string]float64) (bool, string) {
	// Calculate cumulative usage at each priority
	// This involves summing the usage at all higher priorities
	cumulativeUsageByPriority := make(schedulerobjects.QuantityByPriorityAndResourceType, 0)
	priorities := maps.Keys(limits)
	slices.Sort(priorities)
	total := schedulerobjects.ResourceList{}
	for i := len(priorities) - 1; i >= 0; i-- {
		priority := priorities[i]
		usageAtPriority, ok := usageByPriority[priority]
		if ok {
			total.Add(usageAtPriority)
		}
		cumulativeUsageByPriority[priority] = total.DeepCopy()
	}

	for priority, priorityLimits := range limits {
		if priority <= jobPriority {
			rl, ok := cumulativeUsageByPriority[priority]
			if ok {
				limitExceeded, msg := sched.exceedsResourceLimits(ctx, rl, priorityLimits)
				if limitExceeded {
					return true, fmt.Sprintf("%s at priority %d", msg, priority)
				}
			}
		}
	}
	return false, ""
}

// Check that this job is at least equal to the minimum job size.
func (sched *LegacyScheduler) jobIsLargeEnough(jobTotalResourceRequests common.ComputeResources) (bool, string) {
	// TODO: These per-job checks could be expressed as filter functions, e.g., of type
	// jobsFilterFunc func(*api.Job) bool
	if len(sched.MinimumJobSize) == 0 {
		return true, ""
	}
	if len(jobTotalResourceRequests) == 0 {
		return true, ""
	}
	for resourceType, limit := range sched.MinimumJobSize {
		if q, ok := jobTotalResourceRequests[resourceType]; ok {
			if limit.Cmp(q) == 1 {
				return false, fmt.Sprintf(
					"job requests %s %s, but the minimum is %s",
					q.String(), resourceType, limit.String(),
				)
			}
		} else {
			return false, fmt.Sprintf(
				"job requests 0 %s, but the minimum is %s",
				resourceType, limit.String(),
			)
		}
	}
	return true, ""
}

<<<<<<< HEAD
func (sched *LegacyScheduler) selectNodeForPod(ctx context.Context, jobId uuid.UUID, job *api.Job) (*PodSchedulingReport, error) {
	podSpec := util.PodSpecFromJob(job)
=======
func (sched *LegacyScheduler) selectNodeForPod(ctx context.Context, jobId uuid.UUID, job *api.Job, bind bool) (*PodSchedulingReport, error) {
	podSpec := podSpecFromJob(job)
>>>>>>> aa7cad0c
	if podSpec == nil {
		return nil, errors.New("failed to get pod spec")
	}

	// Try to find a node for this pod.
	// Store the report returned by the NodeDb.
	req := schedulerobjects.PodRequirementsFromPodSpec(podSpec, sched.SchedulingConfig.Preemption.PriorityClasses)
	var report *PodSchedulingReport
	var err error
	if bind {
		report, err = sched.NodeDb.SelectAndBindNodeToPod(jobId, req)
	} else {
		report, err = sched.NodeDb.SelectNodeForPod(jobId, req)
	}
	if err != nil {
		return nil, err
	}
	return report, nil
}

type LegacyScheduler struct {
	SchedulingConfig configuration.SchedulingConfig
	// Executor for which we're currently scheduling jobs.
	ExecutorId string
	// Resource pool of this executor.
	Pool string
	// Total resources across all clusters.
	// Used when computing resource limits.
	TotalResources schedulerobjects.ResourceList
	// Contains all nodes to be considered for scheduling.
	// Used for matching pods with nodes.
	NodeDb *NodeDb
	// Used to request jobs from Redis and to mark jobs as leased.
	JobRepository SchedulerJobRepository
	// Minimum quantity allowed for jobs leased to this cluster.
	MinimumJobSize map[string]resource.Quantity
	// Limit (as a fraction of the cluster) of resource types at each priority
	// This is cumulative i.e. fraction at level x includes all previous levels
	CumulativePriorityLimits map[int32]map[string]float64
	// These factors influence the fraction of resources assigned to each queue.
	PriorityFactorByQueue map[string]float64
	// Random number generator, used to select queues
	Rand *rand.Rand
	// Report on the results of the most recent invocation of the scheduler.
	SchedulingRoundReport *SchedulingRoundReport
}

func (sched *LegacyScheduler) String() string {
	var sb strings.Builder
	w := tabwriter.NewWriter(&sb, 1, 1, 1, ' ', 0)
	fmt.Fprintf(w, "Executor:\t%s\n", sched.ExecutorId)
	if len(sched.TotalResources.Resources) == 0 {
		fmt.Fprint(w, "Total resources:\tnone\n")
	} else {
		fmt.Fprint(w, "Total resources:\n")
		for t, q := range sched.TotalResources.Resources {
			fmt.Fprintf(w, "  %s: %s\n", t, q.String())
		}
	}
	fmt.Fprintf(w, "Minimum job size:\t%v\n", sched.MinimumJobSize)
	if len(sched.PriorityFactorByQueue) == 0 {
		fmt.Fprint(w, "Queues:\tnone\n")
	} else {
		fmt.Fprint(w, "Queues:\n")
		for queue, priorityFactor := range sched.PriorityFactorByQueue {
			fmt.Fprintf(w, "  %s: %f\n", queue, priorityFactor)
		}
	}
	fmt.Fprintf(w, "Max cluster fraction to schedule:\t%v\n", sched.SchedulingConfig.MaximalClusterFractionToSchedule)
	fmt.Fprintf(w, "Max overall fraction per queue:\t%v\n", sched.SchedulingConfig.MaximalResourceFractionPerQueue)
	fmt.Fprintf(w, "Max overall fraction per queue to schedule:\t%v\n", sched.SchedulingConfig.MaximalResourceFractionToSchedulePerQueue)
	if sched.NodeDb == nil {
		fmt.Fprintf(w, "NodeDb:\t%v\n", sched.NodeDb)
	} else {
		fmt.Fprint(w, "NodeDb:\n")
		fmt.Fprint(w, indent.String("\t", sched.NodeDb.String()))
	}
	w.Flush()
	return sb.String()
}

func NewLegacyScheduler(
	schedulingConfig configuration.SchedulingConfig,
	executorId string,
	totalResources schedulerobjects.ResourceList,
	nodes []*schedulerobjects.Node,
	jobRepository SchedulerJobRepository,
	priorityFactorByQueue map[string]float64,
) (*LegacyScheduler, error) {
	priorities := make([]int32, 0)
	cumulativePriorityLimits := make(map[int32]map[string]float64, 0)
	for _, priority := range schedulingConfig.Preemption.PriorityClasses {
		priorities = append(priorities, priority.Priority)
		cumulativePriorityLimits[priority.Priority] = priority.MaximalResourceFractionPerQueue
	}
	if len(priorities) == 0 {
		priorities = []int32{0}
	}

	indexedResources := schedulingConfig.IndexedResources
	if len(indexedResources) == 0 {
		indexedResources = []string{"cpu", "memory"}
	}

	nodeDb, err := NewNodeDb(
		priorities,
		indexedResources,
		schedulingConfig.IndexedTaints,
		schedulingConfig.IndexedNodeLabels,
	)
	if err != nil {
		return nil, err
	}

	if len(totalResources.Resources) == 0 {
		return nil, errors.New("no resources available for scheduling")
	}

	if len(nodes) == 0 {
		return nil, errors.New("no nodes available for scheduling")
	}

	err = nodeDb.Upsert(nodes)
	if err != nil {
		return nil, err
	}

	return &LegacyScheduler{
		SchedulingConfig:         schedulingConfig,
		ExecutorId:               executorId,
		TotalResources:           totalResources,
		NodeDb:                   nodeDb,
		JobRepository:            jobRepository,
		PriorityFactorByQueue:    priorityFactorByQueue,
		CumulativePriorityLimits: cumulativePriorityLimits,
		Rand:                     rand.New(rand.NewSource(rand.Int63())),
	}, nil
}

// Schedule is similar to distributeRemainder, but is built on NodeDb.
func (sched *LegacyScheduler) Schedule(
	ctx context.Context,
	initialUsageByQueue map[string]schedulerobjects.QuantityByPriorityAndResourceType,
) ([]*api.Job, error) {
	log := ctxlogrus.Extract(ctx)

	// Initialise a report capturing the work done by the scheduler during this invocation.
	sched.SchedulingRoundReport = NewSchedulingRoundReport(sched.TotalResources, sched.PriorityFactorByQueue)
	defer func() {
		sched.SchedulingRoundReport.Finished = time.Now()
	}()
	for queue, initialUsage := range initialUsageByQueue {
		sched.SchedulingRoundReport.InitialResourcesByQueueAndPriority[queue] = initialUsage.DeepCopy()
	}

	// Total resource usage across all priorities by queue.
	totalResourcesByQueue := make(map[string]schedulerobjects.ResourceList)
	for queue, quantityByPriorityAndResourceType := range initialUsageByQueue {
		totalResourcesByQueue[queue] = quantityByPriorityAndResourceType.AggregateByResource()
	}

	// Iterator over (potentially) schedulable jobs for each queue.
	iteratorsByQueue := make(map[string]*QueueCandidateJobsIterator)
	for queue := range sched.PriorityFactorByQueue {
		it, err := NewQueueCandidateJobsIterator(ctx, queue, initialUsageByQueue[queue].AggregateByResource(), initialUsageByQueue[queue], *sched)
		if err != nil {
			return nil, err
		}
		iteratorsByQueue[queue] = it
	}

	// Total resources assigned during this invocation of the scheduler.
	roundResources := schedulerobjects.ResourceList{
		Resources: make(map[string]resource.Quantity),
	}

	// Schedule jobs one at a time.
	numJobsToLease := 0
	jobsToLeaseByQueue := make(map[string][]*api.Job)
	for {
		if sched.SchedulingConfig.MaximumJobsToSchedule != 0 && numJobsToLease == sched.SchedulingConfig.MaximumJobsToSchedule {
			if sched.SchedulingRoundReport != nil {
				sched.SchedulingRoundReport.TerminationReason = "maximum number of jobs scheduled"
			}
			break
		}
		if len(sched.PriorityFactorByQueue) == 0 {
			if sched.SchedulingRoundReport != nil {
				sched.SchedulingRoundReport.TerminationReason = "no remaining schedulable jobs"
			}
			break
		}
		select {
		case <-ctx.Done():
			if sched.SchedulingRoundReport != nil {
				sched.SchedulingRoundReport.TerminationReason = "deadline exceeded"
			}
			break
		default:
		}

		// Select a queue to schedule job from.
		// Queues with fewer resources allocated to them are selected with higher probability.
		weights := queueSelectionWeights(
			sched.PriorityFactorByQueue,
			totalResourcesByQueue,
			sched.SchedulingConfig.GetResourceScarcity(sched.Pool),
		)
		queue, _ := pickQueueRandomly(weights, sched.Rand)

		// Schedule one job from this queue.
		it, ok := iteratorsByQueue[queue]
		if !ok {
			log.Errorf("iterator missing for queue %s", queue)
			delete(sched.PriorityFactorByQueue, queue)
			continue
		}
		for {
			report, err := it.Next()
			if err != nil {
				return nil, err
			}
			if report == nil { // No more jobs to process for this queue.
				delete(sched.PriorityFactorByQueue, queue)
				break
			}

			// Check overall per-round resource limits.
			// Add the resource requests of this job to the total usage for this queue.
			//
			// TODO: Account for resource usage separately by priority.
			jobTotalResourceRequests := schedulerobjects.ResourceListFromV1ResourceList(report.Req.ResourceRequirements.Requests)
			roundResourcesCopy := roundResources.DeepCopy()
			roundResourcesCopy.Add(jobTotalResourceRequests)
			if exceeded, reason := sched.exceedsResourceLimits(
				ctx,
				roundResourcesCopy,
				sched.SchedulingConfig.MaximalClusterFractionToSchedule,
			); exceeded {
				report.UnschedulableReason = reason + " (overall per scheduling round limit)"
				if sched.SchedulingRoundReport != nil {
					sched.SchedulingRoundReport.AddJobSchedulingReport(report)
				}
				continue
			}

			// Find a node for this job.
			// We need to do this here in addition to above,
			// since it may no longer be possible to assign this job to the node in the report
			// if other jobs were scheduled onto that node in the interim.
			//
			// TODO: Only repeat this process if the node in the report no longer works.
			podReport, err := sched.selectNodeForPod(ctx, report.JobId, report.Job, true)
			if err != nil {
				return nil, err
			}
			report.PodSchedulingReports = []*PodSchedulingReport{podReport}
			if podReport.Node == nil {
				report.UnschedulableReason = "pod does not fit on any node"
				if sched.SchedulingRoundReport != nil {
					sched.SchedulingRoundReport.AddJobSchedulingReport(report)
				}
				continue // Found no node for this job.
			}

			// Mark the job to be leased, and update resource accounting.
			it.Lease(report)
			jobsToLeaseByQueue[queue] = append(jobsToLeaseByQueue[queue], report.Job)
			numJobsToLease++
			roundResources = roundResourcesCopy

			// Update resources consumed by this queue.
			rl := totalResourcesByQueue[queue]
			rl.Add(schedulerobjects.ResourceListFromV1ResourceList(report.Req.ResourceRequirements.Requests))
			totalResourcesByQueue[queue] = rl
			if sched.SchedulingRoundReport != nil {
				sched.SchedulingRoundReport.AddJobSchedulingReport(report)
			}
			break
		}
	}

	// Try to create leases.
	jobs := make([]*api.Job, 0, numJobsToLease)
	for queue, jobsToLease := range jobsToLeaseByQueue {

		// TryLeaseJobs returns a list of jobs that were successfully leased.
		// For example, jobs concurrently leased to another executor are skipped.
		//
		// TODO: Reports generated above will be incorrect if creating the lease fails.
		successfullyLeasedJobs, err := sched.JobRepository.TryLeaseJobs(sched.ExecutorId, queue, jobsToLease)
		if err != nil {
			logging.WithStacktrace(log, err).Error("failed to lease jobs")
		}
		jobs = append(jobs, successfullyLeasedJobs...)
	}
	return jobs, nil
}

func queueSelectionWeights(priorityFactorByQueue map[string]float64, aggregateResourceUsageByQueue map[string]schedulerobjects.ResourceList, resourceScarcity map[string]float64) map[string]float64 {
	rv := make(map[string]float64)
	total := 0.0
	for _, rl := range aggregateResourceUsageByQueue {
		total += ResourceListAsWeightedApproximateFloat64(resourceScarcity, rl)
	}
	if total == 0 {
		// Avoid division by 0.
		total = 1
	}
	inversePriorityFactorsSum := 0.0
	for _, priorityFactor := range priorityFactorByQueue {
		if priorityFactor < 1 {
			// Avoid division by 0.
			priorityFactor = 1
		}
		inversePriorityFactorsSum += 1 / priorityFactor
	}
	weightsSum := 0.0
	for queue, priorityFactor := range priorityFactorByQueue {
		if priorityFactor < 1 {
			// Avoid division by 0.
			priorityFactor = 1
		}
		expected := 1 / priorityFactor / inversePriorityFactorsSum
		rl := aggregateResourceUsageByQueue[queue]
		usage := ResourceListAsWeightedApproximateFloat64(resourceScarcity, rl)
		if usage == 0 {
			// Avoid division by 0.
			usage = 1
		}
		actual := usage / total
		weight := expected / actual

		// Amplify weights to push queues towards their fair share.
		if weight < 1 {
			weight /= float64(len(priorityFactorByQueue))
		} else {
			weight *= float64(len(priorityFactorByQueue))
		}

		weightsSum += weight
		rv[queue] = weight
	}

	// Normalise
	for queue, weight := range rv {
		rv[queue] = weight / weightsSum
	}
	return rv
}

func ResourceListAsWeightedApproximateFloat64(resourceScarcity map[string]float64, rl schedulerobjects.ResourceList) float64 {
	usage := 0.0
	for resourceName, quantity := range rl.Resources {
		scarcity := resourceScarcity[resourceName] // TODO: Defaults to 0.
		usage += common.QuantityAsFloat64(quantity) * scarcity
	}
	return usage
}

// pickQueueRandomly returns a queue randomly selected from the provided map.
// The probability of returning a particular queue AQueue is shares[AQueue] / sharesSum,
// where sharesSum is the sum of all values in the provided map.
func pickQueueRandomly(weights map[string]float64, random *rand.Rand) (string, float64) {
	if len(weights) == 0 {
		return "", 0
	}

	// Generate a random number between 0 and sum.
	sum := 0.0
	for _, share := range weights {
		sum += share
	}
	pick := sum * random.Float64()

	// Iterate over queues in deterministic order.
	queues := maps.Keys(weights)
	slices.Sort(queues)

	// Select the queue as indicated by pick.
	current := 0.0
	for _, queue := range queues {
		share := weights[queue]
		current += share
		if current >= pick {
			return queue, share / sum
		}

	}
	log.Error("Could not randomly pick a queue, this should not happen!")
	queue := queues[len(queues)-1]
	return queue, weights[queue] / sum
}<|MERGE_RESOLUTION|>--- conflicted
+++ resolved
@@ -390,13 +390,8 @@
 	return true, ""
 }
 
-<<<<<<< HEAD
-func (sched *LegacyScheduler) selectNodeForPod(ctx context.Context, jobId uuid.UUID, job *api.Job) (*PodSchedulingReport, error) {
+func (sched *LegacyScheduler) selectNodeForPod(ctx context.Context, jobId uuid.UUID, job *api.Job, bind bool) (*PodSchedulingReport, error) {
 	podSpec := util.PodSpecFromJob(job)
-=======
-func (sched *LegacyScheduler) selectNodeForPod(ctx context.Context, jobId uuid.UUID, job *api.Job, bind bool) (*PodSchedulingReport, error) {
-	podSpec := podSpecFromJob(job)
->>>>>>> aa7cad0c
 	if podSpec == nil {
 		return nil, errors.New("failed to get pod spec")
 	}
