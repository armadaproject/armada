package scheduler

import (
	"context"
	"testing"
	"time"

	"github.com/golang/mock/gomock"
	"github.com/google/uuid"
	"github.com/stretchr/testify/assert"
	"github.com/stretchr/testify/require"
	v1 "k8s.io/api/core/v1"
	"k8s.io/apimachinery/pkg/api/resource"
	"k8s.io/apimachinery/pkg/util/clock"

	"github.com/armadaproject/armada/internal/common/util"
	"github.com/armadaproject/armada/internal/scheduler/database"
	"github.com/armadaproject/armada/internal/scheduler/jobdb"
	schedulermocks "github.com/armadaproject/armada/internal/scheduler/mocks"
	"github.com/armadaproject/armada/internal/scheduler/schedulerobjects"
)

const (
	queueName = "queue1"
	poolName  = "pool1"
)

var (
	queue = database.Queue{
		Name:   queueName,
		Weight: 100,
	}
	baseTime time.Time
)

func TestLegacySchedulingAlgo_TestSchedule(t *testing.T) {
	queuedJobs := make([]*jobdb.Job, 10)
	for i := 0; i < 10; i++ {
		queuedJobs[i] = OneCpuJob(int64(i)) // ensure the queuedJobs are in the order we expect
	}
	runningJobs := []*jobdb.Job{OneCoreRunningJob(1, "executor1"), OneCoreRunningJob(1, "executor1")}
	tests := map[string]struct {
		executors     []*schedulerobjects.Executor
		queues        []*database.Queue
		queuedJobs    []*jobdb.Job
		runningJobs   []*jobdb.Job
		perQueueLimit map[string]float64
		expectedJobs  map[string]string // map of jobId to name of executor on which it should be scheduled
	}{
		"fill up both clusters": {
			executors: []*schedulerobjects.Executor{
				TwoCoreExecutor("executor1", nil, baseTime),
				TwoCoreExecutor("executor2", nil, baseTime),
			},
			queues:     []*database.Queue{&queue},
			queuedJobs: queuedJobs,
			expectedJobs: map[string]string{
				queuedJobs[0].Id(): "executor1",
				queuedJobs[1].Id(): "executor1",
				queuedJobs[2].Id(): "executor2",
				queuedJobs[3].Id(): "executor2",
			},
		},
		"one executor stale": {
			executors: []*schedulerobjects.Executor{
				TwoCoreExecutor("executor1", nil, baseTime),
				TwoCoreExecutor("executor2", nil, baseTime.Add(-1*time.Hour)),
			},
			queues:     []*database.Queue{&queue},
			queuedJobs: queuedJobs,
			expectedJobs: map[string]string{
				queuedJobs[0].Id(): "executor1",
				queuedJobs[1].Id(): "executor1",
			},
		},
		"one executor full": {
			executors: []*schedulerobjects.Executor{
				TwoCoreExecutor("executor1", runningJobs, baseTime),
				TwoCoreExecutor("executor2", nil, baseTime),
			},
			queues:      []*database.Queue{&queue},
			queuedJobs:  queuedJobs,
			runningJobs: []*jobdb.Job{runningJobs[0], runningJobs[1]},
			expectedJobs: map[string]string{
				queuedJobs[0].Id(): "executor2",
				queuedJobs[1].Id(): "executor2",
			},
		},
		"user is at usage cap before scheduling": {
			executors: []*schedulerobjects.Executor{
				TwoCoreExecutor("executor1", runningJobs, baseTime),
				TwoCoreExecutor("executor2", nil, baseTime),
			},
			queues:        []*database.Queue{&queue},
			queuedJobs:    queuedJobs,
			runningJobs:   []*jobdb.Job{runningJobs[0], runningJobs[1]},
			perQueueLimit: map[string]float64{"cpu": 0.5},
			expectedJobs:  map[string]string{},
		},
		"user hits usage cap during scheduling": {
			executors: []*schedulerobjects.Executor{
				TwoCoreExecutor("executor1", []*jobdb.Job{runningJobs[0]}, baseTime),
				TwoCoreExecutor("executor2", nil, baseTime),
			},
			queues:        []*database.Queue{&queue},
			queuedJobs:    queuedJobs,
			runningJobs:   []*jobdb.Job{runningJobs[0]},
			perQueueLimit: map[string]float64{"cpu": 0.5},
			expectedJobs: map[string]string{
				queuedJobs[0].Id(): "executor1",
			},
		},
		"no queuedJobs to schedule": {
			executors: []*schedulerobjects.Executor{
				TwoCoreExecutor("executor1", nil, baseTime),
				TwoCoreExecutor("executor2", nil, baseTime),
			},
			queues:       []*database.Queue{&queue},
			queuedJobs:   nil,
			expectedJobs: map[string]string{},
		},
		"no executor available": {
			executors:    []*schedulerobjects.Executor{},
			queues:       []*database.Queue{&queue},
			queuedJobs:   queuedJobs,
			expectedJobs: map[string]string{},
		},
	}
	for name, tc := range tests {
		t.Run(name, func(t *testing.T) {
			ctx, cancel := context.WithTimeout(context.Background(), 5*time.Second)
			defer cancel()
			config := testSchedulingConfig()
			if tc.perQueueLimit != nil {
				config = withPerQueueLimitsConfig(tc.perQueueLimit, config)
			}
			ctrl := gomock.NewController(t)
			mockExecutorRepo := schedulermocks.NewMockExecutorRepository(ctrl)
			mockQueueRepo := schedulermocks.NewMockQueueRepository(ctrl)

			mockExecutorRepo.EXPECT().GetExecutors(ctx).Return(tc.executors, nil).AnyTimes()
			mockQueueRepo.EXPECT().GetAllQueues().Return(tc.queues, nil).AnyTimes()

			algo := NewLegacySchedulingAlgo(config,
				mockExecutorRepo,
				mockQueueRepo)

			// Use a test clock so we can control time
			algo.clock = clock.NewFakeClock(baseTime)

			// Set up JobDb
			jobDb, err := jobdb.NewJobDb()
			require.NoError(t, err)
			txn := jobDb.WriteTxn()
			err = jobDb.Upsert(txn, append(tc.queuedJobs, tc.runningJobs...))
			require.NoError(t, err)

			scheduledJobs, err := algo.Schedule(ctx, txn, jobDb)
			require.NoError(t, err)

			// check that we have scheduled the queuedJobs we expect
			assert.Equal(t, len(tc.expectedJobs), len(scheduledJobs))

			for _, job := range scheduledJobs {
				expectedExecutor, ok := tc.expectedJobs[job.Id()]
				require.True(t, ok)
				run := job.LatestRun()
				require.NotEqual(t, t, run)
				assert.Equal(t, expectedExecutor, run.Executor())
				assert.Equal(t, false, job.Queued())
			}

			// check all scheduled queuedJobs are up-to-date in db
			for _, job := range scheduledJobs {
				dbJob, err := jobDb.GetById(txn, job.Id())
				require.NoError(t, err)
				assert.Equal(t, job, dbJob)
			}
		})
	}
}

func twoCoreNode(jobs []*jobdb.Job) *schedulerobjects.Node {
	usedCpu := resource.MustParse("0")
	for _, job := range jobs {
		cpuReq := job.
			JobSchedulingInfo().
			ObjectRequirements[0].
			GetPodRequirements().
			GetResourceRequirements().Limits["cpu"]
		usedCpu.Add(cpuReq)
	}
	allocatableCpu := resource.MustParse("2")
	(&allocatableCpu).Sub(usedCpu)
	id := uuid.NewString()
	jobRunsByState := make(map[string]schedulerobjects.JobRunState, len(jobs))
	for _, job := range jobs {
		jobRunsByState[job.LatestRun().Id().String()] = schedulerobjects.JobRunState_RUNNING
	}
	return &schedulerobjects.Node{
		Id: id,
		TotalResources: schedulerobjects.ResourceList{
			Resources: map[string]resource.Quantity{
				"cpu":    resource.MustParse("2"),
				"memory": resource.MustParse("256Gi"),
			},
		},
		Labels: map[string]string{
			testHostnameLabel: id,
		},
		AllocatableByPriorityAndResource: schedulerobjects.NewAllocatableByPriorityAndResourceType(
			[]int32{0},
			schedulerobjects.ResourceList{
				Resources: map[string]resource.Quantity{
					"cpu":    allocatableCpu,
					"memory": resource.MustParse("256Gi"),
				},
			},
		),
		JobRunsByState: jobRunsByState,
	}
}

func TwoCoreExecutor(name string, jobs []*jobdb.Job, updateTime time.Time) *schedulerobjects.Executor {
	return &schedulerobjects.Executor{
		Id:             name,
		Pool:           poolName,
		Nodes:          []*schedulerobjects.Node{twoCoreNode(jobs)},
		LastUpdateTime: updateTime,
	}
}

func OneCpuJob(creationTime int64) *jobdb.Job {
	schedulingInfo := &schedulerobjects.JobSchedulingInfo{
		ObjectRequirements: []*schedulerobjects.ObjectRequirements{
			{
				Requirements: &schedulerobjects.ObjectRequirements_PodRequirements{
					PodRequirements: &schedulerobjects.PodRequirements{
						ResourceRequirements: v1.ResourceRequirements{
							Limits: map[v1.ResourceName]resource.Quantity{
								"memory": resource.MustParse("1Mi"),
								"cpu":    resource.MustParse("1"),
							},
							Requests: map[v1.ResourceName]resource.Quantity{
								"memory": resource.MustParse("1"),
								"cpu":    resource.MustParse("1"),
							},
						},
						Annotations: map[string]string{
							JobIdAnnotation: uuid.NewString(),
						},
					},
				},
			},
		},
	}
	return jobdb.NewJob(
		util.NewULID(),
		"testJobset",
		queueName,
		0,
		schedulingInfo,
		false,
		false,
<<<<<<< HEAD
		false,
=======
>>>>>>> 920cde61
		creationTime).WithQueued(true)
}

func OneCoreRunningJob(creationTime int64, executor string) *jobdb.Job {
	return OneCpuJob(creationTime).WithNewRun(executor)
}<|MERGE_RESOLUTION|>--- conflicted
+++ resolved
@@ -262,10 +262,7 @@
 		schedulingInfo,
 		false,
 		false,
-<<<<<<< HEAD
 		false,
-=======
->>>>>>> 920cde61
 		creationTime).WithQueued(true)
 }
 
