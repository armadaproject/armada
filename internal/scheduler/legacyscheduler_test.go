package scheduler

import (
	"context"
<<<<<<< HEAD
=======
	"fmt"
	"math"
>>>>>>> affcc015
	"testing"
	"time"

	"github.com/google/uuid"
	"github.com/stretchr/testify/assert"
	"github.com/stretchr/testify/require"
	"golang.org/x/exp/maps"
	v1 "k8s.io/api/core/v1"
	"k8s.io/apimachinery/pkg/api/resource"

	"github.com/armadaproject/armada/internal/armada/configuration"
	armadaresource "github.com/armadaproject/armada/internal/common/resource"
	"github.com/armadaproject/armada/internal/common/util"
	"github.com/armadaproject/armada/internal/scheduler/schedulerobjects"
	"github.com/armadaproject/armada/pkg/api"
)

func TestQueueSelectionWeights(t *testing.T) {
	tests := map[string]struct {
		PriorityFactorByQueue         map[string]float64
		AggregateResourceUsageByQueue map[string]schedulerobjects.ResourceList
		ResourceScarcity              map[string]float64
		ExpectedByQueue               map[string]float64
	}{
		"one queues": {
			PriorityFactorByQueue: map[string]float64{
				"A": 1,
			},
			ResourceScarcity: map[string]float64{"cpu": 1},
			ExpectedByQueue: map[string]float64{
				"A": 1.0,
			},
		},
		"two queues with equal factors no usage": {
			PriorityFactorByQueue: map[string]float64{
				"A": 1,
				"B": 1,
			},
			ResourceScarcity: map[string]float64{"cpu": 1},
			ExpectedByQueue: map[string]float64{
				"A": 1.0 / 2.0,
				"B": 1.0 / 2.0,
			},
		},
		"three queues with equal factors no usage": {
			PriorityFactorByQueue: map[string]float64{
				"A": 1,
				"B": 1,
				"C": 1,
			},
			ResourceScarcity: map[string]float64{"cpu": 1},
			ExpectedByQueue: map[string]float64{
				"A": 1.0 / 3.0,
				"B": 1.0 / 3.0,
				"C": 1.0 / 3.0,
			},
		},
		"two queues with unequal factors no usage": {
			PriorityFactorByQueue: map[string]float64{
				"A": 1,
				"B": 2,
			},
			ResourceScarcity: map[string]float64{"cpu": 1},
			ExpectedByQueue: map[string]float64{
				"A": 2.0 / 3.0,
				"B": 1.0 / 3.0,
			},
		},
		"two queues with one far above its share": {
			PriorityFactorByQueue: map[string]float64{
				"A": 1,
				"B": 1,
			},
			AggregateResourceUsageByQueue: map[string]schedulerobjects.ResourceList{
				"B": {
					Resources: map[string]resource.Quantity{
						"cpu": resource.MustParse("100000"),
					},
				},
			},
			ResourceScarcity: map[string]float64{"cpu": 1},
			ExpectedByQueue: map[string]float64{
				"A": 1.0,
				"B": 0.0,
			},
		},
		"two queues using exactly using their share": {
			PriorityFactorByQueue: map[string]float64{
				"A": 1,
				"B": 2,
			},
			AggregateResourceUsageByQueue: map[string]schedulerobjects.ResourceList{
				"A": {
					Resources: map[string]resource.Quantity{
						"cpu": resource.MustParse("2"),
					},
				},
				"B": {
					Resources: map[string]resource.Quantity{
						"cpu": resource.MustParse("1"),
					},
				},
			},
			ResourceScarcity: map[string]float64{"cpu": 1},
			ExpectedByQueue: map[string]float64{
				"A": 1.0 / 2.0,
				"B": 1.0 / 2.0,
			},
		},
		"two queues with no usage": {
			PriorityFactorByQueue: map[string]float64{
				"A": 1,
				"B": 1,
			},
			AggregateResourceUsageByQueue: make(map[string]schedulerobjects.ResourceList),
			ResourceScarcity:              map[string]float64{"cpu": 1},
			ExpectedByQueue: map[string]float64{
				"A": 1.0 / 2.0,
				"B": 1.0 / 2.0,
			},
		},
		"two queues with unequal factors and no usage": {
			PriorityFactorByQueue: map[string]float64{
				"A": 1,
				"B": 2,
			},
			AggregateResourceUsageByQueue: make(map[string]schedulerobjects.ResourceList),
			ResourceScarcity:              map[string]float64{"cpu": 1},
			ExpectedByQueue: map[string]float64{
				"A": 2.0 / 3.0,
				"B": 1.0 / 3.0,
			},
		},
	}
	for name, tc := range tests {
		t.Run(name, func(t *testing.T) {
			actualByQueue := queueSelectionWeights(
				tc.PriorityFactorByQueue,
				tc.AggregateResourceUsageByQueue,
				tc.ResourceScarcity,
			)
			if !assert.Equal(t, len(tc.ExpectedByQueue), len(actualByQueue)) {
				return
			}
			for queue, actual := range actualByQueue {
				expected, ok := tc.ExpectedByQueue[queue]
				if !assert.True(t, ok) {
					continue
				}
				assert.InDelta(t, expected, actual, 1e-2)
			}
		})
	}
}

func TestQueueCandidateGangIterator(t *testing.T) {
	tests := map[string]struct {
		Reqs                   []*schedulerobjects.PodRequirements
		InitialUsageByPriority schedulerobjects.QuantityByPriorityAndResourceType
		SchedulingConstraints  SchedulingConstraints
		// If true, jobs are actually leased.
		LeaseJobs bool
		// Indices of the reqs expected to be returned.
		ExpectedIndices []int
	}{
		"all jobs schedulable": {
			Reqs:            testNSmallCpuJob(0, 3),
			ExpectedIndices: []int{0, 1, 2},
		},
		"minimum job size below limit": {
			Reqs: append(testNSmallCpuJob(0, 3), testNLargeCpuJob(0, 2)...),
			SchedulingConstraints: SchedulingConstraints{
				MinimumJobSize: schedulerobjects.ResourceList{
					Resources: map[string]resource.Quantity{
						"cpu": resource.MustParse("31"),
					},
				},
			},
			ExpectedIndices: []int{3, 4},
		},
		"minimum job size at limit": {
			Reqs: append(testNSmallCpuJob(0, 3), testNLargeCpuJob(0, 2)...),
			SchedulingConstraints: SchedulingConstraints{
				MinimumJobSize: schedulerobjects.ResourceList{
					Resources: map[string]resource.Quantity{
						"cpu": resource.MustParse("32"),
					},
				},
			},
			ExpectedIndices: []int{3, 4},
		},
		"MaximalResourceFractionToSchedulePerQueue": {
			Reqs: testNSmallCpuJob(0, 3),
			SchedulingConstraints: SchedulingConstraints{
				TotalResources: schedulerobjects.ResourceList{
					Resources: map[string]resource.Quantity{
						"cpu": resource.MustParse("32"),
					},
				},
				MaximalResourceFractionToSchedulePerQueue: armadaresource.ComputeResourcesFloat{
					"cpu": 2.0 / 32.0,
				},
			},
			LeaseJobs:       true,
			ExpectedIndices: []int{0, 1},
		},
		"MaximalResourceFractionPerQueue": {
			Reqs: testNSmallCpuJob(0, 3),
			SchedulingConstraints: SchedulingConstraints{
				TotalResources: schedulerobjects.ResourceList{
					Resources: map[string]resource.Quantity{
						"cpu": resource.MustParse("32"),
					},
				},
				MaximalResourceFractionPerQueue: armadaresource.ComputeResourcesFloat{
					"cpu": 2.0 / 32.0,
				},
			},
			LeaseJobs:       true,
			ExpectedIndices: []int{0, 1},
		},
		"MaximalResourceFractionPerQueue with initial usage": {
			Reqs: testNSmallCpuJob(0, 3),
			SchedulingConstraints: SchedulingConstraints{
				TotalResources: schedulerobjects.ResourceList{
					Resources: map[string]resource.Quantity{
						"cpu": resource.MustParse("32"),
					},
				},
				MaximalResourceFractionPerQueue: armadaresource.ComputeResourcesFloat{
					"cpu": 2.0 / 32.0,
				},
			},
			InitialUsageByPriority: schedulerobjects.QuantityByPriorityAndResourceType{
				0: schedulerobjects.ResourceList{
					Resources: map[string]resource.Quantity{
						"cpu": resource.MustParse("1"),
					},
				},
			},
			LeaseJobs:       true,
			ExpectedIndices: []int{0},
		},
		"MaxConsecutiveUnschedulableJobs": {
			Reqs: append(append(testNSmallCpuJob(0, 1), testNGpuJob(0, 3)...), testNSmallCpuJob(0, 1)...),
			SchedulingConstraints: SchedulingConstraints{
				TotalResources: schedulerobjects.ResourceList{
					Resources: map[string]resource.Quantity{
						"cpu": resource.MustParse("32"),
						"gpu": resource.MustParse("1"),
					},
				},
				MaximalResourceFractionPerQueue: armadaresource.ComputeResourcesFloat{
					"gpu": 0,
				},
				MaxLookbackPerQueue: 3,
			},
			ExpectedIndices: []int{0},
		},
		"MaximalCumulativeResourceFractionPerQueueAndPriority": {
			Reqs: append(append(testNSmallCpuJob(9, 11), testNSmallCpuJob(7, 11)...), testNSmallCpuJob(3, 11)...),
			SchedulingConstraints: SchedulingConstraints{
				TotalResources: schedulerobjects.ResourceList{
					Resources: map[string]resource.Quantity{
						"cpu": resource.MustParse("32"),
					},
				},
				MaximalCumulativeResourceFractionPerQueueAndPriority: map[int32]map[string]float64{
					3: {"cpu": 30.0 / 32.0},
					7: {"cpu": 20.0 / 32.0},
					9: {"cpu": 10.0 / 32.0},
				},
			},
			LeaseJobs:       true,
			ExpectedIndices: append(append(intRange(0, 9), intRange(11, 20)...), intRange(22, 31)...),
		},
		"MaximalCumulativeResourceFractionPerQueueAndPriority with initial usage": {
			Reqs: append(append(testNSmallCpuJob(9, 11), testNSmallCpuJob(7, 11)...), testNSmallCpuJob(3, 11)...),
			SchedulingConstraints: SchedulingConstraints{
				TotalResources: schedulerobjects.ResourceList{
					Resources: map[string]resource.Quantity{
						"cpu": resource.MustParse("32"),
					},
				},
				MaximalCumulativeResourceFractionPerQueueAndPriority: map[int32]map[string]float64{
					3: {"cpu": 30.0 / 32.0},
					7: {"cpu": 20.0 / 32.0},
					9: {"cpu": 10.0 / 32.0},
				},
			},
			InitialUsageByPriority: schedulerobjects.QuantityByPriorityAndResourceType{
				3: {Resources: map[string]resource.Quantity{"cpu": resource.MustParse("1")}},
				7: {Resources: map[string]resource.Quantity{"cpu": resource.MustParse("2")}},
				9: {Resources: map[string]resource.Quantity{"cpu": resource.MustParse("3")}},
			},
			LeaseJobs:       true,
			ExpectedIndices: append(append(intRange(0, 6), intRange(11, 18)...), intRange(22, 30)...),
		},
	}
	for name, tc := range tests {
		t.Run(name, func(t *testing.T) {
			repo := newMockJobRepository()
			jobs := make([]*api.Job, len(tc.Reqs))
			indexByJobId := make(map[string]int)
			for i, req := range tc.Reqs {
				// Queue name doesn't matter.
				jobs[i] = apiJobFromPodSpec("A", podSpecFromPodRequirements(req))
				repo.Enqueue(jobs[i])
				indexByJobId[jobs[i].Id] = i
			}

			expected := make([]*api.Job, len(tc.ExpectedIndices))
			for i, j := range tc.ExpectedIndices {
				expected[i] = jobs[j]
			}

			ctx := context.Background()
			queuedJobsIterator, err := NewQueuedJobsIterator(ctx, "A", repo)
			if !assert.NoError(t, err) {
				return
			}
			queuedGangIterator := NewQueuedGangIterator(
				ctx,
				queuedJobsIterator,
				testGangIdAnnotation,
				testGangCardinalityAnnotation,
				tc.SchedulingConstraints.MaxLookbackPerQueue,
			)
			it := &QueueCandidateGangIterator{
				ctx:                        ctx,
				SchedulingConstraints:      tc.SchedulingConstraints,
				QueueSchedulingRoundReport: NewQueueSchedulingRoundReport(0, tc.InitialUsageByPriority),
				queuedGangIterator:         queuedGangIterator,
			}

			actual := make([]*api.Job, 0)
			actualIndices := make([]int, 0)
			for reports, err := it.Next(); reports != nil; reports, err = it.Next() {
				if !assert.NoError(t, err) {
					return
				}
				for _, report := range reports {
					if tc.LeaseJobs {
						it.QueueSchedulingRoundReport.AddJobSchedulingReport(report)
					}
					actual = append(actual, report.Job.(*api.Job))
					actualIndices = append(actualIndices, indexByJobId[report.Job.GetId()])
				}
			}
			assert.Equal(t, tc.ExpectedIndices, actualIndices) // Redundant, but useful to debug tests.
			assert.Equal(t, expected, actual, "")
		})
	}
}

<<<<<<< HEAD
=======
func testSchedulingConfig() configuration.SchedulingConfig {
	priorityClasses := make(map[string]configuration.PriorityClass)
	for _, priority := range testPriorityClasses {
		priorityClasses[fmt.Sprintf("%d", priority.Priority)] = priority
	}
	return configuration.SchedulingConfig{
		QueueLeaseBatchSize: math.MaxUint32,
		ResourceScarcity:    map[string]float64{"cpu": 1, "memory": 0},
		Preemption: configuration.PreemptionConfig{
			PriorityClasses: priorityClasses,
		},
		IndexedResources:          []string{"cpu", "memory"},
		GangIdAnnotation:          testGangIdAnnotation,
		GangCardinalityAnnotation: testGangCardinalityAnnotation,
		ExecutorTimeout:           15 * time.Minute,
	}
}

func withQueueLeaseBatchSizeConfig(leaseBatchSize uint, config configuration.SchedulingConfig) configuration.SchedulingConfig {
	config.QueueLeaseBatchSize = leaseBatchSize
	return config
}

func withRoundLimits(limits map[string]float64, config configuration.SchedulingConfig) configuration.SchedulingConfig {
	config.MaximalClusterFractionToSchedule = limits
	return config
}

func withPerQueueLimits(limits map[string]float64, config configuration.SchedulingConfig) configuration.SchedulingConfig {
	config.MaximalResourceFractionPerQueue = limits
	return config
}

func withPerPriorityLimits(limits map[int32]map[string]float64, config configuration.SchedulingConfig) configuration.SchedulingConfig {
	for k, v := range config.Preemption.PriorityClasses {
		config.Preemption.PriorityClasses[k] = configuration.PriorityClass{
			Priority:                        v.Priority,
			MaximalResourceFractionPerQueue: limits[v.Priority],
		}
	}
	return config
}

func withPerQueueRoundLimits(limits map[string]float64, config configuration.SchedulingConfig) configuration.SchedulingConfig {
	config.MaximalResourceFractionToSchedulePerQueue = limits
	return config
}

func withMaxJobsToSchedule(n uint, config configuration.SchedulingConfig) configuration.SchedulingConfig {
	config.MaximumJobsToSchedule = n
	return config
}

func withIndexedTaints(indexedTaints []string, config configuration.SchedulingConfig) configuration.SchedulingConfig {
	config.IndexedTaints = append(config.IndexedTaints, indexedTaints...)
	return config
}

func withIndexedNodeLabels(indexedNodeLabels []string, config configuration.SchedulingConfig) configuration.SchedulingConfig {
	config.IndexedNodeLabels = append(config.IndexedNodeLabels, indexedNodeLabels...)
	return config
}

func withUsedResources(p int32, rs schedulerobjects.ResourceList, nodes []*schedulerobjects.Node) []*schedulerobjects.Node {
	for _, node := range nodes {
		schedulerobjects.AllocatableByPriorityAndResourceType(node.AllocatableByPriorityAndResource).MarkAllocated(p, rs)
	}
	return nodes
}

func withLabels(labels map[string]string, nodes []*schedulerobjects.Node) []*schedulerobjects.Node {
	for _, node := range nodes {
		if node.Labels == nil {
			node.Labels = maps.Clone(labels)
		} else {
			maps.Copy(node.Labels, labels)
		}
	}
	return nodes
}

func withNodeSelector(selector map[string]string, reqs []*schedulerobjects.PodRequirements) []*schedulerobjects.PodRequirements {
	for _, req := range reqs {
		req.NodeSelector = maps.Clone(selector)
	}
	return reqs
}

func withGangAnnotations(reqs []*schedulerobjects.PodRequirements) []*schedulerobjects.PodRequirements {
	gangId := uuid.NewString()
	gangCardinality := fmt.Sprintf("%d", len(reqs))
	return withAnnotations(
		map[string]string{testGangIdAnnotation: gangId, testGangCardinalityAnnotation: gangCardinality},
		reqs,
	)
}

func withAnnotations(annotations map[string]string, reqs []*schedulerobjects.PodRequirements) []*schedulerobjects.PodRequirements {
	for _, req := range reqs {
		if req.Annotations == nil {
			req.Annotations = make(map[string]string)
		}
		maps.Copy(req.Annotations, annotations)
	}
	return reqs
}

>>>>>>> affcc015
func TestSchedule(t *testing.T) {
	tests := map[string]struct {
		SchedulingConfig configuration.SchedulingConfig
		// Nodes to be considered by the scheduler.
		Nodes []*schedulerobjects.Node
		// Map from queue name to pod requirements for that queue.
		ReqsByQueue map[string][]*schedulerobjects.PodRequirements
		// Map from queue to the priority factor associated with that queue.
		PriorityFactorByQueue map[string]float64
		// Initial resource usage for all queues.
		InitialUsageByQueue map[string]schedulerobjects.QuantityByPriorityAndResourceType
		// Total resources across all clusters.
		// If empty, it is computed as the total resources across the provided nodes.
		TotalResources schedulerobjects.ResourceList
		// Minimum job size.
		MinimumJobSize map[string]resource.Quantity
		// Skip checking if reports were generated.
		// Needed for tests where not all jobs are considered.
		DoNotCheckReports bool
		// For each queue, the indices of jobs expected to be scheduled.
		ExpectedIndicesByQueue map[string][]int
		// For each queue, the expected resources assigned to jobs from that queue.
		ExpectedResourcesByQueue map[string]resourceLimits
	}{
		"one queue one job": {
			SchedulingConfig: testSchedulingConfig(),
			Nodes:            testNCpuNode(1, testPriorities),
			ReqsByQueue: map[string][]*schedulerobjects.PodRequirements{
				"A": testNSmallCpuJob(0, 1),
			},
			PriorityFactorByQueue: map[string]float64{
				"A": 1,
			},
			ExpectedIndicesByQueue: map[string][]int{
				"A": {0},
			},
		},
		"one queue several jobs": {
			SchedulingConfig: testSchedulingConfig(),
			Nodes:            testNCpuNode(1, testPriorities),
			ReqsByQueue: map[string][]*schedulerobjects.PodRequirements{
				"A": testNSmallCpuJob(0, 32),
			},
			PriorityFactorByQueue: map[string]float64{
				"A": 1,
			},
			ExpectedIndicesByQueue: map[string][]int{
				"A": intRange(0, 31),
			},
		},
		"one queue some jobs do not fit": {
			SchedulingConfig: testSchedulingConfig(),
			Nodes:            testNCpuNode(1, testPriorities),
			ReqsByQueue: map[string][]*schedulerobjects.PodRequirements{
				"A": testNSmallCpuJob(0, 33),
			},
			PriorityFactorByQueue: map[string]float64{
				"A": 1,
			},
			ExpectedIndicesByQueue: map[string][]int{
				"A": intRange(0, 31),
			},
		},
		"one queue with jobs of varying size": {
			SchedulingConfig: testSchedulingConfig(),
			Nodes:            testNCpuNode(2, testPriorities),
			ReqsByQueue: map[string][]*schedulerobjects.PodRequirements{
				"A": append(testNSmallCpuJob(0, 32), testNLargeCpuJob(0, 1)...),
			},
			PriorityFactorByQueue: map[string]float64{
				"A": 1,
			},
			ExpectedIndicesByQueue: map[string][]int{
				"A": intRange(0, 32),
			},
		},
		"preempt lower-priority jobs": {
			SchedulingConfig: testSchedulingConfig(),
			Nodes:            testNCpuNode(1, testPriorities),
			ReqsByQueue: map[string][]*schedulerobjects.PodRequirements{
				"A": append(testNSmallCpuJob(0, 1), testNLargeCpuJob(1, 1)...),
			},
			PriorityFactorByQueue: map[string]float64{
				"A": 1,
			},
			// TODO: We could optimise this by un-leasing preempted jobs.
			ExpectedIndicesByQueue: map[string][]int{
				"A": intRange(0, 1),
			},
		},
		"no preemption of higher-priority jobs": {
			SchedulingConfig: testSchedulingConfig(),
			Nodes:            testNCpuNode(1, testPriorities),
			ReqsByQueue: map[string][]*schedulerobjects.PodRequirements{
				"A": append(testNLargeCpuJob(1, 1), testNSmallCpuJob(0, 1)...),
			},
			PriorityFactorByQueue: map[string]float64{
				"A": 1,
			},
			ExpectedIndicesByQueue: map[string][]int{
				"A": {0},
			},
		},
		"unschedulable jobs do not block schedulable jobs": {
			SchedulingConfig: testSchedulingConfig(),
			Nodes:            testNCpuNode(1, testPriorities),
			ReqsByQueue: map[string][]*schedulerobjects.PodRequirements{
				"A": append(append(testNSmallCpuJob(0, 1), testNLargeCpuJob(0, 10)...), testNSmallCpuJob(0, 1)...),
			},
			PriorityFactorByQueue: map[string]float64{
				"A": 1,
			},
			ExpectedIndicesByQueue: map[string][]int{
				"A": {0, 11},
			},
		},
		"max jobs to schedule limit": {
			SchedulingConfig: withMaxJobsToScheduleConfig(2, testSchedulingConfig()),
			Nodes:            testNCpuNode(1, testPriorities),
			ReqsByQueue: map[string][]*schedulerobjects.PodRequirements{
				"A": testNSmallCpuJob(0, 5),
			},
			PriorityFactorByQueue: map[string]float64{
				"A": 1,
			},
			DoNotCheckReports: true,
			ExpectedIndicesByQueue: map[string][]int{
				"A": {0, 1},
			},
		},
		"round limits": {
			SchedulingConfig: withRoundLimitsConfig(map[string]float64{"cpu": 2.0 / 32.0}, testSchedulingConfig()),
			Nodes:            testNCpuNode(1, testPriorities),
			ReqsByQueue: map[string][]*schedulerobjects.PodRequirements{
				"A": testNSmallCpuJob(0, 5),
			},
			PriorityFactorByQueue: map[string]float64{
				"A": 1,
			},
			ExpectedIndicesByQueue: map[string][]int{
				"A": {0, 1},
			},
		},
		"round per-queue limits": {
			SchedulingConfig: withPerQueueRoundLimitsConfig(map[string]float64{"cpu": 2.0 / 32.0}, testSchedulingConfig()),
			Nodes:            testNCpuNode(1, testPriorities),
			ReqsByQueue: map[string][]*schedulerobjects.PodRequirements{
				"A": testNSmallCpuJob(0, 5),
				"B": testNSmallCpuJob(0, 5),
			},
			PriorityFactorByQueue: map[string]float64{
				"A": 1,
				"B": 1,
			},
			ExpectedIndicesByQueue: map[string][]int{
				"A": {0, 1},
				"B": {0, 1},
			},
		},
		"overall per-queue limits": {
			SchedulingConfig: withPerQueueLimitsConfig(map[string]float64{"cpu": 2.0 / 32.0}, testSchedulingConfig()),
			Nodes:            testNCpuNode(1, testPriorities),
			ReqsByQueue: map[string][]*schedulerobjects.PodRequirements{
				"A": testNSmallCpuJob(0, 5),
				"B": testNSmallCpuJob(0, 5),
			},
			PriorityFactorByQueue: map[string]float64{
				"A": 1,
				"B": 1,
			},
			ExpectedIndicesByQueue: map[string][]int{
				"A": {0, 1},
				"B": {0, 1},
			},
		},
		"overall per-queue limits with large memory amount": {
			SchedulingConfig: withPerQueueLimitsConfig(
				map[string]float64{
					"cpu":    2.0 / 162975640.0,
					"memory": 0.1,
				},
				testSchedulingConfig()),
			Nodes: testNCpuNode(1, testPriorities),
			ReqsByQueue: map[string][]*schedulerobjects.PodRequirements{
				"A": testNSmallCpuJob(0, 5),
				"B": testNSmallCpuJob(0, 5),
			},
			PriorityFactorByQueue: map[string]float64{
				"A": 1,
				"B": 1,
			},
			TotalResources: schedulerobjects.ResourceList{
				Resources: map[string]resource.Quantity{
					"memory": resource.MustParse("5188205838208Ki"),
					"cpu":    resource.MustParse("162975640"),
				},
			},
			ExpectedIndicesByQueue: map[string][]int{
				"A": {0, 1},
				"B": {0, 1},
			},
		},
		"overall per-queue limits with initial usage": {
			SchedulingConfig: withPerQueueLimitsConfig(map[string]float64{"cpu": 2.0 / 32.0}, testSchedulingConfig()),
			Nodes:            testNCpuNode(1, testPriorities),
			ReqsByQueue: map[string][]*schedulerobjects.PodRequirements{
				"A": testNSmallCpuJob(0, 5),
				"B": testNSmallCpuJob(0, 5),
			},
			PriorityFactorByQueue: map[string]float64{
				"A": 1,
				"B": 1,
			},
			InitialUsageByQueue: map[string]schedulerobjects.QuantityByPriorityAndResourceType{
				"A": {
					0: schedulerobjects.ResourceList{
						Resources: map[string]resource.Quantity{
							"cpu": resource.MustParse("0"),
						},
					},
				},
				"B": {
					0: schedulerobjects.ResourceList{
						Resources: map[string]resource.Quantity{
							"cpu": resource.MustParse("1"),
						},
					},
				},
			},
			ExpectedIndicesByQueue: map[string][]int{
				"A": {0, 1},
				"B": {0},
			},
		},
		"per priority per-queue limits": {
			SchedulingConfig: withPerPriorityLimitsConfig(
				map[int32]map[string]float64{
					0: {"cpu": 1.0},
					1: {"cpu": 0.5},
					2: {"cpu": 0.25},
					3: {"cpu": 0.1},
				}, testSchedulingConfig()),
			Nodes: testNCpuNode(1, testPriorities),
			ReqsByQueue: map[string][]*schedulerobjects.PodRequirements{
				"A": append(testNSmallCpuJob(3, 5), testNSmallCpuJob(0, 5)...),
			},
			PriorityFactorByQueue: map[string]float64{
				"A": 1,
			},
			InitialUsageByQueue: map[string]schedulerobjects.QuantityByPriorityAndResourceType{},
			ExpectedIndicesByQueue: map[string][]int{
				"A": {0, 1, 2, 5, 6, 7, 8, 9},
			},
		},
		"per priority per queue limits equal limits": {
			SchedulingConfig: withPerPriorityLimitsConfig(
				map[int32]map[string]float64{
					0: {"cpu": 0.9}, // 28 cpu
					1: {"cpu": 0.9},
				}, testSchedulingConfig()),
			Nodes: testNCpuNode(1, testPriorities),
			ReqsByQueue: map[string][]*schedulerobjects.PodRequirements{
				"A": append(testNSmallCpuJob(0, 5), testNSmallCpuJob(0, 5)...),
			},
			PriorityFactorByQueue: map[string]float64{
				"A": 1,
			},
			InitialUsageByQueue: map[string]schedulerobjects.QuantityByPriorityAndResourceType{
				"A": {
					0: schedulerobjects.ResourceList{
						Resources: map[string]resource.Quantity{
							"cpu": resource.MustParse("13"),
						},
					},
					1: schedulerobjects.ResourceList{
						Resources: map[string]resource.Quantity{
							"cpu": resource.MustParse("14"),
						},
					},
				},
			},
			ExpectedIndicesByQueue: map[string][]int{
				"A": {0},
			},
		},
		"limit hit at higher priority doesn't block jobs at lower priority": {
			SchedulingConfig: withPerPriorityLimitsConfig(
				map[int32]map[string]float64{
					0: {"cpu": 0.9}, // 28 cpu
					1: {"cpu": 0.5}, // 14 cpu
				}, testSchedulingConfig()),
			Nodes: testNCpuNode(1, testPriorities),
			ReqsByQueue: map[string][]*schedulerobjects.PodRequirements{
				"A": append(testNSmallCpuJob(1, 1), testNSmallCpuJob(0, 5)...),
			},
			PriorityFactorByQueue: map[string]float64{
				"A": 1,
			},
			InitialUsageByQueue: map[string]schedulerobjects.QuantityByPriorityAndResourceType{
				"A": {
					0: schedulerobjects.ResourceList{
						Resources: map[string]resource.Quantity{
							"cpu": resource.MustParse("7"), // out of 28
						},
					},
					1: schedulerobjects.ResourceList{
						Resources: map[string]resource.Quantity{
							"cpu": resource.MustParse("20"), // out of 14, i.e., over the limit
						},
					},
				},
			},
			ExpectedIndicesByQueue: map[string][]int{
				"A": {1},
			},
		},
		"fairness two queues": {
			SchedulingConfig: testSchedulingConfig(),
			Nodes:            testNCpuNode(1, testPriorities),
			ReqsByQueue: map[string][]*schedulerobjects.PodRequirements{
				"A": testNSmallCpuJob(0, 32),
				"B": testNSmallCpuJob(0, 32),
			},
			PriorityFactorByQueue: map[string]float64{
				"A": 1,
				"B": 1,
			},
			ExpectedResourcesByQueue: map[string]resourceLimits{
				"A": newResourceLimits(
					map[string]resource.Quantity{"cpu": resource.MustParse("16")},
					map[string]resource.Quantity{"cpu": resource.MustParse("16")},
				),
				"B": newResourceLimits(
					map[string]resource.Quantity{"cpu": resource.MustParse("16")},
					map[string]resource.Quantity{"cpu": resource.MustParse("16")},
				),
			},
		},
		"fairness three queues": {
			SchedulingConfig: testSchedulingConfig(),
			Nodes:            testNCpuNode(1, testPriorities),
			ReqsByQueue: map[string][]*schedulerobjects.PodRequirements{
				"A": testNSmallCpuJob(0, 32),
				"B": testNSmallCpuJob(0, 32),
				"C": testNSmallCpuJob(0, 32),
			},
			PriorityFactorByQueue: map[string]float64{
				"A": 1,
				"B": 1,
				"C": 1,
			},
			ExpectedResourcesByQueue: map[string]resourceLimits{
				"A": newResourceLimits(
					map[string]resource.Quantity{"cpu": resource.MustParse("10")},
					map[string]resource.Quantity{"cpu": resource.MustParse("11")},
				),
				"B": newResourceLimits(
					map[string]resource.Quantity{"cpu": resource.MustParse("10")},
					map[string]resource.Quantity{"cpu": resource.MustParse("11")},
				),
				"C": newResourceLimits(
					map[string]resource.Quantity{"cpu": resource.MustParse("10")},
					map[string]resource.Quantity{"cpu": resource.MustParse("11")},
				),
			},
		},
		"weighted fairness two queues": {
			SchedulingConfig: testSchedulingConfig(),
			Nodes:            testNCpuNode(3, testPriorities),
			ReqsByQueue: map[string][]*schedulerobjects.PodRequirements{
				"A": testNSmallCpuJob(0, 96),
				"B": testNSmallCpuJob(0, 96),
			},
			PriorityFactorByQueue: map[string]float64{
				"A": 1,
				"B": 2,
			},
			ExpectedResourcesByQueue: map[string]resourceLimits{
				"A": newResourceLimits(
					map[string]resource.Quantity{"cpu": resource.MustParse("64")},
					map[string]resource.Quantity{"cpu": resource.MustParse("64")},
				),
				"B": newResourceLimits(
					map[string]resource.Quantity{"cpu": resource.MustParse("32")},
					map[string]resource.Quantity{"cpu": resource.MustParse("32")},
				),
			},
		},
		"weighted fairness three queues": {
			SchedulingConfig: testSchedulingConfig(),
			Nodes:            testNCpuNode(3, testPriorities),
			ReqsByQueue: map[string][]*schedulerobjects.PodRequirements{
				"A": testNSmallCpuJob(0, 96),
				"B": testNSmallCpuJob(0, 96),
				"C": testNSmallCpuJob(0, 96),
			},
			PriorityFactorByQueue: map[string]float64{
				"A": 1,
				"B": 2,
				"C": 10,
			},
			ExpectedResourcesByQueue: map[string]resourceLimits{
				"A": newResourceLimits(
					map[string]resource.Quantity{"cpu": resource.MustParse("60")},
					map[string]resource.Quantity{"cpu": resource.MustParse("60")},
				),
				"B": newResourceLimits(
					map[string]resource.Quantity{"cpu": resource.MustParse("30")},
					map[string]resource.Quantity{"cpu": resource.MustParse("30")},
				),
				"C": newResourceLimits(
					map[string]resource.Quantity{"cpu": resource.MustParse("6")},
					map[string]resource.Quantity{"cpu": resource.MustParse("6")},
				),
			},
		},
		"fairness two queues with initial usage": {
			SchedulingConfig: testSchedulingConfig(),
			Nodes:            testNCpuNode(1, testPriorities),
			ReqsByQueue: map[string][]*schedulerobjects.PodRequirements{
				"A": testNSmallCpuJob(0, 32),
				"B": testNSmallCpuJob(0, 32),
			},
			PriorityFactorByQueue: map[string]float64{
				"A": 1,
				"B": 1,
			},
			InitialUsageByQueue: map[string]schedulerobjects.QuantityByPriorityAndResourceType{
				"A": {
					0: schedulerobjects.ResourceList{
						Resources: map[string]resource.Quantity{
							"cpu": resource.MustParse("100"),
						},
					},
				},
			},
			ExpectedResourcesByQueue: map[string]resourceLimits{
				"A": newResourceLimits(
					map[string]resource.Quantity{"cpu": resource.MustParse("0")},
					map[string]resource.Quantity{"cpu": resource.MustParse("0")},
				),
				"B": newResourceLimits(
					map[string]resource.Quantity{"cpu": resource.MustParse("32")},
					map[string]resource.Quantity{"cpu": resource.MustParse("32")},
				),
			},
		},
		"Node with no available capacity": {
			SchedulingConfig: testSchedulingConfig(),
			Nodes: withUsedResourcesNodes(
				0,
				schedulerobjects.ResourceList{
					Resources: map[string]resource.Quantity{
						"cpu": resource.MustParse("32"),
					},
				},
				testNCpuNode(1, testPriorities),
			),
			ReqsByQueue: map[string][]*schedulerobjects.PodRequirements{
				"A": testNSmallCpuJob(0, 1),
			},
			PriorityFactorByQueue: map[string]float64{
				"A": 1,
			},
			ExpectedIndicesByQueue: map[string][]int{
				"A": nil,
			},
		},
		"Node with some available capacity": {
			SchedulingConfig: testSchedulingConfig(),
			Nodes: withUsedResourcesNodes(
				0,
				schedulerobjects.ResourceList{
					Resources: map[string]resource.Quantity{
						"cpu": resource.MustParse("31"),
					},
				},
				testNCpuNode(1, testPriorities),
			),
			ReqsByQueue: map[string][]*schedulerobjects.PodRequirements{
				"A": testNSmallCpuJob(0, 2),
			},
			PriorityFactorByQueue: map[string]float64{
				"A": 1,
			},
			ExpectedIndicesByQueue: map[string][]int{
				"A": {0},
			},
		},
		"preempt used resources of lower-priority jobs": {
			SchedulingConfig: testSchedulingConfig(),
			Nodes: withUsedResourcesNodes(
				0,
				schedulerobjects.ResourceList{
					Resources: map[string]resource.Quantity{
						"cpu": resource.MustParse("32"),
					},
				},
				testNCpuNode(1, testPriorities),
			),
			ReqsByQueue: map[string][]*schedulerobjects.PodRequirements{
				"A": testNLargeCpuJob(1, 1),
			},
			PriorityFactorByQueue: map[string]float64{
				"A": 1,
			},
			ExpectedIndicesByQueue: map[string][]int{
				"A": {0},
			},
		},
		"respect taints": {
			SchedulingConfig: testSchedulingConfig(),
			Nodes:            testNTaintedCpuNode(1, testPriorities),
			ReqsByQueue: map[string][]*schedulerobjects.PodRequirements{
				"A": append(testNSmallCpuJob(0, 1), testNLargeCpuJob(0, 1)...),
			},
			PriorityFactorByQueue: map[string]float64{
				"A": 1,
			},
			ExpectedIndicesByQueue: map[string][]int{
				"A": {1},
			},
		},
		"minimum job size": {
			SchedulingConfig: testSchedulingConfig(),
			Nodes:            testNCpuNode(1, testPriorities),
			ReqsByQueue: map[string][]*schedulerobjects.PodRequirements{
				"A": append(testNSmallCpuJob(0, 1), testNLargeCpuJob(0, 1)...),
			},
			PriorityFactorByQueue: map[string]float64{
				"A": 1,
			},
			MinimumJobSize: map[string]resource.Quantity{
				"cpu": resource.MustParse("2"),
			},
			ExpectedIndicesByQueue: map[string][]int{
				"A": {1},
			},
		},
		"minimum job size gpu": {
			SchedulingConfig: testSchedulingConfig(),
			Nodes:            testNGpuNode(2, testPriorities),
			ReqsByQueue: map[string][]*schedulerobjects.PodRequirements{
				"A": append(append(testNSmallCpuJob(0, 1), testNLargeCpuJob(0, 1)...), testNGpuJob(0, 1)...),
			},
			PriorityFactorByQueue: map[string]float64{
				"A": 1,
			},
			MinimumJobSize: map[string]resource.Quantity{
				"gpu": resource.MustParse("1"),
			},
			ExpectedIndicesByQueue: map[string][]int{
				"A": {2},
			},
		},
		"minimum job size two gpu": {
			SchedulingConfig: testSchedulingConfig(),
			Nodes:            testNGpuNode(2, testPriorities),
			ReqsByQueue: map[string][]*schedulerobjects.PodRequirements{
				"A": append(append(testNSmallCpuJob(0, 1), testNLargeCpuJob(0, 1)...), testNGpuJob(0, 1)...),
			},
			PriorityFactorByQueue: map[string]float64{
				"A": 1,
			},
			MinimumJobSize: map[string]resource.Quantity{
				"gpu": resource.MustParse("2"),
			},
			ExpectedIndicesByQueue: map[string][]int{
				"A": {},
			},
		},
		"taints and tolerations": {
			SchedulingConfig: testSchedulingConfig(),
			Nodes:            testNTaintedCpuNode(1, testPriorities),
			ReqsByQueue: map[string][]*schedulerobjects.PodRequirements{
				"A": append(testNSmallCpuJob(0, 1), testNLargeCpuJob(0, 1)...),
			},
			PriorityFactorByQueue: map[string]float64{
				"A": 1,
			},
			ExpectedIndicesByQueue: map[string][]int{
				"A": {1},
			},
		},
		"Node selector": {
			SchedulingConfig: testSchedulingConfig(),
			Nodes: append(
				testNCpuNode(1, testPriorities),
				withLabelsNodes(map[string]string{"foo": "foo"}, testNCpuNode(1, testPriorities))...,
			),
			ReqsByQueue: map[string][]*schedulerobjects.PodRequirements{
				"A": withNodeSelectorPodReqs(map[string]string{"foo": "foo"}, testNLargeCpuJob(0, 2)),
			},
			PriorityFactorByQueue: map[string]float64{
				"A": 1,
			},
			ExpectedIndicesByQueue: map[string][]int{
				"A": {0},
			},
		},
		"taints and tolerations (indexed)": {
			SchedulingConfig: withIndexedTaintsConfig([]string{"largeJobsOnly"}, testSchedulingConfig()),
			Nodes:            testNTaintedCpuNode(1, testPriorities),
			ReqsByQueue: map[string][]*schedulerobjects.PodRequirements{
				"A": append(testNSmallCpuJob(0, 1), testNLargeCpuJob(0, 1)...),
			},
			PriorityFactorByQueue: map[string]float64{
				"A": 1,
			},
			ExpectedIndicesByQueue: map[string][]int{
				"A": {1},
			},
		},
		"Node selector (indexed)": {
			SchedulingConfig: withIndexedNodeLabelsConfig([]string{"foo"}, testSchedulingConfig()),
			Nodes: append(
				testNCpuNode(1, testPriorities),
				withLabelsNodes(map[string]string{"foo": "foo"}, testNCpuNode(1, testPriorities))...,
			),
			ReqsByQueue: map[string][]*schedulerobjects.PodRequirements{
				"A": withNodeSelectorPodReqs(map[string]string{"foo": "foo"}, testNLargeCpuJob(0, 2)),
			},
			PriorityFactorByQueue: map[string]float64{
				"A": 1,
			},
			ExpectedIndicesByQueue: map[string][]int{
				"A": {0},
			},
		},
		"QueueLeaseBatchSize Respected": {
			SchedulingConfig: withQueueLeaseBatchSizeConfig(3, testSchedulingConfig()), // should quit after 3 unschedulable jobs
			Nodes:            testNCpuNode(1, testPriorities),                          // 32 cores
			ReqsByQueue: map[string][]*schedulerobjects.PodRequirements{
				"A": append(append(testNSmallCpuJob(0, 1), testNLargeCpuJob(0, 3)...), testNSmallCpuJob(0, 1)...),
			},
			PriorityFactorByQueue: map[string]float64{
				"A": 1,
			},
			ExpectedIndicesByQueue: map[string][]int{
				"A": {0},
			},
		},
		"gang scheduling success": {
			SchedulingConfig: testSchedulingConfig(),
			Nodes:            testNCpuNode(2, testPriorities),
			ReqsByQueue: map[string][]*schedulerobjects.PodRequirements{
				"A": withGangAnnotationsPodReqs(testNLargeCpuJob(0, 2)),
			},
			PriorityFactorByQueue: map[string]float64{
				"A": 1,
			},
			ExpectedIndicesByQueue: map[string][]int{
				"A": {0, 1},
			},
		},
		"gang scheduling failure": {
			SchedulingConfig: testSchedulingConfig(),
			Nodes:            testNCpuNode(2, testPriorities),
			ReqsByQueue: map[string][]*schedulerobjects.PodRequirements{
				"A": withGangAnnotationsPodReqs(testNLargeCpuJob(0, 3)),
			},
			PriorityFactorByQueue: map[string]float64{
				"A": 1,
			},
			ExpectedIndicesByQueue: map[string][]int{
				"A": {},
			},
		},
		"gang aggregated resource accounting": {
			SchedulingConfig: withPerQueueLimitsConfig(
				map[string]float64{
					"cpu": 2.0 / 32.0,
				},
				testSchedulingConfig(),
			),
			Nodes: testNCpuNode(1, testPriorities),
			ReqsByQueue: map[string][]*schedulerobjects.PodRequirements{
				"A": append(append(
					withAnnotationsPodReqs(map[string]string{testGangIdAnnotation: "my-gang", testGangCardinalityAnnotation: "2"}, testNSmallCpuJob(0, 1)),
					testNSmallCpuJob(0, 1)...),
					withAnnotationsPodReqs(map[string]string{testGangIdAnnotation: "my-gang", testGangCardinalityAnnotation: "2"}, testNSmallCpuJob(0, 1))...,
				),
			},
			PriorityFactorByQueue: map[string]float64{
				"A": 1,
			},
			ExpectedIndicesByQueue: map[string][]int{
				"A": {1},
			},
		},
	}
	for name, tc := range tests {
		t.Run(name, func(t *testing.T) {
			jobRepository := newMockJobRepository()
			for queue, reqs := range tc.ReqsByQueue {
				jobRepository.EnqueueMany(apiJobsFromPodReqs(queue, reqs))
			}

			expectedByQueue := make(map[string][]string)
			for queue, jobs := range jobRepository.jobsByQueue {
				is := tc.ExpectedIndicesByQueue[queue]
				expected := make([]string, len(is))
				for i, j := range is {
					expected[i] = jobs[j].Id
				}
				expectedByQueue[queue] = expected
			}

			nodeDb, err := createNodeDb(tc.Nodes)
			if !assert.NoError(t, err) {
				return
			}

			// If not provided, set total resources equal to the aggregate over tc.Nodes.
			if tc.TotalResources.Resources == nil {
				tc.TotalResources = nodeDb.totalResources.DeepCopy()
			}

			constraints := SchedulingConstraintsFromSchedulingConfig(
				"executor",
				"pool",
				schedulerobjects.ResourceList{Resources: tc.MinimumJobSize},
				tc.SchedulingConfig,
				tc.TotalResources,
			)
			queues := make([]*Queue, 0, len(tc.PriorityFactorByQueue))
			for name, priorityFactor := range tc.PriorityFactorByQueue {
				jobIterator, err := jobRepository.GetJobIterator(context.Background(), name)
				require.NoError(t, err)
				queue, err := NewQueue(name, priorityFactor, jobIterator)
				require.NoError(t, err)
				queues = append(queues, queue)
			}
			sched, err := NewLegacyScheduler(
				context.Background(),
				*constraints,
				tc.SchedulingConfig,
				nodeDb,
				queues,
				tc.InitialUsageByQueue,
			)
			if !assert.NoError(t, err) {
				return
			}

			jobs, err := sched.Schedule()
			if !assert.NoError(t, err) {
				return
			}

			// Check that the right jobs got scheduled.
			if tc.ExpectedIndicesByQueue != nil {
				actualScheduledJobsByQueue := jobIdsByQueueFromJobs(jobs)
				for queue, expected := range expectedByQueue {
					actual, ok := actualScheduledJobsByQueue[queue]
					if !ok {
						// Since expected is []string{} if we expect no jobs to be scheduled.
						actual = make([]string, 0)
					}
					assert.Equal(t, expected, actual, "queue %s", queue)
				}
			}

			// Check that each queue was allocated the right amount of resources.
			if tc.ExpectedResourcesByQueue != nil {
				actualUsageByQueue := usageByQueue(jobs, tc.SchedulingConfig.Preemption.PriorityClasses)
				for queue, usage := range actualUsageByQueue {
					assertResourceLimitsSatisfied(t, tc.ExpectedResourcesByQueue[queue], usage)
				}
			}

			// Check that a scheduling round report was created.
			if !assert.NotNil(t, sched.SchedulingRoundReport) {
				return
			}

			// Check that scheduling reports were generated.
			// TODO: Check that reports correctly indicate success/not.
			if !tc.DoNotCheckReports {
				schedulingRoundReport := sched.SchedulingRoundReport

				// Check that started and finished it set.
				assert.NotEqual(t, time.Time{}, schedulingRoundReport.Started)
				assert.NotEqual(t, time.Time{}, schedulingRoundReport.Finished)

				// Check that initial usage is correct.
				assert.Equal(t, len(tc.PriorityFactorByQueue), len(schedulingRoundReport.QueueSchedulingRoundReports))
				for queue, usage := range tc.InitialUsageByQueue {
					queueSchedulingRoundReport := sched.SchedulingRoundReport.QueueSchedulingRoundReports[queue]
					if assert.NotNil(t, queueSchedulingRoundReport) {
						assert.True(t, usage.Equal(queueSchedulingRoundReport.InitialResourcesByPriority))
					}
				}

				// Check that scheduling round report scheduled resources is set correctly.
				for queue, expected := range usageByQueueAndPriority(jobs, tc.SchedulingConfig.Preemption.PriorityClasses) {
					queueSchedulingRoundReport, ok := schedulingRoundReport.QueueSchedulingRoundReports[queue]
					if !assert.NotNil(t, queueSchedulingRoundReport) {
						continue
					}
					if !assert.True(t, ok) {
						continue
					}
					actual := queueSchedulingRoundReport.ScheduledResourcesByPriority
					assert.True(t, expected.Equal(actual))
				}

				// Check that the scheduling round report contains reports for all queues and jobs.
				assert.Equal(
					t,
					len(tc.PriorityFactorByQueue),
					len(sched.SchedulingRoundReport.QueueSchedulingRoundReports),
				)
				leasedJobIds := make(map[uuid.UUID]interface{})
				for _, job := range jobs {
					jobId, err := uuidFromUlidString(job.GetId())
					if !assert.NoError(t, err) {
						return
					}
					leasedJobIds[jobId] = true
				}
				for queue, jobs := range jobRepository.jobsByQueue {
					queueSchedulingRoundReport, ok := schedulingRoundReport.QueueSchedulingRoundReports[queue]
					if !assert.NotNil(t, queueSchedulingRoundReport) {
						continue
					}
					if !assert.True(t, ok) {
						continue
					}

					for i, job := range jobs {
						if i >= int(tc.SchedulingConfig.QueueLeaseBatchSize) {
							break
						}
						jobId, err := uuidFromUlidString(job.Id)
						if !assert.NoError(t, err) {
							return
						}

						_, isLeased := leasedJobIds[jobId]
						var jobReports map[uuid.UUID]*JobSchedulingReport
						if isLeased {
							jobReports = queueSchedulingRoundReport.SuccessfulJobSchedulingReports
						} else {
							jobReports = queueSchedulingRoundReport.UnsuccessfulJobSchedulingReports
						}
						if !assert.NotNil(t, jobReports) {
							continue
						}

						jobReport, ok := jobReports[jobId]
						if !assert.True(t, ok, "missing report for job; leased: %v", isLeased) {
							continue
						}
						if !assert.NotNil(t, jobReport) {
							continue
						}
					}
				}

				// Check that total resources is correct.
				assert.True(t, schedulingRoundReport.TotalResources.Equal(tc.TotalResources))

				// Check that we were given a termination reason.
				assert.NotEmpty(t, schedulingRoundReport.TerminationReason)
			}
		})
	}
}

func Test_exceedsPerPriorityResourceLimits(t *testing.T) {
}

func intRange(a, b int) []int {
	rv := make([]int, b-a+1)
	for i := range rv {
		rv[i] = a + i
	}
	return rv
}

func repeat[T any](v T, n int) []T {
	rv := make([]T, n)
	for i := 0; i < n; i++ {
		rv[i] = v
	}
	return rv
}

func apiJobsFromPodReqs(queue string, reqs []*schedulerobjects.PodRequirements) []*api.Job {
	rv := make([]*api.Job, len(reqs))
	for i, req := range reqs {
		rv[i] = apiJobFromPodSpec(queue, podSpecFromPodRequirements(req))
		rv[i].Annotations = maps.Clone(req.Annotations)
	}
	return rv
}

type resourceLimits struct {
	Minimum schedulerobjects.ResourceList
	Maximum schedulerobjects.ResourceList
}

func newResourceLimits(minimum map[string]resource.Quantity, maximum map[string]resource.Quantity) resourceLimits {
	return resourceLimits{
		Minimum: schedulerobjects.ResourceList{Resources: minimum},
		Maximum: schedulerobjects.ResourceList{Resources: maximum},
	}
}

func assertResourceLimitsSatisfied(t *testing.T, limits resourceLimits, resources schedulerobjects.ResourceList) bool {
	for resource, min := range limits.Minimum.Resources {
		actual := resources.Resources[resource]
		if !assert.NotEqual(t, 1, min.Cmp(actual), "%s limits not satisfied: min is %s, but actual is %s", resource, min.String(), actual.String()) {
			return false
		}
	}
	for resource, actual := range resources.Resources {
		if max, ok := limits.Maximum.Resources[resource]; ok {
			if !assert.NotEqual(t, -1, max.Cmp(actual), "%s limits not satisfied: max is %s, but actual is %s", resource, max.String(), actual.String()) {
				return false
			}
		}
	}
	return true
}

func jobIdsByQueueFromJobs(jobs []LegacySchedulerJob) map[string][]string {
	rv := make(map[string][]string)
	for _, job := range jobs {
		rv[job.GetQueue()] = append(rv[job.GetQueue()], job.GetId())
	}
	return rv
}

func usageByQueue(jobs []LegacySchedulerJob, priorityClasses map[string]configuration.PriorityClass) map[string]schedulerobjects.ResourceList {
	rv := make(map[string]schedulerobjects.ResourceList)
	for queue, quantityByPriorityAndResourceType := range usageByQueueAndPriority(jobs, priorityClasses) {
		rv[queue] = quantityByPriorityAndResourceType.AggregateByResource()
	}
	return rv
}

func usageByQueueAndPriority(jobs []LegacySchedulerJob, priorityByPriorityClassName map[string]configuration.PriorityClass) map[string]schedulerobjects.QuantityByPriorityAndResourceType {
	rv := make(map[string]schedulerobjects.QuantityByPriorityAndResourceType)
	for _, job := range jobs {
		m, ok := rv[job.GetQueue()]
		if !ok {
			m = make(schedulerobjects.QuantityByPriorityAndResourceType)
			rv[job.GetQueue()] = m
		}
		priority := PodRequirementFromJobSchedulingInfo(job.GetRequirements(priorityByPriorityClassName)).Priority
		rl, ok := m[priority]
		if !ok {
			rl.Resources = make(map[string]resource.Quantity)
		}
		rl.Add(job.GetRequirements(priorityByPriorityClassName).GetTotalResourceRequest())
		m[priority] = rl
	}
	return rv
}

func apiJobFromPodSpec(queue string, podSpec *v1.PodSpec) *api.Job {
	return &api.Job{
		Id:      util.NewULID(),
		PodSpec: podSpec,
		Queue:   queue,
	}
}

func podSpecFromPodRequirements(req *schedulerobjects.PodRequirements) *v1.PodSpec {
	return &v1.PodSpec{
		NodeSelector:     req.NodeSelector,
		Affinity:         req.Affinity,
		Tolerations:      req.Tolerations,
		Priority:         &req.Priority,
		PreemptionPolicy: (*v1.PreemptionPolicy)(&req.PreemptionPolicy),
		Containers: []v1.Container{
			{
				Resources: req.ResourceRequirements,
			},
		},
	}
}

type mockJobRepository struct {
	jobsByQueue map[string][]*api.Job
	jobsById    map[string]*api.Job
	// Ids of all jobs hat were leased to an executor.
	leasedJobs          map[string]bool
	getQueueJobIdsDelay time.Duration
}

func newMockJobRepository() *mockJobRepository {
	return &mockJobRepository{
		jobsByQueue: make(map[string][]*api.Job),
		jobsById:    make(map[string]*api.Job),
		leasedJobs:  make(map[string]bool),
	}
}

func (repo *mockJobRepository) EnqueueMany(jobs []*api.Job) {
	for _, job := range jobs {
		repo.Enqueue(job)
	}
}

func (repo *mockJobRepository) Enqueue(job *api.Job) {
	repo.jobsByQueue[job.Queue] = append(repo.jobsByQueue[job.Queue], job)
	repo.jobsById[job.Id] = job
}

func (repo *mockJobRepository) GetJobIterator(ctx context.Context, queue string) (JobIterator, error) {
	return NewQueuedJobsIterator(ctx, queue, repo)
}

func (repo *mockJobRepository) GetQueueJobIds(queue string) ([]string, error) {
	time.Sleep(repo.getQueueJobIdsDelay)
	if jobs, ok := repo.jobsByQueue[queue]; ok {
		rv := make([]string, 0, len(jobs))
		for _, job := range jobs {
			if !repo.leasedJobs[job.Id] {
				rv = append(rv, job.Id)
			}
		}
		return rv, nil
	} else {
		return make([]string, 0), nil
	}
}

func (repo *mockJobRepository) GetExistingJobsByIds(jobIds []string) ([]*api.Job, error) {
	rv := make([]*api.Job, len(jobIds))
	for i, jobId := range jobIds {
		if job, ok := repo.jobsById[jobId]; ok {
			rv[i] = job
		}
	}
	return rv, nil
}

func (repo *mockJobRepository) TryLeaseJobs(clusterId string, queue string, jobs []*api.Job) ([]*api.Job, error) {
	successfullyLeasedJobs := make([]*api.Job, 0, len(jobs))
	for _, job := range jobs {
		if !repo.leasedJobs[job.Id] {
			successfullyLeasedJobs = append(successfullyLeasedJobs, job)
			repo.leasedJobs[job.Id] = true
		}
	}
	return successfullyLeasedJobs, nil
}

func benchmarkQuantityComparison(b *testing.B, q1, q2 resource.Quantity) {
	for i := 0; i < b.N; i++ {
		q1.Cmp(q2)
	}
}

func BenchmarkQuantityComparison(b *testing.B) {
	benchmarkQuantityComparison(b, resource.MustParse("1"), resource.MustParse("2"))
}

func BenchmarkIntComparison(b *testing.B) {
	result := 0
	v1 := 1
	v2 := 2
	for i := 0; i < b.N; i++ {
		if v1 == v2 {
			result += 1
		}
	}
}<|MERGE_RESOLUTION|>--- conflicted
+++ resolved
@@ -2,11 +2,8 @@
 
 import (
 	"context"
-<<<<<<< HEAD
-=======
 	"fmt"
 	"math"
->>>>>>> affcc015
 	"testing"
 	"time"
 
@@ -362,116 +359,6 @@
 	}
 }
 
-<<<<<<< HEAD
-=======
-func testSchedulingConfig() configuration.SchedulingConfig {
-	priorityClasses := make(map[string]configuration.PriorityClass)
-	for _, priority := range testPriorityClasses {
-		priorityClasses[fmt.Sprintf("%d", priority.Priority)] = priority
-	}
-	return configuration.SchedulingConfig{
-		QueueLeaseBatchSize: math.MaxUint32,
-		ResourceScarcity:    map[string]float64{"cpu": 1, "memory": 0},
-		Preemption: configuration.PreemptionConfig{
-			PriorityClasses: priorityClasses,
-		},
-		IndexedResources:          []string{"cpu", "memory"},
-		GangIdAnnotation:          testGangIdAnnotation,
-		GangCardinalityAnnotation: testGangCardinalityAnnotation,
-		ExecutorTimeout:           15 * time.Minute,
-	}
-}
-
-func withQueueLeaseBatchSizeConfig(leaseBatchSize uint, config configuration.SchedulingConfig) configuration.SchedulingConfig {
-	config.QueueLeaseBatchSize = leaseBatchSize
-	return config
-}
-
-func withRoundLimits(limits map[string]float64, config configuration.SchedulingConfig) configuration.SchedulingConfig {
-	config.MaximalClusterFractionToSchedule = limits
-	return config
-}
-
-func withPerQueueLimits(limits map[string]float64, config configuration.SchedulingConfig) configuration.SchedulingConfig {
-	config.MaximalResourceFractionPerQueue = limits
-	return config
-}
-
-func withPerPriorityLimits(limits map[int32]map[string]float64, config configuration.SchedulingConfig) configuration.SchedulingConfig {
-	for k, v := range config.Preemption.PriorityClasses {
-		config.Preemption.PriorityClasses[k] = configuration.PriorityClass{
-			Priority:                        v.Priority,
-			MaximalResourceFractionPerQueue: limits[v.Priority],
-		}
-	}
-	return config
-}
-
-func withPerQueueRoundLimits(limits map[string]float64, config configuration.SchedulingConfig) configuration.SchedulingConfig {
-	config.MaximalResourceFractionToSchedulePerQueue = limits
-	return config
-}
-
-func withMaxJobsToSchedule(n uint, config configuration.SchedulingConfig) configuration.SchedulingConfig {
-	config.MaximumJobsToSchedule = n
-	return config
-}
-
-func withIndexedTaints(indexedTaints []string, config configuration.SchedulingConfig) configuration.SchedulingConfig {
-	config.IndexedTaints = append(config.IndexedTaints, indexedTaints...)
-	return config
-}
-
-func withIndexedNodeLabels(indexedNodeLabels []string, config configuration.SchedulingConfig) configuration.SchedulingConfig {
-	config.IndexedNodeLabels = append(config.IndexedNodeLabels, indexedNodeLabels...)
-	return config
-}
-
-func withUsedResources(p int32, rs schedulerobjects.ResourceList, nodes []*schedulerobjects.Node) []*schedulerobjects.Node {
-	for _, node := range nodes {
-		schedulerobjects.AllocatableByPriorityAndResourceType(node.AllocatableByPriorityAndResource).MarkAllocated(p, rs)
-	}
-	return nodes
-}
-
-func withLabels(labels map[string]string, nodes []*schedulerobjects.Node) []*schedulerobjects.Node {
-	for _, node := range nodes {
-		if node.Labels == nil {
-			node.Labels = maps.Clone(labels)
-		} else {
-			maps.Copy(node.Labels, labels)
-		}
-	}
-	return nodes
-}
-
-func withNodeSelector(selector map[string]string, reqs []*schedulerobjects.PodRequirements) []*schedulerobjects.PodRequirements {
-	for _, req := range reqs {
-		req.NodeSelector = maps.Clone(selector)
-	}
-	return reqs
-}
-
-func withGangAnnotations(reqs []*schedulerobjects.PodRequirements) []*schedulerobjects.PodRequirements {
-	gangId := uuid.NewString()
-	gangCardinality := fmt.Sprintf("%d", len(reqs))
-	return withAnnotations(
-		map[string]string{testGangIdAnnotation: gangId, testGangCardinalityAnnotation: gangCardinality},
-		reqs,
-	)
-}
-
-func withAnnotations(annotations map[string]string, reqs []*schedulerobjects.PodRequirements) []*schedulerobjects.PodRequirements {
-	for _, req := range reqs {
-		if req.Annotations == nil {
-			req.Annotations = make(map[string]string)
-		}
-		maps.Copy(req.Annotations, annotations)
-	}
-	return reqs
-}
-
->>>>>>> affcc015
 func TestSchedule(t *testing.T) {
 	tests := map[string]struct {
 		SchedulingConfig configuration.SchedulingConfig
