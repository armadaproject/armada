package scheduler

import (
	"context"
	"fmt"
	"testing"
	"time"

	"github.com/google/uuid"
	"github.com/stretchr/testify/assert"
	"golang.org/x/exp/maps"
	v1 "k8s.io/api/core/v1"
	"k8s.io/apimachinery/pkg/api/resource"

	"github.com/G-Research/armada/internal/armada/configuration"
	"github.com/G-Research/armada/internal/common"
	"github.com/G-Research/armada/internal/common/util"
	"github.com/G-Research/armada/internal/scheduler/schedulerobjects"
	"github.com/G-Research/armada/pkg/api"
)

func TestQueuedJobsIterator_OneQueue(t *testing.T) {
	repo := newMockJobRepository()
	expected := make([]string, 0)
	for _, req := range testNSmallCpuJob(0, 10) {
		job := apiJobFromPodSpec("A", podSpecFromPodRequirements(req))
		job.Queue = "A"
		repo.Enqueue(job)
		expected = append(expected, job.Id)
	}

	ctx := context.Background()
	it, err := NewQueuedJobsIterator(ctx, "A", repo)
	if !assert.NoError(t, err) {
		return
	}
	actual := make([]string, 0)
	for job, err := it.Next(); job != nil; job, err = it.Next() {
		if !assert.NoError(t, err) {
			return
		}
		actual = append(actual, job.Id)
	}
	assert.Equal(t, expected, actual)
}

func TestQueuedJobsIterator_ExceedsBufferSize(t *testing.T) {
	repo := newMockJobRepository()
	expected := make([]string, 0)
	for _, req := range testNSmallCpuJob(0, 17) {
		job := apiJobFromPodSpec("A", podSpecFromPodRequirements(req))
		job.Queue = "A"
		repo.Enqueue(job)
		expected = append(expected, job.Id)
	}

	ctx := context.Background()
	it, err := NewQueuedJobsIterator(ctx, "A", repo)
	if !assert.NoError(t, err) {
		return
	}
	actual := make([]string, 0)
	for job, err := it.Next(); job != nil; job, err = it.Next() {
		if !assert.NoError(t, err) {
			return
		}
		actual = append(actual, job.Id)
	}
	assert.Equal(t, expected, actual)
}

func TestQueuedJobsIterator_ManyJobs(t *testing.T) {
	repo := newMockJobRepository()
	expected := make([]string, 0)
	for _, req := range testNSmallCpuJob(0, 113) {
		job := apiJobFromPodSpec("A", podSpecFromPodRequirements(req))
		job.Queue = "A"
		repo.Enqueue(job)
		expected = append(expected, job.Id)
	}

	ctx := context.Background()
	it, err := NewQueuedJobsIterator(ctx, "A", repo)
	if !assert.NoError(t, err) {
		return
	}
	actual := make([]string, 0)
	for job, err := it.Next(); job != nil; job, err = it.Next() {
		if !assert.NoError(t, err) {
			return
		}
		actual = append(actual, job.Id)
	}
	assert.Equal(t, expected, actual)
}

func TestCreateQueuedJobsIterator_TwoQueues(t *testing.T) {
	repo := newMockJobRepository()
	expected := make([]string, 0)
	for _, req := range testNSmallCpuJob(0, 10) {
		job := apiJobFromPodSpec("A", podSpecFromPodRequirements(req))
		repo.Enqueue(job)
		expected = append(expected, job.Id)
	}

	for _, req := range testNSmallCpuJob(0, 10) {
		job := apiJobFromPodSpec("B", podSpecFromPodRequirements(req))
		repo.Enqueue(job)
	}

	ctx := context.Background()
	it, err := NewQueuedJobsIterator(ctx, "A", repo)
	if !assert.NoError(t, err) {
		return
	}
	actual := make([]string, 0)
	for job, err := it.Next(); job != nil; job, err = it.Next() {
		if !assert.NoError(t, err) {
			return
		}
		actual = append(actual, job.Id)
	}
	assert.Equal(t, expected, actual)
}

func TestCreateQueuedJobsIterator_RespectsTimeout(t *testing.T) {
	repo := newMockJobRepository()
	for _, req := range testNSmallCpuJob(0, 10) {
		job := apiJobFromPodSpec("A", podSpecFromPodRequirements(req))
		job.Queue = "A"
		repo.Enqueue(job)
	}

	ctx, cancel := context.WithTimeout(context.Background(), time.Nanosecond)
	defer cancel()
	it, err := NewQueuedJobsIterator(ctx, "A", repo)
	if !assert.NoError(t, err) {
		return
	}
	job, err := it.Next()
	assert.Nil(t, job)
	assert.ErrorIs(t, err, context.DeadlineExceeded)

	// Calling again should produce the same error.
	job, err = it.Next()
	assert.Nil(t, job)
	assert.ErrorIs(t, err, context.DeadlineExceeded)
}

func TestCreateQueuedJobsIterator_NilOnEmpty(t *testing.T) {
	repo := newMockJobRepository()
	for _, req := range testNSmallCpuJob(0, 10) {
		job := apiJobFromPodSpec("A", podSpecFromPodRequirements(req))
		job.Queue = "A"
		repo.Enqueue(job)
	}

	ctx := context.Background()
	it, err := NewQueuedJobsIterator(ctx, "A", repo)
	if !assert.NoError(t, err) {
		return
	}
	for job, err := it.Next(); job != nil; job, err = it.Next() {
		if !assert.NoError(t, err) {
			return
		}
	}
	job, err := it.Next()
	assert.Nil(t, job)
	assert.NoError(t, err)
}

func TestQueueSelectionWeights(t *testing.T) {
	tests := map[string]struct {
		PriorityFactorByQueue         map[string]float64
		AggregateResourceUsageByQueue map[string]schedulerobjects.ResourceList
		ResourceScarcity              map[string]float64
		ExpectedByQueue               map[string]float64
	}{
		"one queues": {
			PriorityFactorByQueue: map[string]float64{
				"A": 1,
			},
			ResourceScarcity: map[string]float64{"cpu": 1},
			ExpectedByQueue: map[string]float64{
				"A": 1.0,
			},
		},
		"two queues with equal factors no usage": {
			PriorityFactorByQueue: map[string]float64{
				"A": 1,
				"B": 1,
			},
			ResourceScarcity: map[string]float64{"cpu": 1},
			ExpectedByQueue: map[string]float64{
				"A": 1.0 / 2.0,
				"B": 1.0 / 2.0,
			},
		},
		"three queues with equal factors no usage": {
			PriorityFactorByQueue: map[string]float64{
				"A": 1,
				"B": 1,
				"C": 1,
			},
			ResourceScarcity: map[string]float64{"cpu": 1},
			ExpectedByQueue: map[string]float64{
				"A": 1.0 / 3.0,
				"B": 1.0 / 3.0,
				"C": 1.0 / 3.0,
			},
		},
		"two queues with unequal factors no usage": {
			PriorityFactorByQueue: map[string]float64{
				"A": 1,
				"B": 2,
			},
			ResourceScarcity: map[string]float64{"cpu": 1},
			ExpectedByQueue: map[string]float64{
				"A": 2.0 / 3.0,
				"B": 1.0 / 3.0,
			},
		},
		"two queues with one far above its share": {
			PriorityFactorByQueue: map[string]float64{
				"A": 1,
				"B": 1,
			},
			AggregateResourceUsageByQueue: map[string]schedulerobjects.ResourceList{
				"B": {
					Resources: map[string]resource.Quantity{
						"cpu": resource.MustParse("100000"),
					},
				},
			},
			ResourceScarcity: map[string]float64{"cpu": 1},
			ExpectedByQueue: map[string]float64{
				"A": 1.0,
				"B": 0.0,
			},
		},
		"two queues using exactly using their share": {
			PriorityFactorByQueue: map[string]float64{
				"A": 1,
				"B": 2,
			},
			AggregateResourceUsageByQueue: map[string]schedulerobjects.ResourceList{
				"A": {
					Resources: map[string]resource.Quantity{
						"cpu": resource.MustParse("2"),
					},
				},
				"B": {
					Resources: map[string]resource.Quantity{
						"cpu": resource.MustParse("1"),
					},
				},
			},
			ResourceScarcity: map[string]float64{"cpu": 1},
			ExpectedByQueue: map[string]float64{
				"A": 1.0 / 2.0,
				"B": 1.0 / 2.0,
			},
		},
		"two queues with no usage": {
			PriorityFactorByQueue: map[string]float64{
				"A": 1,
				"B": 1,
			},
			AggregateResourceUsageByQueue: make(map[string]schedulerobjects.ResourceList),
			ResourceScarcity:              map[string]float64{"cpu": 1},
			ExpectedByQueue: map[string]float64{
				"A": 1.0 / 2.0,
				"B": 1.0 / 2.0,
			},
		},
		"two queues with unequal factors and no usage": {
			PriorityFactorByQueue: map[string]float64{
				"A": 1,
				"B": 2,
			},
			AggregateResourceUsageByQueue: make(map[string]schedulerobjects.ResourceList),
			ResourceScarcity:              map[string]float64{"cpu": 1},
			ExpectedByQueue: map[string]float64{
				"A": 2.0 / 3.0,
				"B": 1.0 / 3.0,
			},
		},
	}
	for name, tc := range tests {
		t.Run(name, func(t *testing.T) {
			actualByQueue := queueSelectionWeights(
				tc.PriorityFactorByQueue,
				tc.AggregateResourceUsageByQueue,
				tc.ResourceScarcity,
			)
			if !assert.Equal(t, len(tc.ExpectedByQueue), len(actualByQueue)) {
				return
			}
			for queue, actual := range actualByQueue {
				expected, ok := tc.ExpectedByQueue[queue]
				if !assert.True(t, ok) {
					continue
				}
				assert.InDelta(t, expected, actual, 1e-2)
			}
		})
	}
}

func TestPickQueueRandomly(t *testing.T) {
	weights := map[string]float64{
		"A": 2,
		"B": 1,
	}
	weightsSum := 3.0

	n := 10000
	results := make(map[string]float64)
	for i := 0; i < n; i++ {
		v, _ := pickQueueRandomly(weights, util.NewThreadsafeRand(int64(i)))
		results[v]++
	}
	for queue, weight := range weights {
		expected := weight / weightsSum
		actual := results[queue] / float64(n)
		assert.InDelta(t, expected, actual, 0.01)
	}
}

func TestQueueCandidateJobsIterator(t *testing.T) {
	tests := map[string]struct {
		Reqs                   []*schedulerobjects.PodRequirements
		InitialUsageByPriority schedulerobjects.QuantityByPriorityAndResourceType
		SchedulingConstraints  SchedulingConstraints
		// If true, jobs are actually leased.
		LeaseJobs bool
		// Indices of the reqs expected to be returned.
		ExpectedIndices []int
	}{
		"all jobs schedulable": {
			Reqs:            testNSmallCpuJob(0, 3),
			ExpectedIndices: []int{0, 1, 2},
		},
		"minimum job size below limit": {
			Reqs: append(testNSmallCpuJob(0, 3), testNLargeCpuJob(0, 2)...),
			SchedulingConstraints: SchedulingConstraints{
				MinimumJobSize: schedulerobjects.ResourceList{
					Resources: map[string]resource.Quantity{
						"cpu": resource.MustParse("31"),
					},
				},
			},
			ExpectedIndices: []int{3, 4},
		},
		"minimum job size at limit": {
			Reqs: append(testNSmallCpuJob(0, 3), testNLargeCpuJob(0, 2)...),
			SchedulingConstraints: SchedulingConstraints{
				MinimumJobSize: schedulerobjects.ResourceList{
					Resources: map[string]resource.Quantity{
						"cpu": resource.MustParse("32"),
					},
				},
			},
			ExpectedIndices: []int{3, 4},
		},
		"MaximalResourceFractionToSchedulePerQueue": {
			Reqs: testNSmallCpuJob(0, 3),
			SchedulingConstraints: SchedulingConstraints{
				TotalResources: schedulerobjects.ResourceList{
					Resources: map[string]resource.Quantity{
						"cpu": resource.MustParse("32"),
					},
				},
				MaximalResourceFractionToSchedulePerQueue: common.ComputeResourcesFloat{
					"cpu": 2.0 / 32.0,
				},
			},
			LeaseJobs:       true,
			ExpectedIndices: []int{0, 1},
		},
		"MaximalResourceFractionPerQueue": {
			Reqs: testNSmallCpuJob(0, 3),
			SchedulingConstraints: SchedulingConstraints{
				TotalResources: schedulerobjects.ResourceList{
					Resources: map[string]resource.Quantity{
						"cpu": resource.MustParse("32"),
					},
				},
				MaximalResourceFractionPerQueue: common.ComputeResourcesFloat{
					"cpu": 2.0 / 32.0,
				},
			},
			LeaseJobs:       true,
			ExpectedIndices: []int{0, 1},
		},
		"MaximalResourceFractionPerQueue with initial usage": {
			Reqs: testNSmallCpuJob(0, 3),
			SchedulingConstraints: SchedulingConstraints{
				TotalResources: schedulerobjects.ResourceList{
					Resources: map[string]resource.Quantity{
						"cpu": resource.MustParse("32"),
					},
				},
				MaximalResourceFractionPerQueue: common.ComputeResourcesFloat{
					"cpu": 2.0 / 32.0,
				},
			},
			InitialUsageByPriority: schedulerobjects.QuantityByPriorityAndResourceType{
				0: schedulerobjects.ResourceList{
					Resources: map[string]resource.Quantity{
						"cpu": resource.MustParse("1"),
					},
				},
			},
			LeaseJobs:       true,
			ExpectedIndices: []int{0},
		},
		"MaxConsecutiveUnschedulableJobs": {
			Reqs: append(append(testNSmallCpuJob(0, 1), testNGPUJob(0, 3)...), testNSmallCpuJob(0, 1)...),
			SchedulingConstraints: SchedulingConstraints{
				TotalResources: schedulerobjects.ResourceList{
					Resources: map[string]resource.Quantity{
						"cpu": resource.MustParse("32"),
						"gpu": resource.MustParse("1"),
					},
				},
				MaximalResourceFractionPerQueue: common.ComputeResourcesFloat{
					"gpu": 0,
				},
				MaxConsecutiveUnschedulableJobs: 3,
			},
			ExpectedIndices: []int{0},
		},
		"MaximalCumulativeResourceFractionPerQueueAndPriority": {
			Reqs: append(append(testNSmallCpuJob(9, 11), testNSmallCpuJob(7, 11)...), testNSmallCpuJob(3, 11)...),
			SchedulingConstraints: SchedulingConstraints{
				Priorities: []int32{3, 7, 9},
				TotalResources: schedulerobjects.ResourceList{
					Resources: map[string]resource.Quantity{
						"cpu": resource.MustParse("32"),
					},
				},
				MaximalCumulativeResourceFractionPerQueueAndPriority: map[int32]map[string]float64{
					3: {"cpu": 30.0 / 32.0},
					7: {"cpu": 20.0 / 32.0},
					9: {"cpu": 10.0 / 32.0},
				},
			},
			LeaseJobs:       true,
			ExpectedIndices: append(append(intRange(0, 9), intRange(11, 20)...), intRange(22, 31)...),
		},
		"MaximalCumulativeResourceFractionPerQueueAndPriority with initial usage": {
			Reqs: append(append(testNSmallCpuJob(9, 11), testNSmallCpuJob(7, 11)...), testNSmallCpuJob(3, 11)...),
			SchedulingConstraints: SchedulingConstraints{
				Priorities: []int32{3, 7, 9},
				TotalResources: schedulerobjects.ResourceList{
					Resources: map[string]resource.Quantity{
						"cpu": resource.MustParse("32"),
					},
				},
				MaximalCumulativeResourceFractionPerQueueAndPriority: map[int32]map[string]float64{
					3: {"cpu": 30.0 / 32.0},
					7: {"cpu": 20.0 / 32.0},
					9: {"cpu": 10.0 / 32.0},
				},
			},
			InitialUsageByPriority: schedulerobjects.QuantityByPriorityAndResourceType{
				3: {Resources: map[string]resource.Quantity{"cpu": resource.MustParse("1")}},
				7: {Resources: map[string]resource.Quantity{"cpu": resource.MustParse("2")}},
				9: {Resources: map[string]resource.Quantity{"cpu": resource.MustParse("3")}},
			},
			LeaseJobs:       true,
			ExpectedIndices: append(append(intRange(0, 6), intRange(11, 18)...), intRange(22, 30)...),
		},
	}
	for name, tc := range tests {
		t.Run(name, func(t *testing.T) {
			repo := newMockJobRepository()
			jobs := make([]*api.Job, len(tc.Reqs))
			indexByJobId := make(map[string]int)
			for i, req := range tc.Reqs {
				// Queue name doesn't matter.
				jobs[i] = apiJobFromPodSpec("A", podSpecFromPodRequirements(req))
				repo.Enqueue(jobs[i])
				indexByJobId[jobs[i].Id] = i
			}

			expected := make([]*api.Job, len(tc.ExpectedIndices))
			for i, j := range tc.ExpectedIndices {
				expected[i] = jobs[j]
			}

			ctx := context.Background()
			queuedJobsIterator, err := NewQueuedJobsIterator(ctx, "A", repo)
			if !assert.NoError(t, err) {
				return
			}

			it := &QueueCandidateJobsIterator{
				SchedulingConstraints:      tc.SchedulingConstraints,
				QueueSchedulingRoundReport: NewQueueSchedulingRoundReport(0, tc.InitialUsageByPriority),
				ctx:                        ctx,
				jobsIterator:               queuedJobsIterator,
			}

			actual := make([]*api.Job, 0)
			actualIndices := make([]int, 0)
			for report, err := it.Next(); report != nil; report, err = it.Next() {
				if !assert.NoError(t, err) {
					return
				}
				if tc.LeaseJobs {
<<<<<<< HEAD
					it.QueueSchedulingRoundReport.AddJobSchedulingReport(report)
=======
					scheduler.selectNodeForPod(ctx, report.JobId, report.Job, true)
					it.Lease(report)
>>>>>>> f55e31dd
				}
				actual = append(actual, report.Job)
				actualIndices = append(actualIndices, indexByJobId[report.Job.Id])
			}
			assert.Equal(t, tc.ExpectedIndices, actualIndices) // Redundant, but useful to debug tests.
			assert.Equal(t, expected, actual, "")
		})
	}
}

const (
	testGangIdAnnotation          = "armada.io/gangId"
	testGangCardinalityAnnotation = "armada.io/gangCardinality"
)

func testSchedulingConfig() configuration.SchedulingConfig {
	priorityClasses := make(map[string]configuration.PriorityClass)
	for _, priority := range testPriorityClasses {
		priorityClasses[fmt.Sprintf("%d", priority.Priority)] = priority
	}
	return configuration.SchedulingConfig{
		ResourceScarcity: map[string]float64{"cpu": 1, "memory": 0},
		Preemption: configuration.PreemptionConfig{
			PriorityClasses: priorityClasses,
		},
		IndexedResources:          []string{"cpu", "memory"},
		GangIdAnnotation:          testGangIdAnnotation,
		GangCardinalityAnnotation: testGangCardinalityAnnotation,
	}
}

func withRoundLimits(limits map[string]float64, config configuration.SchedulingConfig) configuration.SchedulingConfig {
	config.MaximalClusterFractionToSchedule = limits
	return config
}

func withPerQueueLimits(limits map[string]float64, config configuration.SchedulingConfig) configuration.SchedulingConfig {
	config.MaximalResourceFractionPerQueue = limits
	return config
}

func withPerPriorityLimits(limits map[int32]map[string]float64, config configuration.SchedulingConfig) configuration.SchedulingConfig {
	for k, v := range config.Preemption.PriorityClasses {
		config.Preemption.PriorityClasses[k] = configuration.PriorityClass{
			Priority:                        v.Priority,
			MaximalResourceFractionPerQueue: limits[v.Priority],
		}
	}
	return config
}

func withPerQueueRoundLimits(limits map[string]float64, config configuration.SchedulingConfig) configuration.SchedulingConfig {
	config.MaximalResourceFractionToSchedulePerQueue = limits
	return config
}

func withMaxJobsToSchedule(n uint, config configuration.SchedulingConfig) configuration.SchedulingConfig {
	config.MaximumJobsToSchedule = n
	return config
}

func withMaxConsecutiveUnschedulableJobs(n uint, config configuration.SchedulingConfig) configuration.SchedulingConfig {
	config.QueueLeaseBatchSize = n
	return config
}

func withIndexedTaints(indexedTaints []string, config configuration.SchedulingConfig) configuration.SchedulingConfig {
	config.IndexedTaints = append(config.IndexedTaints, indexedTaints...)
	return config
}

func withIndexedNodeLabels(indexedNodeLabels []string, config configuration.SchedulingConfig) configuration.SchedulingConfig {
	config.IndexedNodeLabels = append(config.IndexedNodeLabels, indexedNodeLabels...)
	return config
}

func withUsedResources(p int32, rs schedulerobjects.ResourceList, nodes []*schedulerobjects.Node) []*schedulerobjects.Node {
	for _, node := range nodes {
		schedulerobjects.AllocatableByPriorityAndResourceType(node.AllocatableByPriorityAndResource).MarkAllocated(p, rs)
	}
	return nodes
}

func withLabels(labels map[string]string, nodes []*schedulerobjects.Node) []*schedulerobjects.Node {
	for _, node := range nodes {
		if node.Labels == nil {
			node.Labels = maps.Clone(labels)
		} else {
			maps.Copy(node.Labels, labels)
		}
	}
	return nodes
}

func withNodeSelector(selector map[string]string, reqs []*schedulerobjects.PodRequirements) []*schedulerobjects.PodRequirements {
	for _, req := range reqs {
		req.NodeSelector = maps.Clone(selector)
	}
	return reqs
}

func withGangAnnotations(reqs []*schedulerobjects.PodRequirements) []*schedulerobjects.PodRequirements {
	gangId := uuid.NewString()
	gangCardinality := fmt.Sprintf("%d", len(reqs))
	for _, req := range reqs {
		if req.Annotations == nil {
			req.Annotations = make(map[string]string)
		}
		req.Annotations[testGangIdAnnotation] = gangId
		req.Annotations[testGangCardinalityAnnotation] = gangCardinality
	}
	return reqs
}

func TestSchedule(t *testing.T) {
	tests := map[string]struct {
		SchedulingConfig configuration.SchedulingConfig
		// Nodes to be considered by the scheduler.
		Nodes []*schedulerobjects.Node
		// Map from queue name to pod requirements for that queue.
		ReqsByQueue map[string][]*schedulerobjects.PodRequirements
		// Map from queue to the priority factor associated with that queue.
		PriorityFactorByQueue map[string]float64
		// Initial resource usage for all queues.
		InitialUsageByQueue map[string]schedulerobjects.QuantityByPriorityAndResourceType
		// Total resources across all clusters.
		// If empty, it is computed as the total resources across the provided nodes.
		TotalResources schedulerobjects.ResourceList
		// Minimum job size.
		MinimumJobSize map[string]resource.Quantity
		// Skip checking if reports were generated.
		// Needed for tests where not all jobs are considered.
		DoNotCheckReports bool
		// For each queue, the indices of jobs expected to be scheduled.
		ExpectedIndicesByQueue map[string][]int
		// For each queue, the expected resources assigned to jobs from that queue.
		ExpectedResourcesByQueue map[string]resourceLimits
	}{
		"one queue one job": {
			SchedulingConfig: testSchedulingConfig(),
			Nodes:            testNCpuNode(1, testPriorities),
			ReqsByQueue: map[string][]*schedulerobjects.PodRequirements{
				"A": testNSmallCpuJob(0, 1),
			},
			PriorityFactorByQueue: map[string]float64{
				"A": 1,
			},
			ExpectedIndicesByQueue: map[string][]int{
				"A": {0},
			},
		},
		"one queue several jobs": {
			SchedulingConfig: testSchedulingConfig(),
			Nodes:            testNCpuNode(1, testPriorities),
			ReqsByQueue: map[string][]*schedulerobjects.PodRequirements{
				"A": testNSmallCpuJob(0, 32),
			},
			PriorityFactorByQueue: map[string]float64{
				"A": 1,
			},
			ExpectedIndicesByQueue: map[string][]int{
				"A": intRange(0, 31),
			},
		},
		"one queue some jobs do not fit": {
			SchedulingConfig: testSchedulingConfig(),
			Nodes:            testNCpuNode(1, testPriorities),
			ReqsByQueue: map[string][]*schedulerobjects.PodRequirements{
				"A": testNSmallCpuJob(0, 33),
			},
			PriorityFactorByQueue: map[string]float64{
				"A": 1,
			},
			ExpectedIndicesByQueue: map[string][]int{
				"A": intRange(0, 31),
			},
		},
		"one queue with jobs of varying size": {
			SchedulingConfig: testSchedulingConfig(),
			Nodes:            testNCpuNode(2, testPriorities),
			ReqsByQueue: map[string][]*schedulerobjects.PodRequirements{
				"A": append(testNSmallCpuJob(0, 32), testNLargeCpuJob(0, 1)...),
			},
			PriorityFactorByQueue: map[string]float64{
				"A": 1,
			},
			ExpectedIndicesByQueue: map[string][]int{
				"A": intRange(0, 32),
			},
		},
		"preempt lower-priority jobs": {
			SchedulingConfig: testSchedulingConfig(),
			Nodes:            testNCpuNode(1, testPriorities),
			ReqsByQueue: map[string][]*schedulerobjects.PodRequirements{
				"A": append(testNSmallCpuJob(0, 1), testNLargeCpuJob(1, 1)...),
			},
			PriorityFactorByQueue: map[string]float64{
				"A": 1,
			},
			// TODO: We could optimise this by un-leasing preempted jobs.
			ExpectedIndicesByQueue: map[string][]int{
				"A": intRange(0, 1),
			},
		},
		"no preemption of higher-priority jobs": {
			SchedulingConfig: testSchedulingConfig(),
			Nodes:            testNCpuNode(1, testPriorities),
			ReqsByQueue: map[string][]*schedulerobjects.PodRequirements{
				"A": append(testNLargeCpuJob(1, 1), testNSmallCpuJob(0, 1)...),
			},
			PriorityFactorByQueue: map[string]float64{
				"A": 1,
			},
			ExpectedIndicesByQueue: map[string][]int{
				"A": {0},
			},
		},
		"unschedulable jobs do not block schedulable jobs": {
			SchedulingConfig: testSchedulingConfig(),
			Nodes:            testNCpuNode(1, testPriorities),
			ReqsByQueue: map[string][]*schedulerobjects.PodRequirements{
				"A": append(append(testNSmallCpuJob(0, 1), testNLargeCpuJob(0, 10)...), testNSmallCpuJob(0, 1)...),
			},
			PriorityFactorByQueue: map[string]float64{
				"A": 1,
			},
			ExpectedIndicesByQueue: map[string][]int{
				"A": {0, 11},
			},
		},
		"max jobs to schedule limit": {
			SchedulingConfig: withMaxJobsToSchedule(2, testSchedulingConfig()),
			Nodes:            testNCpuNode(1, testPriorities),
			ReqsByQueue: map[string][]*schedulerobjects.PodRequirements{
				"A": testNSmallCpuJob(0, 5),
			},
			PriorityFactorByQueue: map[string]float64{
				"A": 1,
			},
			DoNotCheckReports: true,
			ExpectedIndicesByQueue: map[string][]int{
				"A": {0, 1},
			},
		},
		"round limits": {
			SchedulingConfig: withRoundLimits(map[string]float64{"cpu": 2.0 / 32.0}, testSchedulingConfig()),
			Nodes:            testNCpuNode(1, testPriorities),
			ReqsByQueue: map[string][]*schedulerobjects.PodRequirements{
				"A": testNSmallCpuJob(0, 5),
			},
			PriorityFactorByQueue: map[string]float64{
				"A": 1,
			},
			ExpectedIndicesByQueue: map[string][]int{
				"A": {0, 1},
			},
		},
		"round per-queue limits": {
			SchedulingConfig: withPerQueueRoundLimits(map[string]float64{"cpu": 2.0 / 32.0}, testSchedulingConfig()),
			Nodes:            testNCpuNode(1, testPriorities),
			ReqsByQueue: map[string][]*schedulerobjects.PodRequirements{
				"A": testNSmallCpuJob(0, 5),
				"B": testNSmallCpuJob(0, 5),
			},
			PriorityFactorByQueue: map[string]float64{
				"A": 1,
				"B": 1,
			},
			ExpectedIndicesByQueue: map[string][]int{
				"A": {0, 1},
				"B": {0, 1},
			},
		},
		"overall per-queue limits": {
			SchedulingConfig: withPerQueueLimits(map[string]float64{"cpu": 2.0 / 32.0}, testSchedulingConfig()),
			Nodes:            testNCpuNode(1, testPriorities),
			ReqsByQueue: map[string][]*schedulerobjects.PodRequirements{
				"A": testNSmallCpuJob(0, 5),
				"B": testNSmallCpuJob(0, 5),
			},
			PriorityFactorByQueue: map[string]float64{
				"A": 1,
				"B": 1,
			},
			ExpectedIndicesByQueue: map[string][]int{
				"A": {0, 1},
				"B": {0, 1},
			},
		},
		"overall per-queue limits with large memory amount": {
			SchedulingConfig: withPerQueueLimits(
				map[string]float64{
					"cpu":    2.0 / 162975640.0,
					"memory": 0.1,
				},
				testSchedulingConfig()),
			Nodes: testNCpuNode(1, testPriorities),
			ReqsByQueue: map[string][]*schedulerobjects.PodRequirements{
				"A": testNSmallCpuJob(0, 5),
				"B": testNSmallCpuJob(0, 5),
			},
			PriorityFactorByQueue: map[string]float64{
				"A": 1,
				"B": 1,
			},
			TotalResources: schedulerobjects.ResourceList{
				Resources: map[string]resource.Quantity{
					"memory": resource.MustParse("5188205838208Ki"),
					"cpu":    resource.MustParse("162975640"),
				},
			},
			ExpectedIndicesByQueue: map[string][]int{
				"A": {0, 1},
				"B": {0, 1},
			},
		},
		"overall per-queue limits with initial usage": {
			SchedulingConfig: withPerQueueLimits(map[string]float64{"cpu": 2.0 / 32.0}, testSchedulingConfig()),
			Nodes:            testNCpuNode(1, testPriorities),
			ReqsByQueue: map[string][]*schedulerobjects.PodRequirements{
				"A": testNSmallCpuJob(0, 5),
				"B": testNSmallCpuJob(0, 5),
			},
			PriorityFactorByQueue: map[string]float64{
				"A": 1,
				"B": 1,
			},
			InitialUsageByQueue: map[string]schedulerobjects.QuantityByPriorityAndResourceType{
				"A": {
					0: schedulerobjects.ResourceList{
						Resources: map[string]resource.Quantity{
							"cpu": resource.MustParse("0"),
						},
					},
				},
				"B": {
					0: schedulerobjects.ResourceList{
						Resources: map[string]resource.Quantity{
							"cpu": resource.MustParse("1"),
						},
					},
				},
			},
			ExpectedIndicesByQueue: map[string][]int{
				"A": {0, 1},
				"B": {0},
			},
		},
		"per priority per-queue limits": {
			SchedulingConfig: withPerPriorityLimits(
				map[int32]map[string]float64{
					0: {"cpu": 1.0},
					1: {"cpu": 0.5},
					2: {"cpu": 0.25},
					3: {"cpu": 0.1},
				}, testSchedulingConfig()),
			Nodes: testNCpuNode(1, testPriorities),
			ReqsByQueue: map[string][]*schedulerobjects.PodRequirements{
				"A": append(testNSmallCpuJob(3, 5), testNSmallCpuJob(0, 5)...),
			},
			PriorityFactorByQueue: map[string]float64{
				"A": 1,
			},
			InitialUsageByQueue: map[string]schedulerobjects.QuantityByPriorityAndResourceType{},
			ExpectedIndicesByQueue: map[string][]int{
				"A": {0, 1, 2, 5, 6, 7, 8, 9},
			},
		},
		"per priority per queue limits equal limits": {
			SchedulingConfig: withPerPriorityLimits(
				map[int32]map[string]float64{
					0: {"cpu": 0.9}, // 28 cpu
					1: {"cpu": 0.9},
				}, testSchedulingConfig()),
			Nodes: testNCpuNode(1, testPriorities),
			ReqsByQueue: map[string][]*schedulerobjects.PodRequirements{
				"A": append(testNSmallCpuJob(0, 5), testNSmallCpuJob(0, 5)...),
			},
			PriorityFactorByQueue: map[string]float64{
				"A": 1,
			},
			InitialUsageByQueue: map[string]schedulerobjects.QuantityByPriorityAndResourceType{
				"A": {
					0: schedulerobjects.ResourceList{
						Resources: map[string]resource.Quantity{
							"cpu": resource.MustParse("13"),
						},
					},
					1: schedulerobjects.ResourceList{
						Resources: map[string]resource.Quantity{
							"cpu": resource.MustParse("14"),
						},
					},
				},
			},
			ExpectedIndicesByQueue: map[string][]int{
				"A": {0},
			},
		},
		"limit hit at higher priority doesn't block jobs at lower priority": {
			SchedulingConfig: withPerPriorityLimits(
				map[int32]map[string]float64{
					0: {"cpu": 0.9}, // 28 cpu
					1: {"cpu": 0.5}, // 14 cpu
				}, testSchedulingConfig()),
			Nodes: testNCpuNode(1, testPriorities),
			ReqsByQueue: map[string][]*schedulerobjects.PodRequirements{
				"A": append(testNSmallCpuJob(1, 1), testNSmallCpuJob(0, 5)...),
			},
			PriorityFactorByQueue: map[string]float64{
				"A": 1,
			},
			InitialUsageByQueue: map[string]schedulerobjects.QuantityByPriorityAndResourceType{
				"A": {
					0: schedulerobjects.ResourceList{
						Resources: map[string]resource.Quantity{
							"cpu": resource.MustParse("7"), // under limit
						},
					},
					1: schedulerobjects.ResourceList{
						Resources: map[string]resource.Quantity{
							"cpu": resource.MustParse("20"), // over limit
						},
					},
				},
			},
			ExpectedIndicesByQueue: map[string][]int{
				"A": {1},
			},
		},
		"fairness two queues": {
			SchedulingConfig: testSchedulingConfig(),
			Nodes:            testNCpuNode(1, testPriorities),
			ReqsByQueue: map[string][]*schedulerobjects.PodRequirements{
				"A": testNSmallCpuJob(0, 32),
				"B": testNSmallCpuJob(0, 32),
			},
			PriorityFactorByQueue: map[string]float64{
				"A": 1,
				"B": 1,
			},
			ExpectedResourcesByQueue: map[string]resourceLimits{
				"A": newResourceLimits(
					map[string]resource.Quantity{"cpu": resource.MustParse("14")},
					map[string]resource.Quantity{"cpu": resource.MustParse("18")},
				),
				"B": newResourceLimits(
					map[string]resource.Quantity{"cpu": resource.MustParse("14")},
					map[string]resource.Quantity{"cpu": resource.MustParse("18")},
				),
			},
		},
		"fairness three queues": {
			SchedulingConfig: testSchedulingConfig(),
			Nodes:            testNCpuNode(1, testPriorities),
			ReqsByQueue: map[string][]*schedulerobjects.PodRequirements{
				"A": testNSmallCpuJob(0, 32),
				"B": testNSmallCpuJob(0, 32),
				"C": testNSmallCpuJob(0, 32),
			},
			PriorityFactorByQueue: map[string]float64{
				"A": 1,
				"B": 1,
				"C": 1,
			},
			ExpectedResourcesByQueue: map[string]resourceLimits{
				"A": newResourceLimits(
					map[string]resource.Quantity{"cpu": resource.MustParse("8")},
					map[string]resource.Quantity{"cpu": resource.MustParse("12")},
				),
				"B": newResourceLimits(
					map[string]resource.Quantity{"cpu": resource.MustParse("8")},
					map[string]resource.Quantity{"cpu": resource.MustParse("12")},
				),
				"C": newResourceLimits(
					map[string]resource.Quantity{"cpu": resource.MustParse("8")},
					map[string]resource.Quantity{"cpu": resource.MustParse("12")},
				),
			},
		},
		"weighted fairness two queues": {
			SchedulingConfig: testSchedulingConfig(),
			Nodes:            testNCpuNode(30, testPriorities),
			ReqsByQueue: map[string][]*schedulerobjects.PodRequirements{
				"A": testNSmallCpuJob(0, 960),
				"B": testNSmallCpuJob(0, 960),
			},
			PriorityFactorByQueue: map[string]float64{
				"A": 1,
				"B": 2,
			},
			ExpectedResourcesByQueue: map[string]resourceLimits{
				"A": newResourceLimits(
					map[string]resource.Quantity{"cpu": resource.MustParse("620")},
					map[string]resource.Quantity{"cpu": resource.MustParse("660")},
				),
				"B": newResourceLimits(
					map[string]resource.Quantity{"cpu": resource.MustParse("300")},
					map[string]resource.Quantity{"cpu": resource.MustParse("340")},
				),
			},
		},
		"weighted fairness three queues": {
			SchedulingConfig: testSchedulingConfig(),
			Nodes:            testNCpuNode(30, testPriorities),
			ReqsByQueue: map[string][]*schedulerobjects.PodRequirements{
				"A": testNSmallCpuJob(0, 960),
				"B": testNSmallCpuJob(0, 960),
				"C": testNSmallCpuJob(0, 960),
			},
			PriorityFactorByQueue: map[string]float64{
				"A": 1,
				"B": 2,
				"C": 10,
			},
			ExpectedResourcesByQueue: map[string]resourceLimits{
				"A": newResourceLimits(
					map[string]resource.Quantity{"cpu": resource.MustParse("580")},
					map[string]resource.Quantity{"cpu": resource.MustParse("620")},
				),
				"B": newResourceLimits(
					map[string]resource.Quantity{"cpu": resource.MustParse("280")},
					map[string]resource.Quantity{"cpu": resource.MustParse("320")},
				),
				"C": newResourceLimits(
					map[string]resource.Quantity{"cpu": resource.MustParse("40")},
					map[string]resource.Quantity{"cpu": resource.MustParse("80")},
				),
			},
		},
		"fairness two queues with initial usage": {
			SchedulingConfig: testSchedulingConfig(),
			Nodes:            testNCpuNode(1, testPriorities),
			ReqsByQueue: map[string][]*schedulerobjects.PodRequirements{
				"A": testNSmallCpuJob(0, 32),
				"B": testNSmallCpuJob(0, 32),
			},
			PriorityFactorByQueue: map[string]float64{
				"A": 1,
				"B": 1,
			},
			InitialUsageByQueue: map[string]schedulerobjects.QuantityByPriorityAndResourceType{
				"A": {
					0: schedulerobjects.ResourceList{
						Resources: map[string]resource.Quantity{
							"cpu": resource.MustParse("100"),
						},
					},
				},
			},
			ExpectedResourcesByQueue: map[string]resourceLimits{
				"A": newResourceLimits(
					map[string]resource.Quantity{"cpu": resource.MustParse("0")},
					map[string]resource.Quantity{"cpu": resource.MustParse("4")},
				),
				"B": newResourceLimits(
					map[string]resource.Quantity{"cpu": resource.MustParse("28")},
					map[string]resource.Quantity{"cpu": resource.MustParse("32")},
				),
			},
		},
		"node with no available capacity": {
			SchedulingConfig: testSchedulingConfig(),
			Nodes: withUsedResources(
				0,
				schedulerobjects.ResourceList{
					Resources: map[string]resource.Quantity{
						"cpu": resource.MustParse("32"),
					},
				},
				testNCpuNode(1, testPriorities),
			),
			ReqsByQueue: map[string][]*schedulerobjects.PodRequirements{
				"A": testNSmallCpuJob(0, 1),
			},
			PriorityFactorByQueue: map[string]float64{
				"A": 1,
			},
			ExpectedIndicesByQueue: map[string][]int{
				"A": nil,
			},
		},
		"node with some available capacity": {
			SchedulingConfig: testSchedulingConfig(),
			Nodes: withUsedResources(
				0,
				schedulerobjects.ResourceList{
					Resources: map[string]resource.Quantity{
						"cpu": resource.MustParse("31"),
					},
				},
				testNCpuNode(1, testPriorities),
			),
			ReqsByQueue: map[string][]*schedulerobjects.PodRequirements{
				"A": testNSmallCpuJob(0, 2),
			},
			PriorityFactorByQueue: map[string]float64{
				"A": 1,
			},
			ExpectedIndicesByQueue: map[string][]int{
				"A": {0},
			},
		},
		"preempt used resources of lower-priority jobs": {
			SchedulingConfig: testSchedulingConfig(),
			Nodes: withUsedResources(
				0,
				schedulerobjects.ResourceList{
					Resources: map[string]resource.Quantity{
						"cpu": resource.MustParse("32"),
					},
				},
				testNCpuNode(1, testPriorities),
			),
			ReqsByQueue: map[string][]*schedulerobjects.PodRequirements{
				"A": testNLargeCpuJob(1, 1),
			},
			PriorityFactorByQueue: map[string]float64{
				"A": 1,
			},
			ExpectedIndicesByQueue: map[string][]int{
				"A": {0},
			},
		},
		"respect taints": {
			SchedulingConfig: testSchedulingConfig(),
			Nodes:            testNTaintedCpuNode(1, testPriorities),
			ReqsByQueue: map[string][]*schedulerobjects.PodRequirements{
				"A": append(testNSmallCpuJob(0, 1), testNLargeCpuJob(0, 1)...),
			},
			PriorityFactorByQueue: map[string]float64{
				"A": 1,
			},
			ExpectedIndicesByQueue: map[string][]int{
				"A": {1},
			},
		},
		"minimum job size": {
			SchedulingConfig: testSchedulingConfig(),
			Nodes:            testNCpuNode(1, testPriorities),
			ReqsByQueue: map[string][]*schedulerobjects.PodRequirements{
				"A": append(testNSmallCpuJob(0, 1), testNLargeCpuJob(0, 1)...),
			},
			PriorityFactorByQueue: map[string]float64{
				"A": 1,
			},
			MinimumJobSize: map[string]resource.Quantity{
				"cpu": resource.MustParse("2"),
			},
			ExpectedIndicesByQueue: map[string][]int{
				"A": {1},
			},
		},
		"minimum job size gpu": {
			SchedulingConfig: testSchedulingConfig(),
			Nodes:            testNGpuNode(2, testPriorities),
			ReqsByQueue: map[string][]*schedulerobjects.PodRequirements{
				"A": append(append(testNSmallCpuJob(0, 1), testNLargeCpuJob(0, 1)...), testNGPUJob(0, 1)...),
			},
			PriorityFactorByQueue: map[string]float64{
				"A": 1,
			},
			MinimumJobSize: map[string]resource.Quantity{
				"gpu": resource.MustParse("1"),
			},
			ExpectedIndicesByQueue: map[string][]int{
				"A": {2},
			},
		},
		"minimum job size two gpu": {
			SchedulingConfig: testSchedulingConfig(),
			Nodes:            testNGpuNode(2, testPriorities),
			ReqsByQueue: map[string][]*schedulerobjects.PodRequirements{
				"A": append(append(testNSmallCpuJob(0, 1), testNLargeCpuJob(0, 1)...), testNGPUJob(0, 1)...),
			},
			PriorityFactorByQueue: map[string]float64{
				"A": 1,
			},
			MinimumJobSize: map[string]resource.Quantity{
				"gpu": resource.MustParse("2"),
			},
			ExpectedIndicesByQueue: map[string][]int{
				"A": {},
			},
		},
		"taints and tolerations": {
			SchedulingConfig: testSchedulingConfig(),
			Nodes:            testNTaintedCpuNode(1, testPriorities),
			ReqsByQueue: map[string][]*schedulerobjects.PodRequirements{
				"A": append(testNSmallCpuJob(0, 1), testNLargeCpuJob(0, 1)...),
			},
			PriorityFactorByQueue: map[string]float64{
				"A": 1,
			},
			ExpectedIndicesByQueue: map[string][]int{
				"A": {1},
			},
		},
		"node selector": {
			SchedulingConfig: testSchedulingConfig(),
			Nodes: append(
				testNCpuNode(1, testPriorities),
				withLabels(map[string]string{"foo": "foo"}, testNCpuNode(1, testPriorities))...,
			),
			ReqsByQueue: map[string][]*schedulerobjects.PodRequirements{
				"A": withNodeSelector(map[string]string{"foo": "foo"}, testNLargeCpuJob(0, 2)),
			},
			PriorityFactorByQueue: map[string]float64{
				"A": 1,
			},
			ExpectedIndicesByQueue: map[string][]int{
				"A": {0},
			},
		},
		"taints and tolerations (indexed)": {
			SchedulingConfig: withIndexedTaints([]string{"largeJobsOnly"}, testSchedulingConfig()),
			Nodes:            testNTaintedCpuNode(1, testPriorities),
			ReqsByQueue: map[string][]*schedulerobjects.PodRequirements{
				"A": append(testNSmallCpuJob(0, 1), testNLargeCpuJob(0, 1)...),
			},
			PriorityFactorByQueue: map[string]float64{
				"A": 1,
			},
			ExpectedIndicesByQueue: map[string][]int{
				"A": {1},
			},
		},
		"node selector (indexed)": {
			SchedulingConfig: withIndexedNodeLabels([]string{"foo"}, testSchedulingConfig()),
			Nodes: append(
				testNCpuNode(1, testPriorities),
				withLabels(map[string]string{"foo": "foo"}, testNCpuNode(1, testPriorities))...,
			),
			ReqsByQueue: map[string][]*schedulerobjects.PodRequirements{
				"A": withNodeSelector(map[string]string{"foo": "foo"}, testNLargeCpuJob(0, 2)),
			},
			PriorityFactorByQueue: map[string]float64{
				"A": 1,
			},
			ExpectedIndicesByQueue: map[string][]int{
				"A": {0},
			},
		},
		"gang scheduling success": {
			SchedulingConfig: testSchedulingConfig(),
			Nodes:            testNCpuNode(2, testPriorities),
			ReqsByQueue: map[string][]*schedulerobjects.PodRequirements{
				"A": withGangAnnotations(testNLargeCpuJob(0, 2)),
			},
			PriorityFactorByQueue: map[string]float64{
				"A": 1,
			},
			ExpectedIndicesByQueue: map[string][]int{
				"A": {0, 1},
			},
		},
		"gang scheduling failure": {
			SchedulingConfig: testSchedulingConfig(),
			Nodes:            testNCpuNode(2, testPriorities),
			ReqsByQueue: map[string][]*schedulerobjects.PodRequirements{
				"A": withGangAnnotations(testNLargeCpuJob(0, 3)),
			},
			PriorityFactorByQueue: map[string]float64{
				"A": 1,
			},
			ExpectedIndicesByQueue: map[string][]int{
				"A": {},
			},
		},
	}
	for name, tc := range tests {
		t.Run(name, func(t *testing.T) {
			jobRepository := newMockJobRepository()
			for queue, reqs := range tc.ReqsByQueue {
				jobRepository.EnqueueMany(apiJobsFromPodReqs(queue, reqs))
			}

			expectedByQueue := make(map[string][]string)
			for queue, jobs := range jobRepository.jobsByQueue {
				is := tc.ExpectedIndicesByQueue[queue]
				expected := make([]string, len(is))
				for i, j := range is {
					expected[i] = jobs[j].Id
				}
				expectedByQueue[queue] = expected
			}

			nodeDb, err := createNodeDb(tc.Nodes)
			if !assert.NoError(t, err) {
				return
			}

			// If not provided, set total resources equal to the aggregate over tc.Nodes.
			if tc.TotalResources.Resources == nil {
				tc.TotalResources = nodeDb.totalResources.DeepCopy()
			}

			constraints := SchedulingConstraintsFromSchedulingConfig(
				"executor",
				"pool",
				schedulerobjects.ResourceList{Resources: tc.MinimumJobSize},
				tc.SchedulingConfig,
				tc.TotalResources,
			)
			sched, err := NewLegacyScheduler(
				context.Background(),
				*constraints,
				tc.SchedulingConfig,
				nodeDb,
				jobRepository,
				tc.PriorityFactorByQueue,
				tc.InitialUsageByQueue,
			)
			if !assert.NoError(t, err) {
				return
			}
			sched.CandidateGangIterator.CandidateJobsIterator.rand = util.NewThreadsafeRand(42) // Reproducible tests.

			jobs, err := sched.Schedule()
			if !assert.NoError(t, err) {
				return
			}

			// Check that the right jobs got scheduled.
			if tc.ExpectedIndicesByQueue != nil {
				actualScheduledJobsByQueue := jobIdsByQueueFromJobs(jobs)
				for queue, expected := range expectedByQueue {
					actual, ok := actualScheduledJobsByQueue[queue]
					if !ok {
						// Since expected is []string{} if we expect no jobs to be scheduled.
						actual = make([]string, 0)
					}
					assert.Equal(t, expected, actual, "queue %s", queue)
				}
			}

			// Check that each queue was allocated the right amount of resources.
			if tc.ExpectedResourcesByQueue != nil {
				actualUsageByQueue := usageByQueue(jobs)
				for queue, usage := range actualUsageByQueue {
					assertResourceLimitsSatisfied(t, tc.ExpectedResourcesByQueue[queue], usage)
				}
			}

			// Check that a scheduling round report was created.
			if !assert.NotNil(t, sched.SchedulingRoundReport) {
				return
			}

			// Check that scheduling reports were generated.
			// TODO: Check that reports correctly indicate success/not.
			if !tc.DoNotCheckReports {
				schedulingRoundReport := sched.SchedulingRoundReport

				// Check that started and finished it set.
				assert.NotEqual(t, time.Time{}, schedulingRoundReport.Started)
				assert.NotEqual(t, time.Time{}, schedulingRoundReport.Finished)

				// Check that initial usage is correct.
				assert.Equal(t, len(tc.PriorityFactorByQueue), len(schedulingRoundReport.QueueSchedulingRoundReports))
				for queue, usage := range tc.InitialUsageByQueue {
					queueSchedulingRoundReport := sched.SchedulingRoundReport.QueueSchedulingRoundReports[queue]
					if assert.NotNil(t, queueSchedulingRoundReport) {
						assert.True(t, usage.Equal(queueSchedulingRoundReport.InitialResourcesByPriority))
					}
				}

				// Check that scheduling round report scheduled resources is set correctly.
				for queue, expected := range usageByQueueAndPriority(jobs, tc.SchedulingConfig.Preemption.PriorityClasses) {
					queueSchedulingRoundReport, ok := schedulingRoundReport.QueueSchedulingRoundReports[queue]
					if !assert.NotNil(t, queueSchedulingRoundReport) {
						continue
					}
					if !assert.True(t, ok) {
						continue
					}
					actual := queueSchedulingRoundReport.ScheduledResourcesByPriority
					assert.True(t, expected.Equal(actual))
				}

				// Check that the scheduling round report contains reports for all queues and jobs.
				assert.Equal(
					t,
					len(tc.PriorityFactorByQueue),
					len(sched.SchedulingRoundReport.QueueSchedulingRoundReports),
				)
				leasedJobIds := make(map[uuid.UUID]interface{})
				for _, job := range jobs {
					jobId, err := uuidFromUlidString(job.Id)
					if !assert.NoError(t, err) {
						return
					}
					leasedJobIds[jobId] = true
				}
				for queue, jobs := range jobRepository.jobsByQueue {
					queueSchedulingRoundReport, ok := schedulingRoundReport.QueueSchedulingRoundReports[queue]
					if !assert.NotNil(t, queueSchedulingRoundReport) {
						continue
					}
					if !assert.True(t, ok) {
						continue
					}

					for _, job := range jobs {
						jobId, err := uuidFromUlidString(job.Id)
						if !assert.NoError(t, err) {
							return
						}

						var jobReports map[uuid.UUID]*JobSchedulingReport
						if _, ok := leasedJobIds[jobId]; ok {
							jobReports = queueSchedulingRoundReport.SuccessfulJobSchedulingReports
						} else {
							jobReports = queueSchedulingRoundReport.UnsuccessfulJobSchedulingReports
						}
						if !assert.NotNil(t, jobReports) {
							continue
						}

						jobReport, ok := jobReports[jobId]
						if !assert.NotNil(t, jobReport) {
							continue
						}
						if !assert.True(t, ok) {
							continue
						}
					}
				}

				// Check that total resources is correct.
				assert.True(t, schedulingRoundReport.TotalResources.Equal(tc.TotalResources))

				// Check that we were given a termination reason.
				assert.NotEmpty(t, schedulingRoundReport.TerminationReason)
			}
		})
	}
}

func Test_exceedsPerPriorityResourceLimits(t *testing.T) {
}

func intRange(a, b int) []int {
	rv := make([]int, b-a+1)
	for i := range rv {
		rv[i] = a + i
	}
	return rv
}

func apiJobsFromPodReqs(queue string, reqs []*schedulerobjects.PodRequirements) []*api.Job {
	rv := make([]*api.Job, len(reqs))
	for i, req := range reqs {
		rv[i] = apiJobFromPodSpec(queue, podSpecFromPodRequirements(req))
		rv[i].Annotations = maps.Clone(req.Annotations)
	}
	return rv
}

type resourceLimits struct {
	Minimum schedulerobjects.ResourceList
	Maximum schedulerobjects.ResourceList
}

func newResourceLimits(minimum map[string]resource.Quantity, maximum map[string]resource.Quantity) resourceLimits {
	return resourceLimits{
		Minimum: schedulerobjects.ResourceList{Resources: minimum},
		Maximum: schedulerobjects.ResourceList{Resources: maximum},
	}
}

func assertResourceLimitsSatisfied(t *testing.T, limits resourceLimits, resources schedulerobjects.ResourceList) bool {
	for resource, min := range limits.Minimum.Resources {
		actual := resources.Resources[resource]
		if !assert.NotEqual(t, 1, min.Cmp(actual), "%s limits not satisfied: min is %s, but actual is %s", resource, min.String(), actual.String()) {
			return false
		}
	}
	for resource, actual := range resources.Resources {
		if max, ok := limits.Maximum.Resources[resource]; ok {
			if !assert.NotEqual(t, -1, max.Cmp(actual), "%s limits not satisfied: max is %s, but actual is %s", resource, max.String(), actual.String()) {
				return false
			}
		}
	}
	return true
}

func jobIdsByQueueFromJobs(jobs []*api.Job) map[string][]string {
	rv := make(map[string][]string)
	for _, job := range jobs {
		rv[job.Queue] = append(rv[job.Queue], job.Id)
	}
	return rv
}

func usageByQueue(jobs []*api.Job) map[string]schedulerobjects.ResourceList {
	// TODO: Could be built on top of usageByQueueAndPriority.
	rv := make(map[string]schedulerobjects.ResourceList)
	for _, job := range jobs {
		rl, ok := rv[job.Queue]
		if !ok {
			rl = schedulerobjects.ResourceList{
				Resources: make(map[string]resource.Quantity),
			}
			rv[job.Queue] = rl
		}
		for t, q := range common.TotalJobResourceRequest(job) {
			quantity := rl.Resources[t]
			quantity.Add(q)
			rl.Resources[t] = quantity
		}
	}
	return rv
}

func usageByQueueAndPriority(jobs []*api.Job, priorityByPriorityClassName map[string]configuration.PriorityClass) map[string]schedulerobjects.QuantityByPriorityAndResourceType {
	rv := make(map[string]schedulerobjects.QuantityByPriorityAndResourceType)
	for _, job := range jobs {
		m, ok := rv[job.Queue]
		if !ok {
			m = make(schedulerobjects.QuantityByPriorityAndResourceType)
			rv[job.Queue] = m
		}
		priority, _ := PriorityFromJob(job, priorityByPriorityClassName)
		rl, ok := m[priority]
		if !ok {
			rl.Resources = make(map[string]resource.Quantity)
		}
		for t, q := range common.TotalJobResourceRequest(job) {
			quantity := rl.Resources[t]
			quantity.Add(q)
			rl.Resources[t] = quantity
		}
		m[priority] = rl
	}
	return rv
}

func apiJobFromPodSpec(queue string, podSpec *v1.PodSpec) *api.Job {
	return &api.Job{
		Id:      util.NewULID(),
		PodSpec: podSpec,
		Queue:   queue,
	}
}

func podSpecFromPodRequirements(req *schedulerobjects.PodRequirements) *v1.PodSpec {
	return &v1.PodSpec{
		NodeSelector:     req.NodeSelector,
		Affinity:         req.Affinity,
		Tolerations:      req.Tolerations,
		Priority:         &req.Priority,
		PreemptionPolicy: (*v1.PreemptionPolicy)(&req.PreemptionPolicy),
		Containers: []v1.Container{
			{
				Resources: req.ResourceRequirements,
			},
		},
	}
}

type mockJobRepository struct {
	jobsByQueue map[string][]*api.Job
	jobsById    map[string]*api.Job
	// Ids of all jobs hat were leased to an executor.
	leasedJobs          map[string]bool
	getQueueJobIdsDelay time.Duration
}

func newMockJobRepository() *mockJobRepository {
	return &mockJobRepository{
		jobsByQueue: make(map[string][]*api.Job),
		jobsById:    make(map[string]*api.Job),
		leasedJobs:  make(map[string]bool),
	}
}

func (repo *mockJobRepository) EnqueueMany(jobs []*api.Job) {
	for _, job := range jobs {
		repo.Enqueue(job)
	}
}

func (repo *mockJobRepository) Enqueue(job *api.Job) {
	repo.jobsByQueue[job.Queue] = append(repo.jobsByQueue[job.Queue], job)
	repo.jobsById[job.Id] = job
}

func (repo *mockJobRepository) GetQueueJobIds(queue string) ([]string, error) {
	time.Sleep(repo.getQueueJobIdsDelay)
	if jobs, ok := repo.jobsByQueue[queue]; ok {
		rv := make([]string, 0, len(jobs))
		for _, job := range jobs {
			if !repo.leasedJobs[job.Id] {
				rv = append(rv, job.Id)
			}
		}
		return rv, nil
	} else {
		return make([]string, 0), nil
	}
}

func (repo *mockJobRepository) GetExistingJobsByIds(jobIds []string) ([]*api.Job, error) {
	rv := make([]*api.Job, len(jobIds))
	for i, jobId := range jobIds {
		if job, ok := repo.jobsById[jobId]; ok {
			rv[i] = job
		}
	}
	return rv, nil
}

func (repo *mockJobRepository) TryLeaseJobs(clusterId string, queue string, jobs []*api.Job) ([]*api.Job, error) {
	successfullyLeasedJobs := make([]*api.Job, 0, len(jobs))
	for _, job := range jobs {
		if !repo.leasedJobs[job.Id] {
			successfullyLeasedJobs = append(successfullyLeasedJobs, job)
			repo.leasedJobs[job.Id] = true
		}
	}
	return successfullyLeasedJobs, nil
}

func benchmarkQuantityComparison(b *testing.B, q1, q2 resource.Quantity) {
	for i := 0; i < b.N; i++ {
		q1.Cmp(q2)
	}
}

func BenchmarkQuantityComparison(b *testing.B) {
	benchmarkQuantityComparison(b, resource.MustParse("1"), resource.MustParse("2"))
}

func BenchmarkIntComparison(b *testing.B) {
	result := 0
	v1 := 1
	v2 := 2
	for i := 0; i < b.N; i++ {
		if v1 == v2 {
			result += 1
		}
	}
}<|MERGE_RESOLUTION|>--- conflicted
+++ resolved
@@ -511,12 +511,7 @@
 					return
 				}
 				if tc.LeaseJobs {
-<<<<<<< HEAD
 					it.QueueSchedulingRoundReport.AddJobSchedulingReport(report)
-=======
-					scheduler.selectNodeForPod(ctx, report.JobId, report.Job, true)
-					it.Lease(report)
->>>>>>> f55e31dd
 				}
 				actual = append(actual, report.Job)
 				actualIndices = append(actualIndices, indexByJobId[report.Job.Id])
