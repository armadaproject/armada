--- conflicted
+++ resolved
@@ -13,14 +13,10 @@
 	// TargetNodeIdAnnotation if set on a pod, the value of this annotation is interpreted as the id of a node
 	// and only the node with that id will be considered for scheduling the pod.
 	TargetNodeIdAnnotation = "armadaproject.io/targetNodeId"
-<<<<<<< HEAD
 	// If present on a pod, indicates this pod is currently running.
 	// Used by the scheduler to differentiate between pods from running and queued jobs.
 	IsRunningAnnotation = "armadaproject.io/isRunning"
-	// If set on a pod, indicates which job this pod is part of.
-=======
 	// JobIdAnnotation if set on a pod, indicates which job this pod is part of.
->>>>>>> 92fcbb6f
 	JobIdAnnotation = "armadaproject.io/jobId"
 )
 
