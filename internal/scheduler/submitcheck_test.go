--- conflicted
+++ resolved
@@ -256,11 +256,7 @@
 			jobs: testfixtures.WithRequestsJobs(
 				schedulerobjects.ResourceList{
 					Resources: map[string]*resource.Quantity{
-<<<<<<< HEAD
-						"test-floating-resource": resourceFromString("11"),
-=======
 						"test-floating-resource": pointer.MustParseResource("11"),
->>>>>>> 3cc74f71
 					},
 				},
 				[]*jobdb.Job{smallJob1}),
@@ -396,15 +392,9 @@
 	node := testfixtures.TestSchedulerObjectsNode(
 		testfixtures.TestPriorities,
 		map[string]*resource.Quantity{
-<<<<<<< HEAD
-			"cpu":            resourceFromString("30"),
-			"memory":         resourceFromString("512Gi"),
-			"nvidia.com/gpu": resourceFromString("8"),
-=======
 			"cpu":            pointer.MustParseResource("30"),
 			"memory":         pointer.MustParseResource("512Gi"),
 			"nvidia.com/gpu": pointer.MustParseResource("8"),
->>>>>>> 3cc74f71
 		})
 	node.Taints = []*v1.Taint{
 		{
@@ -421,19 +411,9 @@
 	node := testfixtures.TestSchedulerObjectsNode(
 		testfixtures.TestPriorities,
 		map[string]*resource.Quantity{
-<<<<<<< HEAD
-			"cpu":    resourceFromString("2"),
-			"memory": resourceFromString("64Gi"),
-=======
 			"cpu":    pointer.MustParseResource("2"),
 			"memory": pointer.MustParseResource("64Gi"),
->>>>>>> 3cc74f71
 		})
 	node.Pool = pool
 	return node
-}
-
-func resourceFromString(s string) *resource.Quantity {
-	qty := resource.MustParse(s)
-	return &qty
 }