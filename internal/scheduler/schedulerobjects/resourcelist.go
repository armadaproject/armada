--- conflicted
+++ resolved
@@ -7,14 +7,6 @@
 	cr "github.com/armadaproject/armada/internal/common/resource"
 )
 
-<<<<<<< HEAD
-// NewResourceList returns a new ResourceList, where the backing map has initial capacity n.
-func NewResourceList(n int) ResourceList {
-	return ResourceList{Resources: make(map[string]*resource.Quantity, n)}
-}
-
-=======
->>>>>>> 3cc74f71
 func V1ResourceListFromResourceList(rl *ResourceList) v1.ResourceList {
 	rv := make(v1.ResourceList, len(rl.Resources))
 	for t, q := range rl.Resources {
@@ -82,13 +74,8 @@
 	}
 }
 
-<<<<<<< HEAD
-func (rl ResourceList) ToComputeResources() resource2.ComputeResources {
-	rv := make(resource2.ComputeResources, len(rl.Resources))
-=======
 func (rl ResourceList) ToComputeResources() cr.ComputeResources {
 	rv := make(cr.ComputeResources, len(rl.Resources))
->>>>>>> 3cc74f71
 	for k, v := range rl.Resources {
 		rv[k] = v.DeepCopy()
 	}
