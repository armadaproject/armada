package schedulerobjects

import (
	"golang.org/x/exp/maps"
	"golang.org/x/exp/slices"
	"k8s.io/apimachinery/pkg/api/resource"
)

<<<<<<< HEAD
=======
func NewNodeFromNodeInfo(nodeInfo *api.NodeInfo, executor string, allowedPriorities []int32, lastSeen time.Time) *Node {
	allocatableByPriorityAndResource := NewAllocatableByPriorityAndResourceType(allowedPriorities, nodeInfo.TotalResources)
	for p, rs := range nodeInfo.AllocatedResources {
		allocatableByPriorityAndResource.MarkAllocated(p, ResourceList{Resources: rs.Resources})
	}
	return &Node{
		Id:                               fmt.Sprintf("%s-%s", executor, nodeInfo.Name),
		LastSeen:                         lastSeen,
		Taints:                           nodeInfo.GetTaints(),
		Labels:                           nodeInfo.GetLabels(),
		TotalResources:                   ResourceList{Resources: nodeInfo.TotalResources},
		AllocatableByPriorityAndResource: allocatableByPriorityAndResource,
		JobRuns:                          nodeInfo.RunIds,
	}
}

>>>>>>> ce0c010a
func (node *Node) AvailableQuantityByPriorityAndResource(priority int32, resourceType string) resource.Quantity {
	if node.AllocatableByPriorityAndResource == nil {
		return resource.Quantity{}
	}
	return AllocatableByPriorityAndResourceType(node.AllocatableByPriorityAndResource).Get(priority, resourceType)
}

func (node *Node) DeepCopy() *Node {
	return &Node{
		Id:             node.Id,
		LastSeen:       node.LastSeen,
		NodeType:       node.NodeType.DeepCopy(),
		NodeTypeId:     node.NodeTypeId,
		Taints:         slices.Clone(node.Taints),
		Labels:         maps.Clone(node.Labels),
		TotalResources: node.TotalResources.DeepCopy(),
		JobRuns:        slices.Clone(node.JobRuns),
		AllocatableByPriorityAndResource: AllocatableByPriorityAndResourceType(
			node.AllocatableByPriorityAndResource,
		).DeepCopy(),
	}
}<|MERGE_RESOLUTION|>--- conflicted
+++ resolved
@@ -6,25 +6,6 @@
 	"k8s.io/apimachinery/pkg/api/resource"
 )
 
-<<<<<<< HEAD
-=======
-func NewNodeFromNodeInfo(nodeInfo *api.NodeInfo, executor string, allowedPriorities []int32, lastSeen time.Time) *Node {
-	allocatableByPriorityAndResource := NewAllocatableByPriorityAndResourceType(allowedPriorities, nodeInfo.TotalResources)
-	for p, rs := range nodeInfo.AllocatedResources {
-		allocatableByPriorityAndResource.MarkAllocated(p, ResourceList{Resources: rs.Resources})
-	}
-	return &Node{
-		Id:                               fmt.Sprintf("%s-%s", executor, nodeInfo.Name),
-		LastSeen:                         lastSeen,
-		Taints:                           nodeInfo.GetTaints(),
-		Labels:                           nodeInfo.GetLabels(),
-		TotalResources:                   ResourceList{Resources: nodeInfo.TotalResources},
-		AllocatableByPriorityAndResource: allocatableByPriorityAndResource,
-		JobRuns:                          nodeInfo.RunIds,
-	}
-}
-
->>>>>>> ce0c010a
 func (node *Node) AvailableQuantityByPriorityAndResource(priority int32, resourceType string) resource.Quantity {
 	if node.AllocatableByPriorityAndResource == nil {
 		return resource.Quantity{}
