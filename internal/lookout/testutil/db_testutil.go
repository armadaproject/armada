package testutil

import (
	"context"
	"database/sql"
	"fmt"

	"github.com/jackc/pgx/v4/pgxpool"
	_ "github.com/jackc/pgx/v4/stdlib"
<<<<<<< HEAD
	_ "github.com/lib/pq"
	"github.com/pkg/errors"
=======
	"github.com/stretchr/testify/assert"
>>>>>>> 59a35a5d

	"github.com/G-Research/armada/internal/common/util"
	"github.com/G-Research/armada/internal/lookout/repository/schema"
)

func WithDatabase(action func(db *sql.DB) error) error {
	dbName := "test_" + util.NewULID()
	connectionString := "host=localhost port=5432 user=postgres password=psw sslmode=disable"
	db, err := sql.Open("pgx", connectionString)
	if err != nil {
		return errors.WithStack(err)
	}
	defer db.Close()

	_, err = db.Exec("CREATE DATABASE " + dbName)
	if err != nil {
		return errors.WithStack(err)
	}

	testDb, err := sql.Open("pgx", connectionString+" dbname="+dbName)
	if err != nil {
		return errors.WithStack(err)
	}

	defer func() {
		err = testDb.Close()
		if err != nil {
			fmt.Println("Failed to close testDb")
		}

		// disconnect all db user before cleanup
		_, err = db.Exec(
			`SELECT pg_terminate_backend(pg_stat_activity.pid)
			 FROM pg_stat_activity WHERE pg_stat_activity.datname = '` + dbName + `';`)
		if err != nil {
			fmt.Println("Failed to disconnect users")
		}

		_, err = db.Exec("DROP DATABASE " + dbName)
		if err != nil {
			fmt.Println("Failed to drop database")
		}
	}()

	err = schema.UpdateDatabase(testDb)
	if err != nil {
		return errors.WithStack(err)
	}

	return action(testDb)
}

func WithDatabasePgx(action func(db *pgxpool.Pool) error) error {
	ctx := context.Background()

	// Connect and create a dedicated database for the test
	// For now use database/sql for this
	dbName := "test_" + util.NewULID()
	connectionString := "host=localhost port=5432 user=postgres password=psw sslmode=disable"
<<<<<<< HEAD
	db, err := sql.Open("postgres", connectionString)
	if err != nil {
		return errors.WithStack(err)
	}
=======
	db, err := sql.Open("pgx", connectionString)
>>>>>>> 59a35a5d
	defer db.Close()

	_, err = db.Exec("CREATE DATABASE " + dbName)
	if err != nil {
		return errors.WithStack(err)
	}

	// Connect again- this time to the database we just created and using pgx pool.  This will be used for tests
	testDbPool, err := pgxpool.Connect(ctx, connectionString+" dbname="+dbName)
	if err != nil {
		return errors.WithStack(err)
	}

	defer func() {
		testDbPool.Close()

		// disconnect all db user before cleanup
		_, err = db.Exec(
			`SELECT pg_terminate_backend(pg_stat_activity.pid)
			 FROM pg_stat_activity WHERE pg_stat_activity.datname = '` + dbName + `';`)
		if err != nil {
			fmt.Println("Failed to disconnect users")
		}

		_, err = db.Exec("DROP DATABASE " + dbName)
		if err != nil {
			fmt.Println("Failed to drop database")
		}
	}()

	// A third connection!  We can get rid of this once we use move udateDatabse over to pgx
<<<<<<< HEAD
	legacyDb, err := sql.Open("postgres", connectionString+" dbname="+dbName)
	if err != nil {
		return errors.WithStack(err)
	}
=======
	legacyDb, err := sql.Open("pgx", connectionString+" dbname="+dbName)
>>>>>>> 59a35a5d
	defer legacyDb.Close()

	err = schema.UpdateDatabase(legacyDb)
	if err != nil {
		return errors.WithStack(err)
	}

	return action(testDbPool)
}<|MERGE_RESOLUTION|>--- conflicted
+++ resolved
@@ -7,12 +7,7 @@
 
 	"github.com/jackc/pgx/v4/pgxpool"
 	_ "github.com/jackc/pgx/v4/stdlib"
-<<<<<<< HEAD
-	_ "github.com/lib/pq"
 	"github.com/pkg/errors"
-=======
-	"github.com/stretchr/testify/assert"
->>>>>>> 59a35a5d
 
 	"github.com/G-Research/armada/internal/common/util"
 	"github.com/G-Research/armada/internal/lookout/repository/schema"
@@ -72,14 +67,10 @@
 	// For now use database/sql for this
 	dbName := "test_" + util.NewULID()
 	connectionString := "host=localhost port=5432 user=postgres password=psw sslmode=disable"
-<<<<<<< HEAD
-	db, err := sql.Open("postgres", connectionString)
+	db, err := sql.Open("pgx", connectionString)
 	if err != nil {
 		return errors.WithStack(err)
 	}
-=======
-	db, err := sql.Open("pgx", connectionString)
->>>>>>> 59a35a5d
 	defer db.Close()
 
 	_, err = db.Exec("CREATE DATABASE " + dbName)
@@ -111,14 +102,10 @@
 	}()
 
 	// A third connection!  We can get rid of this once we use move udateDatabse over to pgx
-<<<<<<< HEAD
-	legacyDb, err := sql.Open("postgres", connectionString+" dbname="+dbName)
+	legacyDb, err := sql.Open("pgx", connectionString+" dbname="+dbName)
 	if err != nil {
 		return errors.WithStack(err)
 	}
-=======
-	legacyDb, err := sql.Open("pgx", connectionString+" dbname="+dbName)
->>>>>>> 59a35a5d
 	defer legacyDb.Close()
 
 	err = schema.UpdateDatabase(legacyDb)
