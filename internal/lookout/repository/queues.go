package repository

import (
	"context"
	"database/sql"
	"fmt"
	"sort"
	"strings"
	"time"

	"github.com/doug-martin/goqu/v9"
	"github.com/gogo/protobuf/types"
	"github.com/sirupsen/logrus"

	"github.com/G-Research/armada/pkg/api/lookout"
)

type countsRow struct {
	Jobs        uint32 `db:"jobs"`
	JobsCreated uint32 `db:"jobs_created"`
	JobsStarted uint32 `db:"jobs_started"`
}

func (r *SQLJobRepository) GetQueueInfos(ctx context.Context) ([]*lookout.QueueInfo, error) {
	queries, err := r.getQueuesSql()
	if err != nil {
		return nil, err
	}

	fmt.Println(queries)

	rows, err := r.goquDb.Db.QueryContext(ctx, queries)
	if err != nil {
		return nil, err
	}
	defer func() {
		err := rows.Close()
		if err != nil {
			logrus.Fatalf("Failed to close SQL connection: %v", err)
		}
	}()

	result, err := r.rowsToQueues(rows)
	if err != nil {
		return nil, err
	}

	return result, nil
}

func (r *SQLJobRepository) getQueuesSql() (string, error) {
	countsDs := r.goquDb.
		From(jobTable).
		LeftJoin(jobRunTable, goqu.On(job_jobId.Eq(jobRun_jobId))).
		Select(
			job_queue,
			goqu.COUNT("*").As("jobs"),
			goqu.COUNT(goqu.COALESCE(
				jobRun_created,
				jobRun_started)).As("jobs_created"),
			goqu.COUNT(jobRun_started).As("jobs_started")).
		Where(goqu.And(
			job_cancelled.IsNull(),
			jobRun_finished.IsNull(),
			jobRun_unableToSchedule.IsNull())).
		GroupBy(job_queue).
		As("counts")

	oldestQueuedDs := r.goquDb.
		From(jobTable).
		LeftJoin(jobRunTable, goqu.On(job_jobId.Eq(jobRun_jobId))).
		Select(
			job_jobId,
			job_jobset,
			job_queue,
			job_owner,
			job_priority,
			job_submitted,
			jobRun_created,
			jobRun_started,
			jobRun_finished).
		Distinct(job_queue).
		Where(goqu.And(
			job_submitted.IsNotNull(),
			job_cancelled.IsNull(),
			jobRun_created.IsNull(),
			jobRun_started.IsNull(),
			jobRun_finished.IsNull(),
			jobRun_unableToSchedule.IsNull())).
		Order(job_queue.Asc(), job_submitted.Asc()).
		As("oldest_queued")

	longestRunningSubDs := r.goquDb.
		From(jobTable).
		LeftJoin(jobRunTable, goqu.On(job_jobId.Eq(jobRun_jobId))).
		Select(
			job_jobId,
			job_jobset,
			job_queue,
			job_owner,
			job_priority,
			job_submitted,
			jobRun_started).
		Distinct(job_queue).
<<<<<<< HEAD
		Where(goqu.And(
			job_cancelled.IsNull(),
			jobRun_started.IsNotNull(),
			jobRun_finished.IsNull(),
			jobRun_unableToSchedule.IsNull())).
		Order(job_queue.Asc(), jobRun_started.Asc()).
=======
		GroupBy(job_jobId).
		Having(goqu.And(FiltersForState[JobRunning]...)).
		Order(job_queue.Asc(), goqu.I("started").Asc()).
>>>>>>> 12a87aa6
		As("longest_running_sub") // Identify longest Running jobs

	longestRunningDs := r.goquDb.
		From(longestRunningSubDs).
		LeftJoin(jobRunTable, goqu.On(goqu.I("longest_running_sub.job_id").Eq(jobRun_jobId))).
		Select(
			goqu.I("longest_running_sub.job_id"),
			goqu.I("longest_running_sub.jobset"),
			goqu.I("longest_running_sub.queue"),
			goqu.I("longest_running_sub.owner"),
			goqu.I("longest_running_sub.priority"),
			goqu.I("longest_running_sub.submitted"),
			jobRun_runId,
			jobRun_cluster,
			jobRun_node,
			jobRun_created,
			jobRun_started,
			jobRun_finished).
		As("longest_running")

	countsSql, _, err := countsDs.ToSQL()
	if err != nil {
		return "", err
	}
	oldestQueuedSql, _, err := oldestQueuedDs.ToSQL()
	if err != nil {
		return "", err
	}
	longestRunningSql, _, err := longestRunningDs.ToSQL()
	if err != nil {
		return "", err
	}

	// Execute three unprepared statements sequentially.
	// There are no parameters and we don't care if updates happen between queries.
	return strings.Join([]string{countsSql, oldestQueuedSql, longestRunningSql}, " ; "), nil
}

func (r *SQLJobRepository) rowsToQueues(rows *sql.Rows) ([]*lookout.QueueInfo, error) {
	queueInfoMap := make(map[string]*lookout.QueueInfo)

	// Job counts
	err := setJobCounts(rows, queueInfoMap)
	if err != nil {
		return nil, err
	}

	// Oldest queued
	if rows.NextResultSet() {
		err = r.setOldestQueuedJob(rows, queueInfoMap)
		if err != nil {
			return nil, err
		}
	} else if rows.Err() != nil {
		return nil, fmt.Errorf("expected result set for oldest queued job: %v", rows.Err())
	}

	// Longest Running
	if rows.NextResultSet() {
		err = r.setLongestRunningJob(rows, queueInfoMap)
		if err != nil {
			return nil, err
		}
	} else if rows.Err() != nil {
		return nil, fmt.Errorf("expected result set for longest Running job: %v", rows.Err())
	}

	result := getSortedQueueInfos(queueInfoMap)
	return result, nil
}

func (r *SQLJobRepository) setOldestQueuedJob(rows *sql.Rows, queueInfoMap map[string]*lookout.QueueInfo) error {
	for rows.Next() {
		var row JobRow
		err := rows.Scan(
			&row.JobId,
			&row.JobSet,
			&row.Queue,
			&row.Owner,
			&row.Priority,
			&row.Submitted,
			&row.Created,
			&row.Started,
			&row.Finished)
		if err != nil {
			return err
		}
		if row.Queue.Valid {
			if queueInfo, ok := queueInfoMap[row.Queue.String]; queueInfo != nil && ok {
				queueInfo.OldestQueuedJob = &lookout.JobInfo{
					Job:       makeJobFromRow(&row),
					Runs:      []*lookout.RunInfo{},
					Cancelled: nil,
					JobState:  string(JobQueued),
				}
				currentTime := r.clock.Now()
				submissionTime := queueInfo.OldestQueuedJob.Job.Created
				queueInfo.OldestQueuedDuration = types.DurationProto(currentTime.Sub(submissionTime).Round(time.Second))
			}
		}
	}
	return nil
}

func (r *SQLJobRepository) setLongestRunningJob(rows *sql.Rows, queueInfoMap map[string]*lookout.QueueInfo) error {
	for rows.Next() {
		var row JobRow
		err := rows.Scan(
			&row.JobId,
			&row.JobSet,
			&row.Queue,
			&row.Owner,
			&row.Priority,
			&row.Submitted,
			&row.RunId,
			&row.Cluster,
			&row.Node,
			&row.Created,
			&row.Started,
			&row.Finished)
		if err != nil {
			return err
		}
		if row.Queue.Valid {
			if queueInfo, ok := queueInfoMap[row.Queue.String]; queueInfo != nil && ok {
				if queueInfo.LongestRunningJob != nil {
					queueInfo.LongestRunningJob.Runs = append(queueInfo.LongestRunningJob.Runs, makeRunFromRow(&row))
				} else {
					queueInfo.LongestRunningJob = &lookout.JobInfo{
						Job:       makeJobFromRow(&row),
						Runs:      []*lookout.RunInfo{makeRunFromRow(&row)},
						Cancelled: nil,
						JobState:  string(JobRunning),
					}
				}
			}
		}
	}

	// Set duration of longest Running job for each queue
	for _, queueInfo := range queueInfoMap {
		startTime := getJobStartTime(queueInfo.LongestRunningJob)
		if startTime != nil {
			currentTime := r.clock.Now()
			queueInfo.LongestRunningDuration = types.DurationProto(currentTime.Sub(*startTime).Round(time.Second))
		}
	}

	return nil
}

func setJobCounts(rows *sql.Rows, queueInfoMap map[string]*lookout.QueueInfo) error {
	for rows.Next() {
		var (
			queue string
			row   countsRow
		)
		err := rows.Scan(&queue, &row.Jobs, &row.JobsCreated, &row.JobsStarted)
		if err != nil {
			return err
		}
		queueInfoMap[queue] = &lookout.QueueInfo{
			Queue:             queue,
			JobsQueued:        row.Jobs - row.JobsCreated,
			JobsPending:       row.JobsCreated - row.JobsStarted,
			JobsRunning:       row.JobsStarted,
			OldestQueuedJob:   nil,
			LongestRunningJob: nil,
		}
	}
	return nil
}

func getSortedQueueInfos(resultMap map[string]*lookout.QueueInfo) []*lookout.QueueInfo {
	var queues []string
	for queue := range resultMap {
		queues = append(queues, queue)
	}
	sort.Strings(queues)

	var result []*lookout.QueueInfo
	for _, queue := range queues {
		result = append(result, resultMap[queue])
	}
	return result
}

// Returns the time a given job started Running, based on latest job run
func getJobStartTime(job *lookout.JobInfo) *time.Time {
	if job == nil || len(job.Runs) == 0 {
		return nil
	}
	latestRun := job.Runs[len(job.Runs)-1]
	return latestRun.Started
}<|MERGE_RESOLUTION|>--- conflicted
+++ resolved
@@ -80,13 +80,7 @@
 			jobRun_started,
 			jobRun_finished).
 		Distinct(job_queue).
-		Where(goqu.And(
-			job_submitted.IsNotNull(),
-			job_cancelled.IsNull(),
-			jobRun_created.IsNull(),
-			jobRun_started.IsNull(),
-			jobRun_finished.IsNull(),
-			jobRun_unableToSchedule.IsNull())).
+		Where(goqu.And(FiltersForState[JobQueued]...)).
 		Order(job_queue.Asc(), job_submitted.Asc()).
 		As("oldest_queued")
 
@@ -102,18 +96,8 @@
 			job_submitted,
 			jobRun_started).
 		Distinct(job_queue).
-<<<<<<< HEAD
-		Where(goqu.And(
-			job_cancelled.IsNull(),
-			jobRun_started.IsNotNull(),
-			jobRun_finished.IsNull(),
-			jobRun_unableToSchedule.IsNull())).
+		Where(goqu.And(FiltersForState[JobRunning]...)).
 		Order(job_queue.Asc(), jobRun_started.Asc()).
-=======
-		GroupBy(job_jobId).
-		Having(goqu.And(FiltersForState[JobRunning]...)).
-		Order(job_queue.Asc(), goqu.I("started").Asc()).
->>>>>>> 12a87aa6
 		As("longest_running_sub") // Identify longest Running jobs
 
 	longestRunningDs := r.goquDb.
