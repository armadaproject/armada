--- conflicted
+++ resolved
@@ -162,39 +162,9 @@
 		}
 	}
 
-<<<<<<< HEAD
-	return jobRows, nil
-}
-
-func (r *SQLJobRepository) createJobDataset(jobId string) *goqu.SelectDataset {
-	ds := r.goquDb.
-		From(jobTable).
-		LeftJoin(jobRunTable, goqu.On(
-			job_jobId.Eq(jobRun_jobId))).
-		Select(job_jobId,
-			job_queue,
-			job_owner,
-			job_jobset,
-			job_priority,
-			job_submitted,
-			job_cancelled,
-			job_job,
-			jobRun_runId,
-			jobRun_podNumber,
-			jobRun_cluster,
-			jobRun_node,
-			jobRun_created,
-			jobRun_started,
-			jobRun_finished,
-			jobRun_succeeded,
-			jobRun_error).
-		Where(job_jobId.Eq(jobId))
-=======
 	for _, jobInfo := range jobMap {
-		jobState := determineJobState(jobInfo)
-		jobInfo.JobState = jobState
-	}
->>>>>>> fa7e77c7
+		determineJobState(jobInfo)
+	}
 
 	return jobMapToSlice(jobMap)
 }
@@ -202,29 +172,8 @@
 func jobMapToSlice(jobMap map[string]*lookout.JobInfo) []*lookout.JobInfo {
 	result := make([]*lookout.JobInfo, 0)
 
-<<<<<<< HEAD
-	for i, row := range rows {
-		if row.JobId.Valid &&
-			(i == 0 || result[len(result)-1].Job.Id != row.JobId.String) {
-			result = append(result, &lookout.JobInfo{
-				Job:       makeJobFromRow(row),
-				Cancelled: ParseNullTime(row.Cancelled),
-				JobState:  "",
-				Runs:      []*lookout.RunInfo{},
-			})
-		}
-
-		if row.RunId.Valid {
-			result[len(result)-1].Runs = append(result[len(result)-1].Runs, makeRunFromRow(row))
-		}
-	}
-
-	for _, jobInfo := range result {
-		determineJobState(jobInfo)
-=======
 	for _, jobInfo := range jobMap {
 		result = append(result, jobInfo)
->>>>>>> fa7e77c7
 	}
 
 	return result
