--- conflicted
+++ resolved
@@ -132,7 +132,6 @@
 	return filters
 }
 
-<<<<<<< HEAD
 func createUserAnnotationFilters(annotations map[string]string) []goqu.Expression {
 	var filters []goqu.Expression
 	for key, value := range annotations {
@@ -144,8 +143,6 @@
 	return filters
 }
 
-func createJobStateFilter(jobStates []string) goqu.Expression {
-=======
 func toJobStates(jobStates []string) []JobState {
 	result := []JobState{}
 	for _, state := range jobStates {
@@ -155,7 +152,6 @@
 }
 
 func createJobStateFilter(jobStates []JobState) goqu.Expression {
->>>>>>> 8fb06934
 	stateInts := make([]interface{}, len(jobStates))
 	for i, state := range jobStates {
 		stateInts[i] = JobStateToIntMap[state]
