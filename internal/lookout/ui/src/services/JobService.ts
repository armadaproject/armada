import yaml from "js-yaml"

import { SubmitApi } from "../openapi/armada"
import {
  LookoutApi,
  LookoutDurationStats,
  LookoutJobInfo,
  LookoutJobSetInfo,
  LookoutQueueInfo,
  LookoutRunInfo,
  ApiJob,
} from "../openapi/lookout"
import { reverseMap, secondsToDurationString, getErrorMessage } from "../utils"
import { makeTestJobs, makeTestJobSets, makeTestOverview, sleep } from "./testData"

type DurationFromApi = {
  seconds?: number
  nanos?: number
}

export type QueueInfo = {
  queue: string
  jobsQueued: number
  jobsPending: number
  jobsRunning: number
  oldestQueuedJob?: Job
  longestRunningJob?: Job
  oldestQueuedDuration: string
  longestRunningDuration: string
}

export type JobSet = {
  jobSetId: string
  queue: string
  jobsQueued: number
  jobsPending: number
  jobsRunning: number
  jobsSucceeded: number
  jobsFailed: number
  latestSubmissionTime: string

  runningStats?: DurationStats
  queuedStats?: DurationStats
}

export type DurationStats = {
  shortest: number
  longest: number
  average: number
  median: number
  q1: number
  q3: number
}

export interface GetJobsRequest {
  queue: string
  take: number
  skip: number
  jobSets: string[]
  newestFirst: boolean
  jobStates: string[]
  jobId: string
  owner: string
  annotations: { [key: string]: string }
}

export interface GetJobSetsRequest {
  queue: string
  newestFirst: boolean
  activeOnly: boolean
}

export type Job = {
  jobId: string
  queue: string
  owner: string
  jobSet: string
  priority: number
  submissionTime: string
  cancelledTime?: string
  jobState: string
  runs: Run[]
  jobYaml: string
  annotations: { [key: string]: string }
  namespace: string
}

export type Run = {
  k8sId: string
  cluster: string
  node?: string
  succeeded: boolean
  error?: string
  podCreationTime?: string
  podStartTime?: string
  finishTime?: string
  podNumber: number
  containers: string[]
}

export type CancelJobsResult = {
  cancelledJobs: Job[]
  failedJobCancellations: FailedJobCancellation[]
}

export type CancelJobSetsResult = {
  cancelledJobSets: JobSet[]
  failedJobSetCancellations: {
    jobSet: JobSet
    error: string
  }[]
}

export type FailedJobCancellation = {
  job: Job
  error: string
}

export type ReprioritizeJobsResult = {
  reprioritizedJobs: Job[]
  failedJobReprioritizations: FailedJobReprioritizations[]
}

export type ReprioritizeJobSetsResult = {
  reprioritizedJobSets: JobSet[]
  failedJobSetReprioritizations: {
    jobSet: JobSet
    error: string
  }[]
}

export type FailedJobReprioritizations = {
  job: Job
  error: string
}

const JOB_STATE_MAP = new Map<string, string>()
JOB_STATE_MAP.set("QUEUED", "Queued")
JOB_STATE_MAP.set("PENDING", "Pending")
JOB_STATE_MAP.set("RUNNING", "Running")
JOB_STATE_MAP.set("SUCCEEDED", "Succeeded")
JOB_STATE_MAP.set("FAILED", "Failed")
JOB_STATE_MAP.set("CANCELLED", "Cancelled")

const INVERSE_JOB_STATE_MAP = reverseMap(JOB_STATE_MAP)

export const JOB_STATES_FOR_DISPLAY = ["Queued", "Pending", "Running", "Succeeded", "Failed", "Cancelled"]

export default class JobService {
  lookoutApi: LookoutApi
  submitApi: SubmitApi
  userAnnotationPrefix: string

  constructor(lookoutAPi: LookoutApi, submitApi: SubmitApi, userAnnotationPrefix: string) {
    this.lookoutApi = lookoutAPi
    this.submitApi = submitApi
    this.userAnnotationPrefix = userAnnotationPrefix
  }

  async getOverview(): Promise<QueueInfo[]> {
    if (JOB_STATES_FOR_DISPLAY) {
      return Promise.resolve(makeTestOverview(100, 100))
    }

    const queueInfosFromApi = await this.lookoutApi.overview()
    if (!queueInfosFromApi.queues) {
      return []
    }

    return queueInfosFromApi.queues.map((queueInfo) => this.queueInfoToViewModel(queueInfo))
  }

<<<<<<< HEAD
  async getJobSets(queue: string): Promise<JobSet[]> {
    if (queue === "test") {
      return Promise.resolve(makeTestJobSets(100, 100))
    }
=======
  async getJobSets(getJobSetsRequest: GetJobSetsRequest): Promise<JobSet[]> {
>>>>>>> 0fed77e0
    const jobSetsFromApi = await this.lookoutApi.getJobSets({
      body: {
        queue: getJobSetsRequest.queue,
        newestFirst: getJobSetsRequest.newestFirst,
        activeOnly: getJobSetsRequest.activeOnly,
      },
    })
    if (!jobSetsFromApi.jobSetInfos) {
      return []
    }

    return jobSetsFromApi.jobSetInfos.map(jobSetToViewModel)
  }

  async getJobs(getJobsRequest: GetJobsRequest): Promise<Job[]> {
    if (getJobsRequest.queue === "test") {
      await sleep(500)
      return Promise.resolve(makeTestJobs("test", getJobsRequest.skip, getJobsRequest.take + getJobsRequest.skip))
    }
    const jobStatesForApi = getJobsRequest.jobStates.map(getJobStateForApi)
    const jobSetsForApi = getJobsRequest.jobSets.map(escapeBackslashes)
    try {
      const response = await this.lookoutApi.getJobs({
        body: {
          queue: getJobsRequest.queue,
          take: getJobsRequest.take,
          skip: getJobsRequest.skip,
          jobSetIds: jobSetsForApi,
          newestFirst: getJobsRequest.newestFirst,
          jobStates: jobStatesForApi,
          jobId: getJobsRequest.jobId,
          owner: getJobsRequest.owner,
          userAnnotations: getJobsRequest.annotations,
        },
      })
      if (response.jobInfos) {
        return response.jobInfos.map((jobInfo) => this.jobInfoToViewModel(jobInfo))
      }
    } catch (e) {
      console.error(await e.json())
    }
    return []
  }

  async cancelJobs(jobs: Job[]): Promise<CancelJobsResult> {
    const result: CancelJobsResult = { cancelledJobs: [], failedJobCancellations: [] }
    for (const job of jobs) {
      try {
        const apiResult = await this.submitApi.cancelJobs({
          body: {
            jobId: job.jobId,
          },
        })

        if (!apiResult.cancelledIds || apiResult.cancelledIds.length !== 1 || apiResult.cancelledIds[0] !== job.jobId) {
          result.failedJobCancellations.push({ job: job, error: "No job was cancelled" })
        } else {
          result.cancelledJobs.push(job)
        }
      } catch (e) {
        console.error(e)
        const text = await getErrorMessage(e)
        result.failedJobCancellations.push({ job: job, error: text })
      }
    }
    return result
  }

  async cancelJobSets(queue: string, jobSets: JobSet[]): Promise<CancelJobSetsResult> {
    const result: CancelJobSetsResult = { cancelledJobSets: [], failedJobSetCancellations: [] }
    for (const jobSet of jobSets) {
      try {
        const apiResult = await this.submitApi.cancelJobs({
          body: {
            queue: queue,
            jobSetId: jobSet.jobSetId,
          },
        })

        if (apiResult.cancelledIds?.length) {
          result.cancelledJobSets.push(jobSet)
        } else {
          result.failedJobSetCancellations.push({ jobSet: jobSet, error: "No job was cancelled" })
        }
      } catch (e) {
        console.error(e)
        const text = await getErrorMessage(e)
        result.failedJobSetCancellations.push({ jobSet: jobSet, error: text })
      }
    }
    return result
  }

  async reprioritizeJobs(jobs: Job[], newPriority: number): Promise<ReprioritizeJobsResult> {
    const result: ReprioritizeJobsResult = { reprioritizedJobs: [], failedJobReprioritizations: [] }
    const jobIds: string[] = []
    for (const job of jobs) {
      jobIds.push(job.jobId)
    }
    try {
      const apiResult = await this.submitApi.reprioritizeJobs({
        body: {
          jobIds: jobIds,
          newPriority: newPriority,
        },
      })

      if (apiResult == null || apiResult.reprioritizationResults == null) {
        const errorMessage = "No reprioritizationResults found in response body"
        console.error(errorMessage)
        for (const job of jobs) {
          result.failedJobReprioritizations.push({ job: job, error: errorMessage })
        }
      } else {
        for (const job of jobs) {
          if (apiResult.reprioritizationResults?.hasOwnProperty(job.jobId)) {
            const error = apiResult.reprioritizationResults[job.jobId]
            if (error === "") {
              result.reprioritizedJobs.push(job)
            } else {
              result.failedJobReprioritizations.push({ job: job, error: error })
            }
          } else {
            result.reprioritizedJobs.push(job)
          }
        }
      }
    } catch (e) {
      console.error(e)

      const errorMessage = await getErrorMessage(e)
      for (const job of jobs) {
        result.failedJobReprioritizations.push({ job: job, error: errorMessage })
      }
    }
    return result
  }

  async reprioritizeJobSets(queue: string, jobSets: JobSet[], newPriority: number): Promise<ReprioritizeJobSetsResult> {
    const result: ReprioritizeJobSetsResult = { reprioritizedJobSets: [], failedJobSetReprioritizations: [] }

    for (const jobSet of jobSets) {
      try {
        const apiResult = await this.submitApi.reprioritizeJobs({
          body: {
            queue: queue,
            jobSetId: jobSet.jobSetId,
            newPriority: newPriority,
          },
        })
        if (apiResult == null || apiResult.reprioritizationResults == null) {
          const errorMessage = "No reprioritizationResults found in response body"
          console.error(errorMessage)
          result.failedJobSetReprioritizations.push({
            jobSet: jobSet,
            error: "No reprioritizationResults found in response body",
          })
          continue
        }

        let errorCount = 0
        let successCount = 0
        let error = ""
        for (const e of Object.values(apiResult.reprioritizationResults)) {
          if (e !== "") {
            errorCount++
            error = e
          } else {
            successCount++
          }
        }
        if (errorCount === 0) {
          result.reprioritizedJobSets.push(jobSet)
        } else {
          const message: string = "Reprioritised: " + successCount + " Failed: " + errorCount + " Reason: " + error
          result.failedJobSetReprioritizations.push({ jobSet: jobSet, error: message })
        }
      } catch (e) {
        console.error(e)
        const text = await getErrorMessage(e)
        result.failedJobSetReprioritizations.push({ jobSet: jobSet, error: text })
      }
    }
    return result
  }

  private queueInfoToViewModel(queueInfo: LookoutQueueInfo): QueueInfo {
    let oldestQueuedJob: Job | undefined
    let oldestQueuedDuration = "-"
    if (queueInfo.oldestQueuedJob) {
      oldestQueuedJob = this.jobInfoToViewModel(queueInfo.oldestQueuedJob)
    }
    if (queueInfo.oldestQueuedDuration) {
      oldestQueuedDuration = getDurationString(queueInfo.oldestQueuedDuration)
    }

    let longestRunningJob: Job | undefined
    let longestRunningJobDuration = "-"
    if (queueInfo.longestRunningJob) {
      longestRunningJob = this.jobInfoToViewModel(queueInfo.longestRunningJob)
    }
    if (queueInfo.longestRunningDuration) {
      longestRunningJobDuration = getDurationString(queueInfo.longestRunningDuration)
    }

    return {
      queue: queueInfo.queue ?? "Unknown queue",
      jobsQueued: queueInfo.jobsQueued ?? 0,
      jobsPending: queueInfo.jobsPending ?? 0,
      jobsRunning: queueInfo.jobsRunning ?? 0,
      oldestQueuedJob: oldestQueuedJob,
      longestRunningJob: longestRunningJob,
      oldestQueuedDuration: oldestQueuedDuration,
      longestRunningDuration: longestRunningJobDuration,
    }
  }

  private jobInfoToViewModel(jobInfo: LookoutJobInfo): Job {
    const jobId = jobInfo.job?.id ?? "-"
    const queue = jobInfo.job?.queue ?? "-"
    const owner = jobInfo.job?.owner ?? "-"
    const jobSet = jobInfo.job?.jobSetId ?? "-"
    const priority = jobInfo.job?.priority ?? 0
    const submissionTime = dateToString(jobInfo.job?.created ?? new Date())
    const cancelledTime = jobInfo.cancelled ? dateToString(jobInfo.cancelled) : undefined
    const jobState = JOB_STATE_MAP.get(jobInfo.jobState ?? "") ?? "Unknown"
    const jobFromJson = jobInfo.jobJson ? (JSON.parse(jobInfo.jobJson) as ApiJob) : undefined
    const jobYaml = jobInfo.jobJson ? jobJsonToYaml(jobFromJson) : ""
    const runs = getRuns(jobInfo, jobFromJson)
    const annotations = jobInfo.job?.annotations ? this.getAnnotations(jobInfo.job?.annotations) : {}
    const namespace = jobFromJson?.namespace ?? ""

    return {
      jobId: jobId,
      queue: queue,
      owner: owner,
      jobSet: jobSet,
      priority: priority,
      submissionTime: submissionTime,
      cancelledTime: cancelledTime,
      jobState: jobState,
      runs: runs,
      jobYaml: jobYaml,
      annotations: annotations,
      namespace: namespace,
    }
  }

  private getAnnotations(annotations: { [key: string]: string }): { [key: string]: string } {
    const userAnnotations: { [key: string]: string } = {}
    for (const key in annotations) {
      if (key.startsWith(this.userAnnotationPrefix)) {
        userAnnotations[key.substring(this.userAnnotationPrefix.length)] = annotations[key]
      }
    }
    return userAnnotations
  }
}

function escapeBackslashes(str: string) {
  return str.split("\\").join("\\\\")
}

function jobSetToViewModel(jobSet: LookoutJobSetInfo): JobSet {
  return {
    jobSetId: jobSet.jobSet ?? "Unknown job set",
    queue: jobSet.queue ?? "Unknown queue",
    jobsQueued: jobSet.jobsQueued ?? 0,
    jobsPending: jobSet.jobsPending ?? 0,
    jobsRunning: jobSet.jobsRunning ?? 0,
    jobsSucceeded: jobSet.jobsSucceeded ?? 0,
    jobsFailed: jobSet.jobsFailed ?? 0,
    latestSubmissionTime: dateToString(jobSet.submitted ?? new Date()),
    runningStats: durationStatsToViewModel(jobSet.runningStats),
    queuedStats: durationStatsToViewModel(jobSet.queuedStats),
  }
}

function durationStatsToViewModel(durationStats?: LookoutDurationStats): DurationStats | undefined {
  if (
    !(
      durationStats &&
      durationStats.shortest &&
      durationStats.longest &&
      durationStats.average &&
      durationStats.median &&
      durationStats.q1 &&
      durationStats.q3
    )
  ) {
    return undefined
  }

  return {
    shortest: getDurationSeconds(durationStats.shortest),
    longest: getDurationSeconds(durationStats.longest),
    average: getDurationSeconds(durationStats.average),
    median: getDurationSeconds(durationStats.median),
    q1: getDurationSeconds(durationStats.q1),
    q3: getDurationSeconds(durationStats.q3),
  }
}

function getDurationString(durationFromApi: any): string {
  const totalSeconds = getDurationSeconds(durationFromApi)
  return secondsToDurationString(totalSeconds)
}

function getDurationSeconds(durationFromApi: any): number {
  durationFromApi = durationFromApi as DurationFromApi
  let totalSeconds = 0

  if (durationFromApi.seconds) {
    totalSeconds += durationFromApi.seconds
  }

  if (durationFromApi.nanos) {
    totalSeconds += durationFromApi.nanos / 1e9
  }

  return totalSeconds
}

function dateToString(date: Date): string {
  return date.toLocaleString("en-GB", {
    timeZone: "UTC",
    timeZoneName: "short",
  })
}

function getRuns(jobInfo: LookoutJobInfo, jobFromJson: ApiJob | undefined): Run[] {
  if (!jobInfo.runs || jobInfo.runs.length === 0) {
    return []
  }

  sortRuns(jobInfo.runs)
  return jobInfo.runs.map((r) => runInfoToViewModel(r, jobFromJson))
}

function sortRuns(runs: LookoutRunInfo[]) {
  runs.sort((runA, runB) => {
    const latestA = getLatestTimeForRun(runA)
    const latestB = getLatestTimeForRun(runB)
    return latestA - latestB
  })
}

function getLatestTimeForRun(run: LookoutRunInfo) {
  return Math.max(
    run.created?.getTime() ?? -Infinity,
    run.started?.getTime() ?? -Infinity,
    run.finished?.getTime() ?? -Infinity,
  )
}

function runInfoToViewModel(run: LookoutRunInfo, job: ApiJob | undefined): Run {
  const podSpecs = job?.podSpecs ?? []
  const containers = podSpecs.length > 0 ? podSpecs[run.podNumber ?? 0].containers ?? [] : []
  const containerNames = containers.length > 0 ? containers.map((c) => c.name ?? "") : [""]
  return {
    k8sId: run.k8sId ?? "Unknown Kubernetes id",
    cluster: run.cluster ?? "Unknown cluster",
    node: run.node,
    succeeded: run.succeeded ?? false,
    error: run.error,
    podCreationTime: run.created ? dateToString(run.created) : undefined,
    podStartTime: run.started ? dateToString(run.started) : undefined,
    finishTime: run.finished ? dateToString(run.finished) : undefined,
    podNumber: run.podNumber ?? 0,
    containers: containerNames,
  }
}

function jobJsonToYaml(jobJson: ApiJob | undefined): string {
  return jobJson ? yaml.dump(jobJson) : ""
}

function getJobStateForApi(displayedJobState: string): string {
  const jobState = INVERSE_JOB_STATE_MAP.get(displayedJobState)
  if (!jobState) {
    throw new Error(`Unrecognized job state: "${displayedJobState}"`)
  }
  return jobState
}<|MERGE_RESOLUTION|>--- conflicted
+++ resolved
@@ -159,6 +159,7 @@
 
   async getOverview(): Promise<QueueInfo[]> {
     if (JOB_STATES_FOR_DISPLAY) {
+      await sleep(2000)
       return Promise.resolve(makeTestOverview(100, 100))
     }
 
@@ -170,14 +171,11 @@
     return queueInfosFromApi.queues.map((queueInfo) => this.queueInfoToViewModel(queueInfo))
   }
 
-<<<<<<< HEAD
-  async getJobSets(queue: string): Promise<JobSet[]> {
-    if (queue === "test") {
+  async getJobSets(getJobSetsRequest: GetJobSetsRequest): Promise<JobSet[]> {
+    if (getJobSetsRequest.queue === "test") {
+      await sleep(2000)
       return Promise.resolve(makeTestJobSets(100, 100))
     }
-=======
-  async getJobSets(getJobSetsRequest: GetJobSetsRequest): Promise<JobSet[]> {
->>>>>>> 0fed77e0
     const jobSetsFromApi = await this.lookoutApi.getJobSets({
       body: {
         queue: getJobSetsRequest.queue,
@@ -194,7 +192,7 @@
 
   async getJobs(getJobsRequest: GetJobsRequest): Promise<Job[]> {
     if (getJobsRequest.queue === "test") {
-      await sleep(500)
+      await sleep(1000)
       return Promise.resolve(makeTestJobs("test", getJobsRequest.skip, getJobsRequest.take + getJobsRequest.skip))
     }
     const jobStatesForApi = getJobsRequest.jobStates.map(getJobStateForApi)
