import { LookoutApi, LookoutJobInfo } from '../openapi'
import { reverseMap } from "../utils";

export type JobInfoViewModel = {
  jobId: string
  queue: string
  owner: string
  jobSet: string
  submissionTime: string
  jobState: JobStateViewModel
}

<<<<<<< HEAD
export enum JobStateViewModel {
  Queued = "Queued",
  Pending = "Pending",
  Running = "Running",
  Succeeded = "Succeeded",
  Failed = "Failed",
  Cancelled = "Cancelled",
  Unknown = "Unknown",
}

enum JobState {
  Queued = "QUEUED",
  Pending = "PENDING",
  Running = "RUNNING",
  Succeeded = "SUCCEEDED",
  Failed = "FAILED",
  Cancelled = "CANCELLED",
}
=======
const JOB_STATE_MAP = new Map<string, string>()
JOB_STATE_MAP.set("QUEUED", "Queued")
JOB_STATE_MAP.set("PENDING", "Pending")
JOB_STATE_MAP.set("RUNNING", "Running")
JOB_STATE_MAP.set("SUCCEEDED", "Succeeded")
JOB_STATE_MAP.set("FAILED", "Failed")
JOB_STATE_MAP.set("CANCELLED", "Cancelled")

const INVERSE_JOB_STATE_MAP = reverseMap(JOB_STATE_MAP)

export const JOB_STATES_FOR_DISPLAY = [
  "Queued",
  "Pending",
  "Running",
  "Succeeded",
  "Failed",
  "Cancelled",
]
>>>>>>> 5f68ad13

const JOB_STATE_VIEW_MODEL_MAP = new Map<JobState, JobStateViewModel>()
JOB_STATE_VIEW_MODEL_MAP.set(JobState.Queued, JobStateViewModel.Queued)
JOB_STATE_VIEW_MODEL_MAP.set(JobState.Pending, JobStateViewModel.Pending)
JOB_STATE_VIEW_MODEL_MAP.set(JobState.Running, JobStateViewModel.Running)
JOB_STATE_VIEW_MODEL_MAP.set(JobState.Succeeded, JobStateViewModel.Succeeded)
JOB_STATE_VIEW_MODEL_MAP.set(JobState.Failed, JobStateViewModel.Failed)
JOB_STATE_VIEW_MODEL_MAP.set(JobState.Cancelled, JobStateViewModel.Cancelled)

const VIEW_MODEL_JOB_STATE_MAP = reverseMap(JOB_STATE_VIEW_MODEL_MAP)

export const VALID_JOB_STATE_VIEW_MODELS = getValidJobStateViewModels(Object.values(JobStateViewModel))

export default class JobService {

  api: LookoutApi;

  constructor(lookoutAPi: LookoutApi) {
    this.api = lookoutAPi
  }

  getOverview() {
    return this.api.overview()
  }

  async getJobsInQueue(
    queue: string,
    take: number,
    skip: number,
    jobSets: string[],
    newestFirst: boolean,
<<<<<<< HEAD
    jobStates: JobStateViewModel[],
  ): Promise<JobInfoViewModel[]> {
    const jobStatesForApi = jobStates.map(jobStateViewModelToJobState)
=======
    jobStates: string[],
  ): Promise<JobInfoViewModel[]> {
    const jobStatesForApi = jobStates.map(getJobStateForApi)
>>>>>>> 5f68ad13
    try {
      const response = await this.api.getJobsInQueue({
        body: {
          queue: queue,
          take: take,
          skip: skip,
          jobSetIds: jobSets,
          newestFirst: newestFirst,
          jobStates: jobStatesForApi,
        }
      });
      if (response.jobInfos) {
        return response.jobInfos.map(jobInfoToViewModel)
      }
    } catch (e) {
      console.error(await e.json())
    }
    return []
  }
}

<<<<<<< HEAD
export function isValidJobStateViewModel(jobState: string): boolean {
  return (VALID_JOB_STATE_VIEW_MODELS as string[]).includes(jobState)
}

function getValidJobStateViewModels(allJobStateViewModels: JobStateViewModel[]): JobStateViewModel[] {
  const copy = allJobStateViewModels.slice()
  const index = copy.indexOf(JobStateViewModel.Unknown)
  if (index < 0) {
    throw new Error("'Unknown' job state view model not found")
  }
  copy.splice(index, 1)
  return copy
}

function jobStateViewModelToJobState(jobStateViewModel: JobStateViewModel): JobState {
  const jobState = VIEW_MODEL_JOB_STATE_MAP.get(jobStateViewModel)
  if (!jobState) {
    throw new Error(`Unrecognized job state: "${jobStateViewModel}"`)
=======
function getJobStateForApi(displayedJobState: string): string {
  const jobState = INVERSE_JOB_STATE_MAP.get(displayedJobState)
  if (!jobState) {
    throw new Error(`Unrecognized job state: "${displayedJobState}"`)
>>>>>>> 5f68ad13
  }
  return jobState
}

function jobInfoToViewModel(jobInfo: LookoutJobInfo): JobInfoViewModel {
  const jobId = jobInfo.job?.id ?? "-"
  const queue = jobInfo.job?.queue ?? "-"
  const owner = jobInfo.job?.owner ?? "-"
  const jobSet = jobInfo.job?.jobSetId ?? "-"
  const submissionTime = (jobInfo.job?.created ?? new Date()).toLocaleString()
<<<<<<< HEAD
  const jobState = JOB_STATE_VIEW_MODEL_MAP.get(jobInfo.jobState as JobState) ?? JobStateViewModel.Unknown
=======
  const jobState = JOB_STATE_MAP.get(jobInfo.jobState ?? "") ?? "Unknown"
>>>>>>> 5f68ad13

  return {
    jobId: jobId,
    queue: queue,
    owner: owner,
    jobSet: jobSet,
    submissionTime: submissionTime,
    jobState: jobState,
  }
}<|MERGE_RESOLUTION|>--- conflicted
+++ resolved
@@ -7,29 +7,9 @@
   owner: string
   jobSet: string
   submissionTime: string
-  jobState: JobStateViewModel
+  jobState: string
 }
 
-<<<<<<< HEAD
-export enum JobStateViewModel {
-  Queued = "Queued",
-  Pending = "Pending",
-  Running = "Running",
-  Succeeded = "Succeeded",
-  Failed = "Failed",
-  Cancelled = "Cancelled",
-  Unknown = "Unknown",
-}
-
-enum JobState {
-  Queued = "QUEUED",
-  Pending = "PENDING",
-  Running = "RUNNING",
-  Succeeded = "SUCCEEDED",
-  Failed = "FAILED",
-  Cancelled = "CANCELLED",
-}
-=======
 const JOB_STATE_MAP = new Map<string, string>()
 JOB_STATE_MAP.set("QUEUED", "Queued")
 JOB_STATE_MAP.set("PENDING", "Pending")
@@ -48,19 +28,6 @@
   "Failed",
   "Cancelled",
 ]
->>>>>>> 5f68ad13
-
-const JOB_STATE_VIEW_MODEL_MAP = new Map<JobState, JobStateViewModel>()
-JOB_STATE_VIEW_MODEL_MAP.set(JobState.Queued, JobStateViewModel.Queued)
-JOB_STATE_VIEW_MODEL_MAP.set(JobState.Pending, JobStateViewModel.Pending)
-JOB_STATE_VIEW_MODEL_MAP.set(JobState.Running, JobStateViewModel.Running)
-JOB_STATE_VIEW_MODEL_MAP.set(JobState.Succeeded, JobStateViewModel.Succeeded)
-JOB_STATE_VIEW_MODEL_MAP.set(JobState.Failed, JobStateViewModel.Failed)
-JOB_STATE_VIEW_MODEL_MAP.set(JobState.Cancelled, JobStateViewModel.Cancelled)
-
-const VIEW_MODEL_JOB_STATE_MAP = reverseMap(JOB_STATE_VIEW_MODEL_MAP)
-
-export const VALID_JOB_STATE_VIEW_MODELS = getValidJobStateViewModels(Object.values(JobStateViewModel))
 
 export default class JobService {
 
@@ -80,15 +47,9 @@
     skip: number,
     jobSets: string[],
     newestFirst: boolean,
-<<<<<<< HEAD
-    jobStates: JobStateViewModel[],
-  ): Promise<JobInfoViewModel[]> {
-    const jobStatesForApi = jobStates.map(jobStateViewModelToJobState)
-=======
     jobStates: string[],
   ): Promise<JobInfoViewModel[]> {
     const jobStatesForApi = jobStates.map(getJobStateForApi)
->>>>>>> 5f68ad13
     try {
       const response = await this.api.getJobsInQueue({
         body: {
@@ -110,31 +71,10 @@
   }
 }
 
-<<<<<<< HEAD
-export function isValidJobStateViewModel(jobState: string): boolean {
-  return (VALID_JOB_STATE_VIEW_MODELS as string[]).includes(jobState)
-}
-
-function getValidJobStateViewModels(allJobStateViewModels: JobStateViewModel[]): JobStateViewModel[] {
-  const copy = allJobStateViewModels.slice()
-  const index = copy.indexOf(JobStateViewModel.Unknown)
-  if (index < 0) {
-    throw new Error("'Unknown' job state view model not found")
-  }
-  copy.splice(index, 1)
-  return copy
-}
-
-function jobStateViewModelToJobState(jobStateViewModel: JobStateViewModel): JobState {
-  const jobState = VIEW_MODEL_JOB_STATE_MAP.get(jobStateViewModel)
-  if (!jobState) {
-    throw new Error(`Unrecognized job state: "${jobStateViewModel}"`)
-=======
 function getJobStateForApi(displayedJobState: string): string {
   const jobState = INVERSE_JOB_STATE_MAP.get(displayedJobState)
   if (!jobState) {
     throw new Error(`Unrecognized job state: "${displayedJobState}"`)
->>>>>>> 5f68ad13
   }
   return jobState
 }
@@ -145,11 +85,7 @@
   const owner = jobInfo.job?.owner ?? "-"
   const jobSet = jobInfo.job?.jobSetId ?? "-"
   const submissionTime = (jobInfo.job?.created ?? new Date()).toLocaleString()
-<<<<<<< HEAD
-  const jobState = JOB_STATE_VIEW_MODEL_MAP.get(jobInfo.jobState as JobState) ?? JobStateViewModel.Unknown
-=======
   const jobState = JOB_STATE_MAP.get(jobInfo.jobState ?? "") ?? "Unknown"
->>>>>>> 5f68ad13
 
   return {
     jobId: jobId,
