import * as queryString from "querystring"

import React, { Fragment } from "react"

import { RouteComponentProps, withRouter } from "react-router-dom"

import CancelJobSetsDialog, {
  CancelJobSetsDialogContext,
  CancelJobSetsDialogState,
} from "../components/job-sets/CancelJobSetsDialog"
import JobSets from "../components/job-sets/JobSets"
import ReprioritizeJobSetsDialog, {
  ReprioritizeJobSetsDialogContext,
  ReprioritizeJobSetsDialogState,
} from "../components/job-sets/ReprioritizeJobSetsDialog"
import JobService, { JobSet } from "../services/JobService"
import { debounced, setStateAsync, updateInterval, selectItem } from "../utils"
import { RequestStatus } from "./JobsContainer"

type JobSetsContainerProps = {
  jobService: JobService
} & RouteComponentProps

type JobSetsContainerParams = {
  queue: string
  currentView: JobSetsView
}

export type CancelJobSetsRequestStatus = "Loading" | "Idle"
export type ReprioritizeJobSetsRequestStatus = "Loading" | "Idle"

const newPriorityRegex = new RegExp("^([0-9]+)$")

type JobSetsContainerState = {
  jobSets: JobSet[]
  selectedJobSets: Map<string, JobSet>
  getJobSetsRequestStatus: RequestStatus
  autoRefresh: boolean
  lastSelectedIndex: number
  cancelJobSetsDialogContext: CancelJobSetsDialogContext
  reprioritizeJobSetsDialogContext: ReprioritizeJobSetsDialogContext
} & JobSetsContainerParams

export type JobSetsView = "job-counts" | "runtime" | "queued-time"

type JobSetsQueryParams = {
  queue?: string
  view?: string
}

const INTERVAL = 15000

export function isJobSetsView(val: string): val is JobSetsView {
  return ["job-counts", "runtime", "queued-time"].includes(val)
}

function makeQueryString(queue: string, view: JobSetsView): string {
  const queryObject: JobSetsQueryParams = {}

  if (queue) {
    queryObject.queue = queue
  }
  queryObject.view = view

  return queryString.stringify(queryObject)
}

function getParamsFromQueryString(query: string): JobSetsContainerParams {
  if (query[0] === "?") {
    query = query.slice(1)
  }
  const params = queryString.parse(query) as JobSetsQueryParams

  return {
    queue: params.queue ?? "",
    currentView: params.view && isJobSetsView(params.view) ? params.view : "job-counts",
  }
}

class JobSetsContainer extends React.Component<JobSetsContainerProps, JobSetsContainerState> {
  interval: NodeJS.Timeout | undefined

  constructor(props: JobSetsContainerProps) {
    super(props)

    this.state = {
      queue: "",
      jobSets: [],
      currentView: "job-counts",
      selectedJobSets: new Map<string, JobSet>(),
      getJobSetsRequestStatus: "Idle",
      autoRefresh: true,
      lastSelectedIndex: 0,
      cancelJobSetsDialogContext: {
        dialogState: "None",
        queue: "",
        jobSetsToCancel: [],
        cancelJobSetsResult: { cancelledJobSets: [], failedJobSetCancellations: [] },
        cancelJobSetsRequestStatus: "Idle",
      },
      reprioritizeJobSetsDialogContext: {
        dialogState: "None",
        queue: "",
        isValid: false,
        newPriority: 0,
        jobSetsToReprioritize: [],
        reprioritizeJobSetsResult: { reprioritizedJobSets: [], failedJobSetReprioritizations: [] },
        reproiritizeJobSetsRequestStatus: "Idle",
      },
    }

    this.setQueue = this.setQueue.bind(this)
    this.setView = this.setView.bind(this)
    this.refresh = this.refresh.bind(this)
    this.navigateToJobSetForState = this.navigateToJobSetForState.bind(this)
    this.selectJobSet = this.selectJobSet.bind(this)
    this.shiftSelectJobSet = this.shiftSelectJobSet.bind(this)
    this.deselectAll = this.deselectAll.bind(this)
    this.setCancelJobSetsDialogState = this.setCancelJobSetsDialogState.bind(this)
    this.cancelJobs = this.cancelJobs.bind(this)
    this.reprioritizeJobSets = this.reprioritizeJobSets.bind(this)
    this.handlePriorityChange = this.handlePriorityChange.bind(this)

    this.fetchJobSets = debounced(this.fetchJobSets.bind(this), 100)
    this.loadJobSets = this.loadJobSets.bind(this)
    this.toggleAutoRefresh = this.toggleAutoRefresh.bind(this)
  }

  async componentDidMount() {
    const params = getParamsFromQueryString(this.props.location.search)
    await this.setStateAsync({
      ...this.state,
      ...params,
    })

    await this.loadJobSets()

    this.interval = updateInterval(this.interval, this.state.autoRefresh, INTERVAL, this.loadJobSets)
  }

  componentWillUnmount() {
    if (this.interval) {
      clearInterval(this.interval)
    }
  }

  async setQueue(queue: string) {
    this.props.history.push({
      ...this.props.location,
      search: makeQueryString(queue, this.state.currentView),
    })
    await this.setStateAsync({
      ...this.state,
      queue: queue,
    })

    // Performed separately because debounced
    await this.loadJobSets()
  }

  async refresh() {
    await this.loadJobSets()
  }

  selectJobSet(index: number, selected: boolean) {
    if (index < 0 || index >= this.state.jobSets.length) {
      return
    }
    const jobSet = this.state.jobSets[index]

    const selectedJobSets = new Map<string, JobSet>(this.state.selectedJobSets)
    selectItem(jobSet.jobSetId, jobSet, selectedJobSets, selected)

    const cancellableJobSets = JobSetsContainer.getCancellableSelectedJobSets(selectedJobSets)
    const reprioritizeableJobSets = JobSetsContainer.getReprioritizeableJobSets(selectedJobSets)
    this.setState({
      ...this.state,
      selectedJobSets: selectedJobSets,
      lastSelectedIndex: index,
      cancelJobSetsDialogContext: {
        ...this.state.cancelJobSetsDialogContext,
        jobSetsToCancel: cancellableJobSets,
      },
      reprioritizeJobSetsDialogContext: {
        ...this.state.reprioritizeJobSetsDialogContext,
        jobSetsToReprioritize: reprioritizeableJobSets,
      },
    })
  }

  shiftSelectJobSet(index: number, selected: boolean) {
    if (index >= this.state.jobSets.length || index < 0) {
      return
    }

    const [start, end] = [this.state.lastSelectedIndex, index].sort((a, b) => a - b)

    const selectedJobSets = new Map<string, JobSet>(this.state.selectedJobSets)
    for (let i = start; i <= end; i++) {
      const jobSet = this.state.jobSets[i]
      selectItem(jobSet.jobSetId, jobSet, selectedJobSets, selected)
    }

    const cancellableJobSets = JobSetsContainer.getCancellableSelectedJobSets(selectedJobSets)
    const reprioritizeableJobSets = JobSetsContainer.getReprioritizeableJobSets(selectedJobSets)
    this.setState({
      ...this.state,
      selectedJobSets: selectedJobSets,
      lastSelectedIndex: index,
      cancelJobSetsDialogContext: {
        ...this.state.cancelJobSetsDialogContext,
        jobSetsToCancel: cancellableJobSets,
      },
      reprioritizeJobSetsDialogContext: {
        ...this.state.reprioritizeJobSetsDialogContext,
        jobSetsToReprioritize: reprioritizeableJobSets,
      },
    })
  }

  deselectAll() {
    this.setState({
      ...this.state,
      selectedJobSets: new Map<string, JobSet>(),
      lastSelectedIndex: 0,
      cancelJobSetsDialogContext: {
        ...this.state.cancelJobSetsDialogContext,
        jobSetsToCancel: [],
      },
      reprioritizeJobSetsDialogContext: {
        ...this.state.reprioritizeJobSetsDialogContext,
        jobSetsToReprioritize: [],
      },
    })
  }

  setCancelJobSetsDialogState(dialogState: CancelJobSetsDialogState) {
    this.setState({
      ...this.state,
      cancelJobSetsDialogContext: {
        ...this.state.cancelJobSetsDialogContext,
        dialogState: dialogState,
      },
    })
  }

  setReprioritizeJobSetsDialogState(dialogState: ReprioritizeJobSetsDialogState) {
    this.setState({
      ...this.state,
      reprioritizeJobSetsDialogContext: {
        ...this.state.reprioritizeJobSetsDialogContext,
        dialogState: dialogState,
      },
    })
  }

  async cancelJobs() {
    if (this.state.cancelJobSetsDialogContext.cancelJobSetsRequestStatus === "Loading") {
      return
    }

    this.setState({
      ...this.state,
      cancelJobSetsDialogContext: {
        ...this.state.cancelJobSetsDialogContext,
        cancelJobSetsRequestStatus: "Loading",
      },
    })

    const cancelJobSetsResult = await this.props.jobService.cancelJobSets(
      this.state.queue,
      this.state.cancelJobSetsDialogContext.jobSetsToCancel,
    )

    this.setState({
      ...this.state,
      cancelJobSetsDialogContext: {
        ...this.state.cancelJobSetsDialogContext,
        jobSetsToCancel: cancelJobSetsResult.failedJobSetCancellations.map((failed) => failed.jobSet),
        cancelJobSetsResult: cancelJobSetsResult,
        dialogState: "CancelJobSetsResult",
        cancelJobSetsRequestStatus: "Idle",
      },
    })

    if (cancelJobSetsResult.failedJobSetCancellations.length === 0) {
      // All succeeded
      await this.loadJobSets()
    }
  }

  async reprioritizeJobSets() {
    if (this.state.reprioritizeJobSetsDialogContext.reproiritizeJobSetsRequestStatus === "Loading") {
      return
    }

    this.setState({
      ...this.state,
      reprioritizeJobSetsDialogContext: {
        ...this.state.reprioritizeJobSetsDialogContext,
        reproiritizeJobSetsRequestStatus: "Loading",
      },
    })

    const reprioritizeJobSetsResult = await this.props.jobService.reprioritizeJobSets(
      this.state.queue,
      this.state.reprioritizeJobSetsDialogContext.jobSetsToReprioritize,
      this.state.reprioritizeJobSetsDialogContext.newPriority,
    )

    this.setState({
      ...this.state,
      reprioritizeJobSetsDialogContext: {
        ...this.state.reprioritizeJobSetsDialogContext,
        jobSetsToReprioritize: reprioritizeJobSetsResult.failedJobSetReprioritizations.map((failed) => failed.jobSet),
        reprioritizeJobSetsResult: reprioritizeJobSetsResult,
        dialogState: "ReprioritizeJobSetsResult",
        reproiritizeJobSetsRequestStatus: "Idle",
      },
    })

    if (reprioritizeJobSetsResult.failedJobSetReprioritizations.length === 0) {
      // All succeeded
      await this.loadJobSets()
    }
  }

  handlePriorityChange(newValue: string) {
    const valid = newPriorityRegex.test(newValue) && newValue.length > 0
    this.setState({
      ...this.state,
      reprioritizeJobSetsDialogContext: {
        ...this.state.reprioritizeJobSetsDialogContext,
        isValid: valid,
        newPriority: Number(newValue),
      },
    })
  }

  setView(view: JobSetsView) {
    this.props.history.push({
      ...this.props.location,
      search: makeQueryString(this.state.queue, view),
    })

    this.setState({
      ...this.state,
      currentView: view,
      selectedJobSets: new Map<string, JobSet>(),
    })
  }

  navigateToJobSetForState(jobSet: string, jobState: string) {
    this.props.history.push({
      ...this.props.location,
      pathname: "/jobs",
      search: `queue=${this.state.queue}&job_set=${jobSet}&job_states=${jobState}`,
    })
  }

  toggleAutoRefresh(autoRefresh: boolean) {
    this.setState({
      ...this.state,
      autoRefresh: autoRefresh,
    })
    this.interval = updateInterval(this.interval, autoRefresh, INTERVAL, this.loadJobSets)
  }

  private async loadJobSets() {
    await setStateAsync(this, {
      ...this.state,
      getJobSetsRequestStatus: "Loading",
    })
    const jobSets = await this.fetchJobSets(this.state.queue)
    this.setState({
      ...this.state,
      jobSets: jobSets,
<<<<<<< HEAD
      getJobSetsRequestStatus: "Idle",
=======
      cancelJobSetsDialogContext: {
        ...this.state.cancelJobSetsDialogContext,
        jobSetsToCancel: [],
      },
      reprioritizeJobSetsDialogContext: {
        ...this.state.reprioritizeJobSetsDialogContext,
        jobSetsToReprioritize: [],
      },
>>>>>>> 83e72494
    })
  }

  private fetchJobSets(queue: string): Promise<JobSet[]> {
    return this.props.jobService.getJobSets(queue)
  }

  private setStateAsync(state: JobSetsContainerState): Promise<void> {
    return new Promise((resolve) => this.setState(state, resolve))
  }

  private static getCancellableSelectedJobSets(selectedJobSets: Map<string, JobSet>): JobSet[] {
    return Array.from(selectedJobSets.values()).filter(
      (jobSet) => jobSet.jobsQueued > 0 || jobSet.jobsPending > 0 || jobSet.jobsRunning > 0,
    )
  }

  private static getReprioritizeableJobSets(selectedJobSets: Map<string, JobSet>): JobSet[] {
    return Array.from(selectedJobSets.values()).filter((jobSet) => jobSet.jobsQueued > 0)
  }

  render() {
    return (
      <Fragment>
        <CancelJobSetsDialog
          dialogState={this.state.cancelJobSetsDialogContext.dialogState}
          queue={this.state.queue}
          jobSetsToCancel={this.state.cancelJobSetsDialogContext.jobSetsToCancel}
          cancelJobSetsResult={this.state.cancelJobSetsDialogContext.cancelJobSetsResult}
          cancelJobSetsRequestStatus={this.state.cancelJobSetsDialogContext.cancelJobSetsRequestStatus}
          onCancelJobSets={this.cancelJobs}
          onClose={() => this.setCancelJobSetsDialogState("None")}
        />
        <ReprioritizeJobSetsDialog
          dialogState={this.state.reprioritizeJobSetsDialogContext.dialogState}
          queue={this.state.queue}
          isValid={this.state.reprioritizeJobSetsDialogContext.isValid}
          newPriority={this.state.reprioritizeJobSetsDialogContext.newPriority}
          jobSetsToReprioritize={this.state.reprioritizeJobSetsDialogContext.jobSetsToReprioritize}
          reprioritizeJobSetsResult={this.state.reprioritizeJobSetsDialogContext.reprioritizeJobSetsResult}
          reproiritizeJobSetsRequestStatus={
            this.state.reprioritizeJobSetsDialogContext.reproiritizeJobSetsRequestStatus
          }
          onReprioritizeJobSets={this.reprioritizeJobSets}
          onPriorityChange={this.handlePriorityChange}
          onClose={() => this.setReprioritizeJobSetsDialogState("None")}
        />
        <JobSets
          canCancel={
            this.state.currentView === "job-counts" && this.state.cancelJobSetsDialogContext.jobSetsToCancel.length > 0
          }
          canReprioritize={
            this.state.currentView === "job-counts" &&
            this.state.reprioritizeJobSetsDialogContext.jobSetsToReprioritize.length > 0
          }
          queue={this.state.queue}
          view={this.state.currentView}
          jobSets={this.state.jobSets}
          selectedJobSets={this.state.selectedJobSets}
          getJobSetsRequestStatus={this.state.getJobSetsRequestStatus}
          autoRefresh={this.state.autoRefresh}
          onQueueChange={this.setQueue}
          onViewChange={this.setView}
          onRefresh={this.refresh}
          onJobSetClick={this.navigateToJobSetForState}
          onSelectJobSet={this.selectJobSet}
          onShiftSelectJobSet={this.shiftSelectJobSet}
          onDeselectAllClick={this.deselectAll}
          onCancelJobSetsClick={() => this.setCancelJobSetsDialogState("CancelJobSets")}
<<<<<<< HEAD
          onToggleAutoRefresh={this.toggleAutoRefresh}
=======
          onReprioritizeJobSetsClick={() => this.setReprioritizeJobSetsDialogState("ReprioritizeJobSets")}
>>>>>>> 83e72494
        />
      </Fragment>
    )
  }
}

export default withRouter(JobSetsContainer)<|MERGE_RESOLUTION|>--- conflicted
+++ resolved
@@ -26,9 +26,6 @@
   currentView: JobSetsView
 }
 
-export type CancelJobSetsRequestStatus = "Loading" | "Idle"
-export type ReprioritizeJobSetsRequestStatus = "Loading" | "Idle"
-
 const newPriorityRegex = new RegExp("^([0-9]+)$")
 
 type JobSetsContainerState = {
@@ -375,9 +372,7 @@
     this.setState({
       ...this.state,
       jobSets: jobSets,
-<<<<<<< HEAD
       getJobSetsRequestStatus: "Idle",
-=======
       cancelJobSetsDialogContext: {
         ...this.state.cancelJobSetsDialogContext,
         jobSetsToCancel: [],
@@ -386,7 +381,6 @@
         ...this.state.reprioritizeJobSetsDialogContext,
         jobSetsToReprioritize: [],
       },
->>>>>>> 83e72494
     })
   }
 
@@ -456,11 +450,8 @@
           onShiftSelectJobSet={this.shiftSelectJobSet}
           onDeselectAllClick={this.deselectAll}
           onCancelJobSetsClick={() => this.setCancelJobSetsDialogState("CancelJobSets")}
-<<<<<<< HEAD
           onToggleAutoRefresh={this.toggleAutoRefresh}
-=======
           onReprioritizeJobSetsClick={() => this.setReprioritizeJobSetsDialogState("ReprioritizeJobSets")}
->>>>>>> 83e72494
         />
       </Fragment>
     )
