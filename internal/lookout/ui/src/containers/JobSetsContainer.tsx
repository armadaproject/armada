import * as queryString from "querystring"

import React, { Fragment } from "react"

import { RouteComponentProps, withRouter } from "react-router-dom"

import CancelJobSetsDialog, {
  CancelJobSetsDialogContext,
  CancelJobSetsDialogState,
} from "../components/job-sets/CancelJobSetsDialog"
import JobSets from "../components/job-sets/JobSets"
import JobService, { JobSet } from "../services/JobService"
<<<<<<< HEAD
import { debounced, setStateAsync, updateInterval } from "../utils"
import { RequestStatus } from "./JobsContainer"
=======
import { debounced, selectItem } from "../utils"
>>>>>>> 2aefdef7

type JobSetsContainerProps = {
  jobService: JobService
} & RouteComponentProps

type JobSetsContainerParams = {
  queue: string
  currentView: JobSetsView
}

export type CancelJobSetsRequestStatus = "Loading" | "Idle"

type JobSetsContainerState = {
  jobSets: JobSet[]
  selectedJobSets: Map<string, JobSet>
<<<<<<< HEAD
  getJobSetsRequestStatus: RequestStatus
  autoRefresh: boolean
=======
  lastSelectedIndex: number
>>>>>>> 2aefdef7
  cancelJobSetsDialogContext: CancelJobSetsDialogContext
} & JobSetsContainerParams

export type JobSetsView = "job-counts" | "runtime" | "queued-time"

type JobSetsQueryParams = {
  queue?: string
  view?: string
}

const INTERVAL = 15000

export function isJobSetsView(val: string): val is JobSetsView {
  return ["job-counts", "runtime", "queued-time"].includes(val)
}

function makeQueryString(queue: string, view: JobSetsView): string {
  const queryObject: JobSetsQueryParams = {}

  if (queue) {
    queryObject.queue = queue
  }
  queryObject.view = view

  return queryString.stringify(queryObject)
}

function getParamsFromQueryString(query: string): JobSetsContainerParams {
  if (query[0] === "?") {
    query = query.slice(1)
  }
  const params = queryString.parse(query) as JobSetsQueryParams

  return {
    queue: params.queue ?? "",
    currentView: params.view && isJobSetsView(params.view) ? params.view : "job-counts",
  }
}

class JobSetsContainer extends React.Component<JobSetsContainerProps, JobSetsContainerState> {
  interval: NodeJS.Timeout | undefined

  constructor(props: JobSetsContainerProps) {
    super(props)

    this.state = {
      queue: "",
      jobSets: [],
      currentView: "job-counts",
      selectedJobSets: new Map<string, JobSet>(),
<<<<<<< HEAD
      getJobSetsRequestStatus: "Idle",
      autoRefresh: true,
=======
      lastSelectedIndex: 0,
>>>>>>> 2aefdef7
      cancelJobSetsDialogContext: {
        dialogState: "None",
        queue: "",
        jobSetsToCancel: [],
        cancelJobSetsResult: { cancelledJobSets: [], failedJobSetCancellations: [] },
        cancelJobSetsRequestStatus: "Idle",
      },
    }

    this.setQueue = this.setQueue.bind(this)
    this.setView = this.setView.bind(this)
    this.refresh = this.refresh.bind(this)
    this.navigateToJobSetForState = this.navigateToJobSetForState.bind(this)
    this.selectJobSet = this.selectJobSet.bind(this)
    this.shiftSelectJobSet = this.shiftSelectJobSet.bind(this)
    this.deselectAll = this.deselectAll.bind(this)
    this.setCancelJobSetsDialogState = this.setCancelJobSetsDialogState.bind(this)
    this.cancelJobs = this.cancelJobs.bind(this)

    this.fetchJobSets = debounced(this.fetchJobSets.bind(this), 100)
    this.loadJobSets = this.loadJobSets.bind(this)
    this.toggleAutoRefresh = this.toggleAutoRefresh.bind(this)
  }

  async componentDidMount() {
    const params = getParamsFromQueryString(this.props.location.search)
    await this.setStateAsync({
      ...this.state,
      ...params,
    })

    await this.loadJobSets()

    this.interval = updateInterval(this.interval, this.state.autoRefresh, INTERVAL, this.loadJobSets)
  }

  componentWillUnmount() {
    if (this.interval) {
      clearInterval(this.interval)
    }
  }

  async setQueue(queue: string) {
    this.props.history.push({
      ...this.props.location,
      search: makeQueryString(queue, this.state.currentView),
    })
    await this.setStateAsync({
      ...this.state,
      queue: queue,
    })

    // Performed separately because debounced
    await this.loadJobSets()
  }

  async refresh() {
    await this.loadJobSets()
  }

  selectJobSet(index: number, selected: boolean) {
    if (index < 0 || index >= this.state.jobSets.length) {
      return
    }
    const jobSet = this.state.jobSets[index]

    const selectedJobSets = new Map<string, JobSet>(this.state.selectedJobSets)
    selectItem(jobSet.jobSetId, jobSet, selectedJobSets, selected)

    const cancellableJobSets = JobSetsContainer.getCancellableSelectedJobSets(selectedJobSets)
    this.setState({
      ...this.state,
      selectedJobSets: selectedJobSets,
      lastSelectedIndex: index,
      cancelJobSetsDialogContext: {
        ...this.state.cancelJobSetsDialogContext,
        jobSetsToCancel: cancellableJobSets,
      },
    })
  }

  shiftSelectJobSet(index: number, selected: boolean) {
    if (index >= this.state.jobSets.length || index < 0) {
      return
    }

    const [start, end] = [this.state.lastSelectedIndex, index].sort()

    const selectedJobSets = new Map<string, JobSet>(this.state.selectedJobSets)
    for (let i = start; i <= end; i++) {
      const jobSet = this.state.jobSets[i]
      selectItem(jobSet.jobSetId, jobSet, selectedJobSets, selected)
    }

    const cancellableJobSets = JobSetsContainer.getCancellableSelectedJobSets(selectedJobSets)
    this.setState({
      ...this.state,
      selectedJobSets: selectedJobSets,
      lastSelectedIndex: index,
      cancelJobSetsDialogContext: {
        ...this.state.cancelJobSetsDialogContext,
        jobSetsToCancel: cancellableJobSets,
      },
    })
  }

  deselectAll() {
    this.setState({
      ...this.state,
      selectedJobSets: new Map<string, JobSet>(),
      lastSelectedIndex: 0,
      cancelJobSetsDialogContext: {
        ...this.state.cancelJobSetsDialogContext,
        jobSetsToCancel: [],
      },
    })
  }

  setCancelJobSetsDialogState(dialogState: CancelJobSetsDialogState) {
    this.setState({
      ...this.state,
      cancelJobSetsDialogContext: {
        ...this.state.cancelJobSetsDialogContext,
        dialogState: dialogState,
      },
    })
  }

  async cancelJobs() {
    if (this.state.cancelJobSetsDialogContext.cancelJobSetsRequestStatus === "Loading") {
      return
    }

    this.setState({
      ...this.state,
      cancelJobSetsDialogContext: {
        ...this.state.cancelJobSetsDialogContext,
        cancelJobSetsRequestStatus: "Loading",
      },
    })

    const cancelJobSetsResult = await this.props.jobService.cancelJobSets(
      this.state.queue,
      this.state.cancelJobSetsDialogContext.jobSetsToCancel,
    )

    this.setState({
      ...this.state,
      cancelJobSetsDialogContext: {
        ...this.state.cancelJobSetsDialogContext,
        jobSetsToCancel: cancelJobSetsResult.failedJobSetCancellations.map((failed) => failed.jobSet),
        cancelJobSetsResult: cancelJobSetsResult,
        dialogState: "CancelJobSetsResult",
        cancelJobSetsRequestStatus: "Idle",
      },
    })

    if (cancelJobSetsResult.cancelledJobSets.length > 0) {
      // Some succeed
      await this.loadJobSets()
    }
  }

  setView(view: JobSetsView) {
    this.props.history.push({
      ...this.props.location,
      search: makeQueryString(this.state.queue, view),
    })

    this.setState({
      ...this.state,
      currentView: view,
      selectedJobSets: new Map<string, JobSet>(),
    })
  }

  navigateToJobSetForState(jobSet: string, jobState: string) {
    this.props.history.push({
      ...this.props.location,
      pathname: "/jobs",
      search: `queue=${this.state.queue}&job_set=${jobSet}&job_states=${jobState}`,
    })
  }

  toggleAutoRefresh(autoRefresh: boolean) {
    this.setState({
      ...this.state,
      autoRefresh: autoRefresh,
    })
    this.interval = updateInterval(this.interval, autoRefresh, INTERVAL, this.loadJobSets)
  }

  private async loadJobSets() {
    await setStateAsync(this, {
      ...this.state,
      getJobSetsRequestStatus: "Loading",
    })
    const jobSets = await this.fetchJobSets(this.state.queue)
    this.setState({
      ...this.state,
      jobSets: jobSets,
      getJobSetsRequestStatus: "Idle",
    })
  }

  private fetchJobSets(queue: string): Promise<JobSet[]> {
    return this.props.jobService.getJobSets(queue)
  }

  private setStateAsync(state: JobSetsContainerState): Promise<void> {
    return new Promise((resolve) => this.setState(state, resolve))
  }

  private static getCancellableSelectedJobSets(selectedJobSets: Map<string, JobSet>): JobSet[] {
    return Array.from(selectedJobSets.values()).filter(
      (jobSet) => jobSet.jobsQueued > 0 || jobSet.jobsPending > 0 || jobSet.jobsRunning > 0,
    )
  }

  render() {
    return (
      <Fragment>
        <CancelJobSetsDialog
          dialogState={this.state.cancelJobSetsDialogContext.dialogState}
          queue={this.state.queue}
          jobSetsToCancel={this.state.cancelJobSetsDialogContext.jobSetsToCancel}
          cancelJobSetsResult={this.state.cancelJobSetsDialogContext.cancelJobSetsResult}
          cancelJobSetsRequestStatus={this.state.cancelJobSetsDialogContext.cancelJobSetsRequestStatus}
          onCancelJobSets={this.cancelJobs}
          onClose={() => this.setCancelJobSetsDialogState("None")}
        />
        <JobSets
          canCancel={
            this.state.currentView === "job-counts" && this.state.cancelJobSetsDialogContext.jobSetsToCancel.length > 0
          }
          queue={this.state.queue}
          view={this.state.currentView}
          jobSets={this.state.jobSets}
          selectedJobSets={this.state.selectedJobSets}
          getJobSetsRequestStatus={this.state.getJobSetsRequestStatus}
          autoRefresh={this.state.autoRefresh}
          onQueueChange={this.setQueue}
          onViewChange={this.setView}
          onRefresh={this.refresh}
          onJobSetClick={this.navigateToJobSetForState}
          onSelectJobSet={this.selectJobSet}
          onShiftSelectJobSet={this.shiftSelectJobSet}
          onDeselectAllClick={this.deselectAll}
          onCancelJobSetsClick={() => this.setCancelJobSetsDialogState("CancelJobSets")}
          onToggleAutoRefresh={this.toggleAutoRefresh}
        />
      </Fragment>
    )
  }
}

export default withRouter(JobSetsContainer)<|MERGE_RESOLUTION|>--- conflicted
+++ resolved
@@ -10,12 +10,8 @@
 } from "../components/job-sets/CancelJobSetsDialog"
 import JobSets from "../components/job-sets/JobSets"
 import JobService, { JobSet } from "../services/JobService"
-<<<<<<< HEAD
-import { debounced, setStateAsync, updateInterval } from "../utils"
+import { debounced, setStateAsync, updateInterval, selectItem } from "../utils"
 import { RequestStatus } from "./JobsContainer"
-=======
-import { debounced, selectItem } from "../utils"
->>>>>>> 2aefdef7
 
 type JobSetsContainerProps = {
   jobService: JobService
@@ -31,12 +27,9 @@
 type JobSetsContainerState = {
   jobSets: JobSet[]
   selectedJobSets: Map<string, JobSet>
-<<<<<<< HEAD
   getJobSetsRequestStatus: RequestStatus
   autoRefresh: boolean
-=======
   lastSelectedIndex: number
->>>>>>> 2aefdef7
   cancelJobSetsDialogContext: CancelJobSetsDialogContext
 } & JobSetsContainerParams
 
@@ -87,12 +80,9 @@
       jobSets: [],
       currentView: "job-counts",
       selectedJobSets: new Map<string, JobSet>(),
-<<<<<<< HEAD
       getJobSetsRequestStatus: "Idle",
       autoRefresh: true,
-=======
       lastSelectedIndex: 0,
->>>>>>> 2aefdef7
       cancelJobSetsDialogContext: {
         dialogState: "None",
         queue: "",
