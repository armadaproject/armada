import * as queryString from "querystring"

import React, { Fragment } from "react"

import { RouteComponentProps, withRouter } from "react-router-dom"

import CancelJobSetsDialog, {
  CancelJobSetsDialogContext,
  CancelJobSetsDialogState,
} from "../components/job-sets/CancelJobSetsDialog"
import JobSets from "../components/job-sets/JobSets"
import ReprioritizeJobSetsDialog, {
  ReprioritizeJobSetsDialogContext,
  ReprioritizeJobSetsDialogState,
} from "../components/job-sets/ReprioritizeJobSetsDialog"
<<<<<<< HEAD
import IntervalService from "../services/IntervalService"
import JobService, { JobSet } from "../services/JobService"
import { debounced, setStateAsync, selectItem } from "../utils"
import { RequestStatus } from "./JobsContainer"
=======
import JobService, { GetJobSetsRequest, JobSet } from "../services/JobService"
import { debounced, selectItem } from "../utils"
>>>>>>> 0fed77e0

type JobSetsContainerProps = {
  jobService: JobService
} & RouteComponentProps

type JobSetsContainerParams = {
  queue: string
  currentView: JobSetsView
}

const newPriorityRegex = new RegExp("^([0-9]+)$")

type JobSetsContainerState = {
  jobSets: JobSet[]
  selectedJobSets: Map<string, JobSet>
  getJobSetsRequestStatus: RequestStatus
  autoRefresh: boolean
  lastSelectedIndex: number
  newestFirst: boolean
  activeOnly: boolean
  cancelJobSetsDialogContext: CancelJobSetsDialogContext
  reprioritizeJobSetsDialogContext: ReprioritizeJobSetsDialogContext
} & JobSetsContainerParams

export type JobSetsView = "job-counts" | "runtime" | "queued-time"

type JobSetsQueryParams = {
  queue?: string
  view?: string
}

const AUTO_REFRESH_INTERVAL_MS = 15000

export function isJobSetsView(val: string): val is JobSetsView {
  return ["job-counts", "runtime", "queued-time"].includes(val)
}

function makeQueryString(queue: string, view: JobSetsView): string {
  const queryObject: JobSetsQueryParams = {}

  if (queue) {
    queryObject.queue = queue
  }
  queryObject.view = view

  return queryString.stringify(queryObject)
}

function getParamsFromQueryString(query: string): JobSetsContainerParams {
  if (query[0] === "?") {
    query = query.slice(1)
  }
  const params = queryString.parse(query) as JobSetsQueryParams

  return {
    queue: params.queue ?? "",
    currentView: params.view && isJobSetsView(params.view) ? params.view : "job-counts",
  }
}

class JobSetsContainer extends React.Component<JobSetsContainerProps, JobSetsContainerState> {
  autoRefreshService: IntervalService

  constructor(props: JobSetsContainerProps) {
    super(props)

    this.autoRefreshService = new IntervalService(AUTO_REFRESH_INTERVAL_MS)

    this.state = {
      queue: "",
      jobSets: [],
      currentView: "job-counts",
      selectedJobSets: new Map<string, JobSet>(),
      getJobSetsRequestStatus: "Idle",
      autoRefresh: true,
      lastSelectedIndex: 0,
      cancelJobSetsDialogContext: {
        dialogState: "None",
        queue: "",
        jobSetsToCancel: [],
        cancelJobSetsResult: { cancelledJobSets: [], failedJobSetCancellations: [] },
        cancelJobSetsRequestStatus: "Idle",
      },
      reprioritizeJobSetsDialogContext: {
        dialogState: "None",
        queue: "",
        isValid: false,
        newPriority: 0,
        jobSetsToReprioritize: [],
        reprioritizeJobSetsResult: { reprioritizedJobSets: [], failedJobSetReprioritizations: [] },
        reproiritizeJobSetsRequestStatus: "Idle",
      },
      newestFirst: true,
      activeOnly: false,
    }

    this.setQueue = this.setQueue.bind(this)
    this.setView = this.setView.bind(this)
<<<<<<< HEAD
=======
    this.orderChange = this.orderChange.bind(this)
    this.activeOnlyChange = this.activeOnlyChange.bind(this)
    this.refresh = this.refresh.bind(this)
>>>>>>> 0fed77e0
    this.navigateToJobSetForState = this.navigateToJobSetForState.bind(this)
    this.selectJobSet = this.selectJobSet.bind(this)
    this.shiftSelectJobSet = this.shiftSelectJobSet.bind(this)
    this.deselectAll = this.deselectAll.bind(this)
    this.setCancelJobSetsDialogState = this.setCancelJobSetsDialogState.bind(this)
    this.cancelJobs = this.cancelJobs.bind(this)
    this.reprioritizeJobSets = this.reprioritizeJobSets.bind(this)
    this.handlePriorityChange = this.handlePriorityChange.bind(this)

    this.fetchJobSets = debounced(this.fetchJobSets.bind(this), 100)
    this.loadJobSets = this.loadJobSets.bind(this)
    this.toggleAutoRefresh = this.toggleAutoRefresh.bind(this)
  }

  async componentDidMount() {
    const params = getParamsFromQueryString(this.props.location.search)
    await this.setStateAsync({
      ...this.state,
      ...params,
    })

    await this.loadJobSets()

    this.autoRefreshService.registerCallback(this.loadJobSets)
    this.autoRefreshService.start()
  }

  componentWillUnmount() {
    this.autoRefreshService.stop()
  }

  async setQueue(queue: string) {
    this.props.history.push({
      ...this.props.location,
      search: makeQueryString(queue, this.state.currentView),
    })
    await this.setStateAsync({
      ...this.state,
      queue: queue,
    })

    // Performed separately because debounced
    await this.loadJobSets()
  }

<<<<<<< HEAD
=======
  async orderChange(newestFirst: boolean) {
    await this.setStateAsync({
      ...this.state,
      newestFirst: newestFirst,
    })

    await this.loadJobSets()
  }

  async activeOnlyChange(activeOnly: boolean) {
    await this.setStateAsync({
      ...this.state,
      activeOnly: activeOnly,
    })

    await this.loadJobSets()
  }

  async refresh() {
    await this.loadJobSets()
  }

>>>>>>> 0fed77e0
  selectJobSet(index: number, selected: boolean) {
    if (index < 0 || index >= this.state.jobSets.length) {
      return
    }
    const jobSet = this.state.jobSets[index]

    const selectedJobSets = new Map<string, JobSet>(this.state.selectedJobSets)
    selectItem(jobSet.jobSetId, jobSet, selectedJobSets, selected)

    const cancellableJobSets = JobSetsContainer.getCancellableSelectedJobSets(selectedJobSets)
    const reprioritizeableJobSets = JobSetsContainer.getReprioritizeableJobSets(selectedJobSets)
    this.setState({
      ...this.state,
      selectedJobSets: selectedJobSets,
      lastSelectedIndex: index,
      cancelJobSetsDialogContext: {
        ...this.state.cancelJobSetsDialogContext,
        jobSetsToCancel: cancellableJobSets,
      },
      reprioritizeJobSetsDialogContext: {
        ...this.state.reprioritizeJobSetsDialogContext,
        jobSetsToReprioritize: reprioritizeableJobSets,
      },
    })
  }

  shiftSelectJobSet(index: number, selected: boolean) {
    if (index >= this.state.jobSets.length || index < 0) {
      return
    }

    const [start, end] = [this.state.lastSelectedIndex, index].sort((a, b) => a - b)

    const selectedJobSets = new Map<string, JobSet>(this.state.selectedJobSets)
    for (let i = start; i <= end; i++) {
      const jobSet = this.state.jobSets[i]
      selectItem(jobSet.jobSetId, jobSet, selectedJobSets, selected)
    }

    const cancellableJobSets = JobSetsContainer.getCancellableSelectedJobSets(selectedJobSets)
    const reprioritizeableJobSets = JobSetsContainer.getReprioritizeableJobSets(selectedJobSets)
    this.setState({
      ...this.state,
      selectedJobSets: selectedJobSets,
      lastSelectedIndex: index,
      cancelJobSetsDialogContext: {
        ...this.state.cancelJobSetsDialogContext,
        jobSetsToCancel: cancellableJobSets,
      },
      reprioritizeJobSetsDialogContext: {
        ...this.state.reprioritizeJobSetsDialogContext,
        jobSetsToReprioritize: reprioritizeableJobSets,
      },
    })
  }

  deselectAll() {
    this.setState({
      ...this.state,
      selectedJobSets: new Map<string, JobSet>(),
      lastSelectedIndex: 0,
      cancelJobSetsDialogContext: {
        ...this.state.cancelJobSetsDialogContext,
        jobSetsToCancel: [],
      },
      reprioritizeJobSetsDialogContext: {
        ...this.state.reprioritizeJobSetsDialogContext,
        jobSetsToReprioritize: [],
      },
    })
  }

  setCancelJobSetsDialogState(dialogState: CancelJobSetsDialogState) {
    this.setState({
      ...this.state,
      cancelJobSetsDialogContext: {
        ...this.state.cancelJobSetsDialogContext,
        dialogState: dialogState,
      },
    })
  }

  setReprioritizeJobSetsDialogState(dialogState: ReprioritizeJobSetsDialogState) {
    this.setState({
      ...this.state,
      reprioritizeJobSetsDialogContext: {
        ...this.state.reprioritizeJobSetsDialogContext,
        dialogState: dialogState,
      },
    })
  }

  async cancelJobs() {
    if (this.state.cancelJobSetsDialogContext.cancelJobSetsRequestStatus === "Loading") {
      return
    }

    this.setState({
      ...this.state,
      cancelJobSetsDialogContext: {
        ...this.state.cancelJobSetsDialogContext,
        cancelJobSetsRequestStatus: "Loading",
      },
    })

    const cancelJobSetsResult = await this.props.jobService.cancelJobSets(
      this.state.queue,
      this.state.cancelJobSetsDialogContext.jobSetsToCancel,
    )

    this.setState({
      ...this.state,
      cancelJobSetsDialogContext: {
        ...this.state.cancelJobSetsDialogContext,
        jobSetsToCancel: cancelJobSetsResult.failedJobSetCancellations.map((failed) => failed.jobSet),
        cancelJobSetsResult: cancelJobSetsResult,
        dialogState: "CancelJobSetsResult",
        cancelJobSetsRequestStatus: "Idle",
      },
    })

    if (cancelJobSetsResult.failedJobSetCancellations.length === 0) {
      // All succeeded
      await this.loadJobSets()
    }
  }

  async reprioritizeJobSets() {
    if (this.state.reprioritizeJobSetsDialogContext.reproiritizeJobSetsRequestStatus === "Loading") {
      return
    }

    this.setState({
      ...this.state,
      reprioritizeJobSetsDialogContext: {
        ...this.state.reprioritizeJobSetsDialogContext,
        reproiritizeJobSetsRequestStatus: "Loading",
      },
    })

    const reprioritizeJobSetsResult = await this.props.jobService.reprioritizeJobSets(
      this.state.queue,
      this.state.reprioritizeJobSetsDialogContext.jobSetsToReprioritize,
      this.state.reprioritizeJobSetsDialogContext.newPriority,
    )

    this.setState({
      ...this.state,
      reprioritizeJobSetsDialogContext: {
        ...this.state.reprioritizeJobSetsDialogContext,
        jobSetsToReprioritize: reprioritizeJobSetsResult.failedJobSetReprioritizations.map((failed) => failed.jobSet),
        reprioritizeJobSetsResult: reprioritizeJobSetsResult,
        dialogState: "ReprioritizeJobSetsResult",
        reproiritizeJobSetsRequestStatus: "Idle",
      },
    })

    if (reprioritizeJobSetsResult.failedJobSetReprioritizations.length === 0) {
      // All succeeded
      await this.loadJobSets()
    }
  }

  handlePriorityChange(newValue: string) {
    const valid = newPriorityRegex.test(newValue) && newValue.length > 0
    this.setState({
      ...this.state,
      reprioritizeJobSetsDialogContext: {
        ...this.state.reprioritizeJobSetsDialogContext,
        isValid: valid,
        newPriority: Number(newValue),
      },
    })
  }

  setView(view: JobSetsView) {
    this.props.history.push({
      ...this.props.location,
      search: makeQueryString(this.state.queue, view),
    })

    this.setState({
      ...this.state,
      currentView: view,
      selectedJobSets: new Map<string, JobSet>(),
    })
  }

  navigateToJobSetForState(jobSet: string, jobState: string) {
    this.props.history.push({
      ...this.props.location,
      pathname: "/jobs",
      search: `queue=${this.state.queue}&job_set=${jobSet}&job_states=${jobState}`,
    })
  }

  toggleAutoRefresh(autoRefresh: boolean) {
    this.setState({
      ...this.state,
      autoRefresh: autoRefresh,
    })

    if (autoRefresh) {
      this.autoRefreshService.start()
    } else {
      this.autoRefreshService.stop()
    }
  }

  private async loadJobSets() {
<<<<<<< HEAD
    await setStateAsync(this, {
      ...this.state,
      getJobSetsRequestStatus: "Loading",
    })
    const jobSets = await this.fetchJobSets(this.state.queue)
=======
    const jobSets = await this.props.jobService.getJobSets({
      queue: this.state.queue,
      newestFirst: this.state.newestFirst,
      activeOnly: this.state.activeOnly,
    })
>>>>>>> 0fed77e0
    this.setState({
      ...this.state,
      jobSets: jobSets,
      getJobSetsRequestStatus: "Idle",
      cancelJobSetsDialogContext: {
        ...this.state.cancelJobSetsDialogContext,
        jobSetsToCancel: [],
      },
      reprioritizeJobSetsDialogContext: {
        ...this.state.reprioritizeJobSetsDialogContext,
        jobSetsToReprioritize: [],
      },
    })
  }

  private fetchJobSets(getJobSetsRequest: GetJobSetsRequest): Promise<JobSet[]> {
    return this.props.jobService.getJobSets(getJobSetsRequest)
  }

  private setStateAsync(state: JobSetsContainerState): Promise<void> {
    return new Promise((resolve) => this.setState(state, resolve))
  }

  private static getCancellableSelectedJobSets(selectedJobSets: Map<string, JobSet>): JobSet[] {
    return Array.from(selectedJobSets.values()).filter(
      (jobSet) => jobSet.jobsQueued > 0 || jobSet.jobsPending > 0 || jobSet.jobsRunning > 0,
    )
  }

  private static getReprioritizeableJobSets(selectedJobSets: Map<string, JobSet>): JobSet[] {
    return Array.from(selectedJobSets.values()).filter((jobSet) => jobSet.jobsQueued > 0)
  }

  render() {
    return (
      <Fragment>
        <CancelJobSetsDialog
          dialogState={this.state.cancelJobSetsDialogContext.dialogState}
          queue={this.state.queue}
          jobSetsToCancel={this.state.cancelJobSetsDialogContext.jobSetsToCancel}
          cancelJobSetsResult={this.state.cancelJobSetsDialogContext.cancelJobSetsResult}
          cancelJobSetsRequestStatus={this.state.cancelJobSetsDialogContext.cancelJobSetsRequestStatus}
          onCancelJobSets={this.cancelJobs}
          onClose={() => this.setCancelJobSetsDialogState("None")}
        />
        <ReprioritizeJobSetsDialog
          dialogState={this.state.reprioritizeJobSetsDialogContext.dialogState}
          queue={this.state.queue}
          isValid={this.state.reprioritizeJobSetsDialogContext.isValid}
          newPriority={this.state.reprioritizeJobSetsDialogContext.newPriority}
          jobSetsToReprioritize={this.state.reprioritizeJobSetsDialogContext.jobSetsToReprioritize}
          reprioritizeJobSetsResult={this.state.reprioritizeJobSetsDialogContext.reprioritizeJobSetsResult}
          reproiritizeJobSetsRequestStatus={
            this.state.reprioritizeJobSetsDialogContext.reproiritizeJobSetsRequestStatus
          }
          onReprioritizeJobSets={this.reprioritizeJobSets}
          onPriorityChange={this.handlePriorityChange}
          onClose={() => this.setReprioritizeJobSetsDialogState("None")}
        />
        <JobSets
          canCancel={
            this.state.currentView === "job-counts" && this.state.cancelJobSetsDialogContext.jobSetsToCancel.length > 0
          }
          canReprioritize={
            this.state.currentView === "job-counts" &&
            this.state.reprioritizeJobSetsDialogContext.jobSetsToReprioritize.length > 0
          }
          queue={this.state.queue}
          view={this.state.currentView}
          jobSets={this.state.jobSets}
          selectedJobSets={this.state.selectedJobSets}
<<<<<<< HEAD
          getJobSetsRequestStatus={this.state.getJobSetsRequestStatus}
          autoRefresh={this.state.autoRefresh}
          onQueueChange={this.setQueue}
          onViewChange={this.setView}
          onRefresh={this.loadJobSets}
=======
          newestFirst={this.state.newestFirst}
          activeOnly={this.state.activeOnly}
          onQueueChange={this.setQueue}
          onViewChange={this.setView}
          onOrderChange={this.orderChange}
          onActiveOnlyChange={this.activeOnlyChange}
          onRefresh={this.refresh}
>>>>>>> 0fed77e0
          onJobSetClick={this.navigateToJobSetForState}
          onSelectJobSet={this.selectJobSet}
          onShiftSelectJobSet={this.shiftSelectJobSet}
          onDeselectAllClick={this.deselectAll}
          onCancelJobSetsClick={() => this.setCancelJobSetsDialogState("CancelJobSets")}
          onToggleAutoRefresh={this.toggleAutoRefresh}
          onReprioritizeJobSetsClick={() => this.setReprioritizeJobSetsDialogState("ReprioritizeJobSets")}
        />
      </Fragment>
    )
  }
}

export default withRouter(JobSetsContainer)<|MERGE_RESOLUTION|>--- conflicted
+++ resolved
@@ -13,15 +13,10 @@
   ReprioritizeJobSetsDialogContext,
   ReprioritizeJobSetsDialogState,
 } from "../components/job-sets/ReprioritizeJobSetsDialog"
-<<<<<<< HEAD
 import IntervalService from "../services/IntervalService"
-import JobService, { JobSet } from "../services/JobService"
+import JobService, { GetJobSetsRequest, JobSet } from "../services/JobService"
 import { debounced, setStateAsync, selectItem } from "../utils"
 import { RequestStatus } from "./JobsContainer"
-=======
-import JobService, { GetJobSetsRequest, JobSet } from "../services/JobService"
-import { debounced, selectItem } from "../utils"
->>>>>>> 0fed77e0
 
 type JobSetsContainerProps = {
   jobService: JobService
@@ -120,12 +115,8 @@
 
     this.setQueue = this.setQueue.bind(this)
     this.setView = this.setView.bind(this)
-<<<<<<< HEAD
-=======
     this.orderChange = this.orderChange.bind(this)
     this.activeOnlyChange = this.activeOnlyChange.bind(this)
-    this.refresh = this.refresh.bind(this)
->>>>>>> 0fed77e0
     this.navigateToJobSetForState = this.navigateToJobSetForState.bind(this)
     this.selectJobSet = this.selectJobSet.bind(this)
     this.shiftSelectJobSet = this.shiftSelectJobSet.bind(this)
@@ -171,8 +162,6 @@
     await this.loadJobSets()
   }
 
-<<<<<<< HEAD
-=======
   async orderChange(newestFirst: boolean) {
     await this.setStateAsync({
       ...this.state,
@@ -191,11 +180,6 @@
     await this.loadJobSets()
   }
 
-  async refresh() {
-    await this.loadJobSets()
-  }
-
->>>>>>> 0fed77e0
   selectJobSet(index: number, selected: boolean) {
     if (index < 0 || index >= this.state.jobSets.length) {
       return
@@ -406,19 +390,15 @@
   }
 
   private async loadJobSets() {
-<<<<<<< HEAD
     await setStateAsync(this, {
       ...this.state,
       getJobSetsRequestStatus: "Loading",
     })
-    const jobSets = await this.fetchJobSets(this.state.queue)
-=======
-    const jobSets = await this.props.jobService.getJobSets({
+    const jobSets = await this.fetchJobSets({
       queue: this.state.queue,
       newestFirst: this.state.newestFirst,
       activeOnly: this.state.activeOnly,
     })
->>>>>>> 0fed77e0
     this.setState({
       ...this.state,
       jobSets: jobSets,
@@ -490,21 +470,15 @@
           view={this.state.currentView}
           jobSets={this.state.jobSets}
           selectedJobSets={this.state.selectedJobSets}
-<<<<<<< HEAD
           getJobSetsRequestStatus={this.state.getJobSetsRequestStatus}
           autoRefresh={this.state.autoRefresh}
-          onQueueChange={this.setQueue}
-          onViewChange={this.setView}
-          onRefresh={this.loadJobSets}
-=======
           newestFirst={this.state.newestFirst}
           activeOnly={this.state.activeOnly}
           onQueueChange={this.setQueue}
           onViewChange={this.setView}
           onOrderChange={this.orderChange}
           onActiveOnlyChange={this.activeOnlyChange}
-          onRefresh={this.refresh}
->>>>>>> 0fed77e0
+          onRefresh={this.loadJobSets}
           onJobSetClick={this.navigateToJobSetForState}
           onSelectJobSet={this.selectJobSet}
           onShiftSelectJobSet={this.shiftSelectJobSet}
