import { render, screen, waitFor, within } from "@testing-library/react"
import userEvent from "@testing-library/user-event"
import { isTerminatedJobState, Job, JobState } from "models/lookoutV2Models"
import { SnackbarProvider } from "notistack"
import { createMemoryRouter, RouterProvider } from "react-router-dom"
import { IGetJobsService } from "services/lookoutV2/GetJobsService"
import { IGroupJobsService } from "services/lookoutV2/GroupJobsService"
import { UpdateJobsService } from "services/lookoutV2/UpdateJobsService"
import FakeGetJobsService from "services/lookoutV2/mocks/FakeGetJobsService"
import FakeGroupJobsService from "services/lookoutV2/mocks/FakeGroupJobsService"
import { makeRandomJobs } from "utils/fakeJobsUtils"
import { formatJobState, formatUtcDate } from "utils/jobsTableFormatters"

import { IGetJobSpecService } from "../../services/lookoutV2/GetJobSpecService"
import { IGetRunErrorService } from "../../services/lookoutV2/GetRunErrorService"
import { ILogService } from "../../services/lookoutV2/LogService"
import FakeGetJobSpecService from "../../services/lookoutV2/mocks/FakeGetJobSpecService"
import { FakeGetRunErrorService } from "../../services/lookoutV2/mocks/FakeGetRunErrorService"
import { FakeLogService } from "../../services/lookoutV2/mocks/FakeLogService"
import { JobsTableContainer } from "./JobsTableContainer"

// This is quite a heavy component, and tests can timeout on a slower machine
jest.setTimeout(30_000)

describe("JobsTableContainer", () => {
  let numJobs: number, numQueues: number, numJobSets: number
  let jobs: Job[],
    getJobsService: IGetJobsService,
    groupJobsService: IGroupJobsService,
    runErrorService: IGetRunErrorService,
    jobSpecService: IGetJobSpecService,
<<<<<<< HEAD
    updateJobsService: UpdateJobsService
=======
    logService: ILogService,
    updateJobsService: UpdateJobsService,
    historyService: History,
    jobsTablePreferencesService: JobsTablePreferencesService
>>>>>>> 9ad5424e

  beforeEach(() => {
    numJobs = 5
    numQueues = 2
    numJobSets = 3
    jobs = makeRandomJobs(numJobs, 1, numQueues)
    getJobsService = new FakeGetJobsService(jobs, false)
    groupJobsService = new FakeGroupJobsService(jobs, false)
    runErrorService = new FakeGetRunErrorService(false)
    jobSpecService = new FakeGetJobSpecService(false)
    logService = new FakeLogService()

    updateJobsService = {
      cancelJobs: jest.fn(),
    } as any
  })

  const renderComponent = (search?: string) => {
    const element = (
      <SnackbarProvider>
        <JobsTableContainer
          getJobsService={getJobsService}
          groupJobsService={groupJobsService}
          updateJobsService={updateJobsService}
          runErrorService={runErrorService}
          jobSpecService={jobSpecService}
          logService={logService}
          debug={false}
        />
      </SnackbarProvider>
    )
    let initialEntry = "/v2"
    if (search !== undefined) {
      initialEntry += search
    }
    const router = createMemoryRouter(
      [
        {
          path: "/",
          element: <>Navigated from Start</>,
        },
        {
          path: "/v2",
          element: element,
        },
      ],
      {
        initialEntries: [initialEntry],
        initialIndex: 0,
      },
    )

    const utils = render(<RouterProvider router={router} />)
    return { ...utils, router }
  }

  it("should render a spinner while loading initially", async () => {
    getJobsService.getJobs = jest.fn(() => new Promise(() => undefined))
    const { findAllByRole } = renderComponent()
    await findAllByRole("progressbar")
  })

  it("should handle no data", async () => {
    getJobsService.getJobs = jest.fn(() =>
      Promise.resolve({
        jobs: [],
        count: 0,
      }),
    )
    groupJobsService.groupJobs = jest.fn(() =>
      Promise.resolve({
        groups: [],
        count: 0,
      }),
    )
    const { findByText } = renderComponent()
    await waitForFinishedLoading()

    await findByText("There is no data to display")
    await findByText("0–0 of 0")
  })

  describe("Grouping", () => {
    it("should be grouped by queue+jobset by default", async () => {
      jobs = makeRandomJobs(6, 1, numQueues, numJobSets)
      getJobsService = new FakeGetJobsService(jobs, false)
      groupJobsService = new FakeGroupJobsService(jobs, false)

      const { findByRole } = renderComponent()
      await resetDefaultFilters()
      await waitForFinishedLoading()

      await assertNumDataRowsShown(numQueues)

      const job = jobs[1] // Pick the second job as a bit of variation

      // Expand the first level
      await expandRow(job.queue)
      await assertNumDataRowsShown(numQueues + numJobSets)

      // Expand the second level
      await expandRow(job.jobSet)
      await assertNumDataRowsShown(numQueues + numJobSets + 1)

      // Should be able to see job-level information
      const matchingRow = await findByRole("row", { name: "jobId:" + job.jobId })
      within(matchingRow).getByText(job.jobId)
      within(matchingRow).getByText(job.jobSet)
      within(matchingRow).getByText(job.queue)
      within(matchingRow).getByText(formatJobState(job.state))
      within(matchingRow).getByText(formatUtcDate(job.submitted))
    })

    it.each([
      ["Job Set", "jobSet"],
      ["Queue", "queue"],
      ["State", "state"],
    ])("should allow grouping by %s", async (displayString, groupKey) => {
      const jobObjKey = groupKey as keyof Job

      const numUniqueForJobKey = new Set(jobs.map((j) => j[jobObjKey])).size

      renderComponent()
      await resetDefaultFilters()
      await waitForFinishedLoading()

      await clearAllGroupings()

      await groupByColumn(displayString)

      // Check number of rendered rows has changed
      await assertNumDataRowsShown(numUniqueForJobKey)

      // Expand a row
      const job = jobs[0]
      await expandRow(job[jobObjKey]!.toString()) // eslint-disable-line @typescript-eslint/no-non-null-assertion

      // Check the row right number of rows is being shown
      const numShownJobs = jobs.filter((j) => j[jobObjKey] === job[jobObjKey]).length
      await assertNumDataRowsShown(numUniqueForJobKey + numShownJobs)
    })

    it("should allow 3 level grouping", async () => {
      jobs = makeRandomJobs(1000, 1, numQueues, numJobSets)
      getJobsService = new FakeGetJobsService(jobs, false)
      groupJobsService = new FakeGroupJobsService(jobs, false)

      const numStates = new Set(jobs.map((j) => j.state)).size

      renderComponent()
      await resetDefaultFilters()
      await clearAllGroupings()

      // Group to 3 levels
      await groupByColumn("Queue")
      await groupByColumn("Job Set")
      await groupByColumn("State")

      await waitForFinishedLoading()
      await assertNumDataRowsShown(numQueues)

      const job = jobs[0]

      // Expand the first level
      await expandRow(job.queue)
      await assertNumDataRowsShown(numQueues + numJobSets)

      // Expand the second level
      await expandRow(job.jobSet)
      await assertNumDataRowsShown(numQueues + numJobSets + numStates)

      // Expand the third level
      await expandRow(job.state)
      const numJobsExpectedToShow = jobs.filter(
        (j) => j.state === job.state && j.jobSet === job.jobSet && j.queue === job.queue,
      ).length
      await assertNumDataRowsShown(numStates + numJobSets + numQueues + numJobsExpectedToShow)
    })

    it("should reset currently-expanded if grouping changes", async () => {
      jobs = makeRandomJobs(5, 1, numQueues, numJobSets)
      getJobsService = new FakeGetJobsService(jobs, false)
      groupJobsService = new FakeGroupJobsService(jobs, false)

      const { getByRole, queryAllByRole } = renderComponent()
      await resetDefaultFilters()
      await waitForFinishedLoading()

      // Check we're only showing one row for each queue
      await assertNumDataRowsShown(numQueues)

      // Expand a row
      const job = jobs[0]
      await expandRow(job.queue)

      // Check the row right number of rows is being shown
      await assertNumDataRowsShown(numQueues + numJobSets)

      // Assert arrow down icon is shown
      getByRole("button", { name: "Collapse row" })

      // Group by another header
      await groupByColumn("State")

      // Verify all rows are now collapsed
      await waitFor(() => expect(queryAllByRole("button", { name: "Collapse row" }).length).toBe(0))
    })
  })

  describe("Selecting", () => {
    it("should allow selecting rows", async () => {
      const { findByRole } = renderComponent()
      await resetDefaultFilters()
      await waitForFinishedLoading()

      expect(await findByRole("button", { name: "Cancel selected" })).toBeDisabled()
      expect(await findByRole("button", { name: "Reprioritize selected" })).toBeDisabled()

      expect(jobs[0].queue).not.toBe(jobs[1].queue)
      await toggleSelectedRow("queue", jobs[0].queue)
      await toggleSelectedRow("queue", jobs[1].queue)

      expect(await findByRole("button", { name: "Cancel selected" })).toBeEnabled()
      expect(await findByRole("button", { name: "Cancel selected" })).toBeEnabled()

      await toggleSelectedRow("queue", jobs[1].queue)

      expect(await findByRole("button", { name: "Cancel selected" })).toBeEnabled()
      expect(await findByRole("button", { name: "Cancel selected" })).toBeEnabled()

      await toggleSelectedRow("queue", jobs[0].queue)

      expect(await findByRole("button", { name: "Cancel selected" })).toBeDisabled()
      expect(await findByRole("button", { name: "Cancel selected" })).toBeDisabled()
    })
  })

  describe("Cancelling", () => {
    it("should pass individual jobs to cancel dialog", async () => {
      jobs[0].state = JobState.Pending

      const { findByRole } = renderComponent()
      await resetDefaultFilters()
      await waitForFinishedLoading()

      await expandRow(jobs[0].queue)
      await expandRow(jobs[0].jobSet)

      await toggleSelectedRow("jobId", jobs[0].jobId)

      await userEvent.click(await findByRole("button", { name: "Cancel selected" }))
      await findByRole("dialog", { name: "Cancel 1 job" }, { timeout: 2000 })
    })

    it("should pass groups to cancel dialog", async () => {
      numJobs = 1000 // Add enough jobs that it exercises grouping logic
      jobs = makeRandomJobs(numJobs, 1, numQueues, numJobSets)
      getJobsService = new FakeGetJobsService(jobs)
      groupJobsService = new FakeGroupJobsService(jobs)

      const { findByRole } = renderComponent()
      await resetDefaultFilters()
      await waitForFinishedLoading()

      // Wait for table to update
      await assertNumDataRowsShown(numQueues)

      // Select a queue
      await toggleSelectedRow("queue", jobs[0].queue)
      const jobsToCancel = jobs.filter((job) => job.queue === jobs[0].queue && !isTerminatedJobState(job.state))

      // Open the cancel dialog
      await userEvent.click(await findByRole("button", { name: "Cancel selected" }))

      // Check it retrieved the number of non-terminated jobs in this queue
      // Longer timeout as some fake API calls need to be made
      await findByRole("dialog", { name: `Cancel ${jobsToCancel.length} jobs` }, { timeout: 2000 })
    })
  })

  describe("Filtering", () => {
    it("should allow text filtering", async () => {
      renderComponent()
      await resetDefaultFilters()
      await waitForFinishedLoading()
      await assertNumDataRowsShown(numQueues)

      await filterTextColumnTo("Queue", jobs[0].queue)
      await assertNumDataRowsShown(1)

      await filterTextColumnTo("Queue", "")
      await filterTextColumnTo("Job ID", "")

      await assertNumDataRowsShown(numQueues)
    })

    it("should allow enum filtering", async () => {
      renderComponent()
      await resetDefaultFilters()
      await clearAllGroupings()
      await waitForFinishedLoading()

      await assertNumDataRowsShown(jobs.length)

      await toggleEnumFilterOptions("State", [formatJobState(jobs[0].state)])
      await assertNumDataRowsShown(jobs.filter((job) => job.state === jobs[0].state).length)

      await toggleEnumFilterOptions("State", [formatJobState(jobs[0].state)])
      await assertNumDataRowsShown(jobs.length)
    })

    it("allows filtering on annotation columns", async () => {
      const { findByRole } = renderComponent()
      await resetDefaultFilters()
      await clearAllGroupings()
      await waitForFinishedLoading()

      await addAnnotationColumn("hyperparameter")
      await assertNumDataRowsShown(numJobs)

      const testAnnotationValue = jobs[0].annotations["hyperparameter"]
      expect(testAnnotationValue).toBe("59052f3d-cfd1-4a3e-8f23-173f92764c3f")
      await findByRole("cell", { name: testAnnotationValue })

      await filterTextColumnTo("hyperparameter", testAnnotationValue)
      await assertNumDataRowsShown(1)
    })
  })

  describe("Sorting", () => {
    it("should allow sorting jobs", async () => {
      const { getAllByRole } = renderComponent()
      await resetDefaultFilters()
      await clearAllGroupings()
      await waitForFinishedLoading()

      await toggleSorting("Job ID")

      await waitFor(() => {
        const rows = getAllByRole("row")
        // Skipping header and footer rows
        expect(rows[1]).toHaveTextContent("1") // Job ID
        expect(rows[rows.length - 2]).toHaveTextContent((numJobs - 1).toString())
      })

      await toggleSorting("Job ID")

      await waitFor(() => {
        const rows = getAllByRole("row")

        // Order should be reversed now
        expect(rows[1]).toHaveTextContent((numJobs - 1).toString())
        expect(rows[rows.length - 2]).toHaveTextContent("1") // Job ID
      })
    })
  })

  describe("Refreshing data", () => {
    it("should allow refreshing data", async () => {
      const { findByRole } = renderComponent()
      await resetDefaultFilters()
      await clearAllGroupings()
      await waitForFinishedLoading()
      await assertNumDataRowsShown(numJobs)

      const firstRow = await findByRole("row", { name: new RegExp(jobs[0].jobId) })

      // Assert first job is not currently in Running state
      expect(within(firstRow).queryByRole("cell", { name: "Running" })).toBeNull()

      // Transition the job
      jobs[0].state = JobState.Running

      // Refresh the data
      await triggerRefresh()
      await waitForFinishedLoading()

      // Assert its now showing in the Running state
      expect(within(firstRow).queryByRole("cell", { name: "Running" })).not.toBeNull()
    })

    it("should maintain grouping and filtering state when refreshing", async () => {
      const { findByText } = renderComponent()
      await resetDefaultFilters()
      await waitForFinishedLoading()

      // Applying grouping and filtering
      await clearAllGroupings()
      await groupByColumn("Queue")
      await filterTextColumnTo("Job ID", jobs[0].jobId)

      // Check table is updated as expected
      await assertNumDataRowsShown(1)
      await findByText("queue-1")
      await findByText("1")

      // Refresh the data
      await triggerRefresh()
      await waitForFinishedLoading()

      // Check table is in the same state
      await assertNumDataRowsShown(1)
      await findByText("queue-1")
      await findByText("1")
    })
  })

  describe("Sidebar", () => {
    it("clicking job row should open sidebar", async () => {
      const { getByRole } = renderComponent()
      await resetDefaultFilters()
      await waitForFinishedLoading()

      const firstJob = jobs[0]
      await expandRow(firstJob.queue)
      await expandRow(firstJob.jobSet)

      await clickOnJobRow(firstJob.jobId)

      const sidebar = getByRole("complementary")
      within(sidebar).getByText(firstJob.jobId)
    })

    it("clicking grouped row should not open", async () => {
      const { findByRole, queryByRole } = renderComponent()
      await resetDefaultFilters()
      await waitForFinishedLoading()

      const firstJob = jobs[0]
      const firstRow = await findByRole("row", { name: new RegExp(firstJob.queue) })
      await userEvent.click(within(firstRow).getByText(new RegExp(firstJob.queue)))

      expect(queryByRole("complementary")).toBeNull()
    })
  })

  describe("Query Params", () => {
    it("should save table state to query params on load", async () => {
      const { router } = renderComponent()
      await resetDefaultFilters()
      await waitForFinishedLoading()

      expect(router.state.location.search).toContain("page=0")
      expect(router.state.location.search).toContain("g[0]=queue&g[1]=jobSet")
      expect(router.state.location.search).toContain("sort[0][id]=jobId&sort[0][desc]=true")
    })

    it("should save modifications to query params", async () => {
      const { router } = renderComponent()
      await resetDefaultFilters()
      await waitForFinishedLoading()

      await clearAllGroupings()
      await groupByColumn("Job Set")

      await filterTextColumnTo("Job Set", jobs[0].jobSet)

      await expandRow(jobs[0].jobSet)

      await clickOnJobRow(jobs[0].jobId)

      expect(router.state.location.search).toContain("g[0]=jobSet")
      expect(router.state.location.search).not.toContain("g[1]")
      expect(router.state.location.search).toContain("sb=01gkv9cj53h0rk9407mds0")
      expect(router.state.location.search).toContain("e[0]=jobSet%3Ajob-set-1")
    })

    it("should populate table state from query params", async () => {
      // Set query param to the same as the test above
      const { findByRole } = renderComponent(
        `?page=0&g[0]=jobSet&sort[0][id]=jobId&sort[0][desc]=true&vCols[0]=jobId&vCols[1]=queue&vCols[2]=jobSet&vCols[3]=state&vCols[4]=timeSubmittedUtc&vCols[5]=timeInState&vCols[6]=selectorCol&pS=50&f[0][id]=jobSet&f[0][value]=job-set-1&e[0]=jobSet%3Ajob-set-1&sb=01gkv9cj53h0rk9407mds0`,
      )

      await waitForFinishedLoading()

      // 1 jobset + jobs for expanded jobset
      await assertNumDataRowsShown(1 + jobs.filter((j) => j.jobSet === "job-set-1").length)

      const sidebar = await findByRole("complementary")
      within(sidebar).getByText(jobs[0].jobId)
      within(sidebar).getByText(jobs[0].queue)
    })
  })

  async function waitForFinishedLoading() {
    await waitFor(() => expect(screen.queryAllByRole("progressbar").length).toBe(0))
  }

  async function assertNumDataRowsShown(nDataRows: number) {
    await waitFor(
      async () => {
        const table = await screen.findByRole("table", { name: "Jobs table" })
        const rows = await within(table).findAllByRole("row")
        expect(rows.length).toBe(nDataRows + 2) // One row per data row, plus the header and footer rows
      },
      { timeout: 3000 },
    )
  }

  async function groupByColumn(columnDisplayName: string) {
    const groupByDropdownButton = await screen.findByRole("button", { name: "Group by" })
    await userEvent.click(groupByDropdownButton)

    const dropdown = await screen.findByRole("listbox")
    const colToGroup = await within(dropdown).findByText(columnDisplayName)
    await userEvent.click(colToGroup)
  }

  async function clearAllGroupings() {
    const clearGroupingButtons = screen.queryAllByRole("button", { name: /Clear grouping/i })
    for (const clearGroupingButton of clearGroupingButtons) {
      await userEvent.click(clearGroupingButton)
    }
  }

  async function expandRow(buttonText: string) {
    const rowToExpand = await screen.findByRole("row", {
      name: new RegExp(buttonText),
    })
    const expandButton = within(rowToExpand).getByRole("button", { name: "Expand row" })
    await userEvent.click(expandButton)
    await waitForFinishedLoading()
  }

  async function toggleSelectedRow(rowType: string, rowId: string) {
    const matchingRow = await screen.findByRole("row", { name: `${rowType}:${rowId}` })
    const checkbox = await within(matchingRow).findByRole("checkbox")
    await userEvent.click(checkbox)
  }

  async function getHeaderCell(columnDisplayName: string) {
    return await screen.findByRole("columnheader", { name: columnDisplayName })
  }

  async function filterTextColumnTo(columnDisplayName: string, filterText: string) {
    const headerCell = await getHeaderCell(columnDisplayName)
    const filterInput = await within(headerCell).findByRole("textbox")
    await userEvent.clear(filterInput)
    if (filterText.length > 0) {
      await userEvent.type(filterInput, filterText)
    }
  }

  async function toggleEnumFilterOptions(columnDisplayName: string, filterOptions: string[]) {
    const headerCell = await getHeaderCell(columnDisplayName)
    const dropdownTrigger = await within(headerCell).findByRole("button", { name: "Filter..." })
    await userEvent.click(dropdownTrigger)
    for (const filterOption of filterOptions) {
      const optionButton = await screen.findByRole("option", { name: filterOption })
      await userEvent.click(optionButton)
    }

    // Ensure the dropdown is closed
    await userEvent.tab()
  }

  async function resetDefaultFilters() {
    await toggleEnumFilterOptions("State", ["Queued", "Pending", "Running"])
  }

  async function toggleSorting(columnDisplayName: string) {
    const headerCell = await getHeaderCell(columnDisplayName)
    const sortButton = await within(headerCell).findByRole("button", { name: "Toggle sort" })
    await userEvent.click(sortButton)
  }

  async function triggerRefresh() {
    const button = await screen.findByRole("button", { name: "Refresh" })
    await userEvent.click(button)
  }

  async function addAnnotationColumn(annotationKey: string) {
    const editColumnsButton = await screen.findByRole("button", { name: /columns selected/i })
    await userEvent.click(editColumnsButton)

    const addColumnButton = await screen.findByRole("button", { name: /Add column/i })
    await userEvent.click(addColumnButton)

    const textbox = await screen.findByRole("textbox", { name: /Annotation key/i })
    await userEvent.type(textbox, annotationKey)

    const saveButton = await screen.findByRole("button", { name: /Save/i })
    await userEvent.click(saveButton)

    // Close pop up
    await userEvent.click(screen.getByText(/Click here to add an annotation column/i))
    await userEvent.keyboard("{Escape}")
  }

  async function clickOnJobRow(jobId: string) {
    const jobRow = await screen.findByRole("row", { name: new RegExp(jobId) })
    await userEvent.click(within(jobRow).getByText(jobId))
  }
})<|MERGE_RESOLUTION|>--- conflicted
+++ resolved
@@ -29,14 +29,8 @@
     groupJobsService: IGroupJobsService,
     runErrorService: IGetRunErrorService,
     jobSpecService: IGetJobSpecService,
-<<<<<<< HEAD
+    logService: ILogService,
     updateJobsService: UpdateJobsService
-=======
-    logService: ILogService,
-    updateJobsService: UpdateJobsService,
-    historyService: History,
-    jobsTablePreferencesService: JobsTablePreferencesService
->>>>>>> 9ad5424e
 
   beforeEach(() => {
     numJobs = 5
