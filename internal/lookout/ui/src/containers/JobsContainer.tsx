import React, { Fragment } from "react"

import queryString, { ParseOptions, StringifyOptions } from "query-string"
import { RouteComponentProps, withRouter } from "react-router-dom"
import { v4 as uuidv4 } from "uuid"

import JobDetailsModal, { JobDetailsModalContext, toggleExpanded } from "../components/job-details/JobDetailsModal"
import CancelJobsModal, { CancelJobsModalContext, CancelJobsModalState } from "../components/jobs/CancelJobsModal"
import Jobs from "../components/jobs/Jobs"
import ReprioritizeJobsModal, {
  ReprioritizeJobsModalContext,
  ReprioritizeJobsModalState,
} from "../components/jobs/ReprioritizeJobsModal"
import JobService, { GetJobsRequest, JOB_STATES_FOR_DISPLAY, Job } from "../services/JobService"
import { debounced, selectItem } from "../utils"

type JobsContainerProps = {
  jobService: JobService
} & RouteComponentProps

export type CancelJobsRequestStatus = "Loading" | "Idle"
export type ReprioritizeJobsRequestStatus = "Loading" | "Idle"

interface JobsContainerState {
  jobs: Job[]
  canLoadMore: boolean
  selectedJobs: Map<string, Job>
  lastSelectedIndex: number
  defaultColumns: ColumnSpec<string | boolean | string[]>[]
  annotationColumns: ColumnSpec<string>[]
  cancelJobsModalContext: CancelJobsModalContext
  reprioritizeJobsModalContext: ReprioritizeJobsModalContext
  jobDetailsModalContext: JobDetailsModalContext
}

const newPriorityRegex = new RegExp("^([0-9]+)$")

export type ColumnSpec<T> = {
  id: string
  name: string
  accessor: string
  isDisabled: boolean
  filter: T
  defaultFilter: T
}

type JobFiltersQueryParams = {
  queue?: string
  job_set?: string
  job_states?: string[] | string
  newest_first?: boolean
  job_id?: string
  owner?: string
}

const QUERY_STRING_OPTIONS: ParseOptions | StringifyOptions = {
  arrayFormat: "comma",
  parseBooleans: true,
}
const LOCAL_STORAGE_KEY = "armada_lookout_annotation_columns"
const BATCH_SIZE = 100
const CANCELLABLE_JOB_STATES = ["Queued", "Pending", "Running"]
const REPRIORITIZEABLE_JOB_STATES = ["Queued"]

export function makeQueryString(columns: ColumnSpec<string | boolean | string[]>[]): string {
  const columnMap = new Map<string, ColumnSpec<string | boolean | string[]>>()
  for (const col of columns) {
    columnMap.set(col.id, col)
  }

  const queueCol = columnMap.get("queue")
  const jobSetCol = columnMap.get("jobSet")
  const jobStateCol = columnMap.get("jobState")
  const submissionTimeCol = columnMap.get("submissionTime")
  const jobIdCol = columnMap.get("jobId")
  const ownerCol = columnMap.get("owner")

  const queryObject: JobFiltersQueryParams = {}
  if (queueCol && queueCol.filter) {
    queryObject.queue = queueCol.filter as string
  }
  if (jobSetCol && jobSetCol.filter) {
    queryObject.job_set = jobSetCol.filter as string
  }
  if (jobStateCol && jobStateCol.filter) {
    queryObject.job_states = jobStateCol.filter as string[]
  }
  if (submissionTimeCol) {
    queryObject.newest_first = submissionTimeCol.filter as boolean
  }
  if (jobIdCol && jobIdCol.filter) {
    queryObject.job_id = jobIdCol.filter as string
  }
  if (ownerCol && ownerCol.filter) {
    queryObject.owner = ownerCol.filter as string
  }

  return queryString.stringify(queryObject, QUERY_STRING_OPTIONS)
}

export function updateColumnsFromQueryString(query: string, columns: ColumnSpec<string | boolean | string[]>[]) {
  const params = queryString.parse(query, QUERY_STRING_OPTIONS) as JobFiltersQueryParams

  for (const col of columns) {
    if (col.id === "queue" && params.queue) {
      col.filter = params.queue
    }
    if (col.id === "jobSet" && params.job_set) {
      col.filter = params.job_set
    }
    if (col.id === "jobState" && params.job_states) {
      col.filter = parseJobStates(params.job_states)
    }
    if (col.id === "submissionTime" && params.newest_first !== undefined) {
      col.filter = params.newest_first
    }
    if (col.id === "jobId" && params.job_id) {
      col.filter = params.job_id
    }
    if (col.id === "owner" && params.owner) {
      col.filter = params.owner
    }
  }
}

function parseJobStates(jobStates: string[] | string): string[] {
  if (!Array.isArray(jobStates)) {
    if (JOB_STATES_FOR_DISPLAY.includes(jobStates)) {
      return [jobStates]
    } else {
      return []
    }
  }

  return jobStates.filter((jobState) => JOB_STATES_FOR_DISPLAY.includes(jobState))
}

class JobsContainer extends React.Component<JobsContainerProps, JobsContainerState> {
  constructor(props: JobsContainerProps) {
    super(props)
    this.state = {
      jobs: [],
      canLoadMore: true,
      selectedJobs: new Map<string, Job>(),
      lastSelectedIndex: 0,
      defaultColumns: [
        {
          id: "queue",
          name: "Queue",
          accessor: "queue",
          isDisabled: false,
          filter: "",
          defaultFilter: "",
        },
        {
          id: "jobId",
          name: "Job Id",
          accessor: "jobId",
          isDisabled: false,
          filter: "",
          defaultFilter: "",
        },
        {
          id: "owner",
          name: "Owner",
          accessor: "owner",
          isDisabled: false,
          filter: "",
          defaultFilter: "",
        },
        {
          id: "jobSet",
          name: "Job Set",
          accessor: "jobSet",
          isDisabled: false,
          filter: "",
          defaultFilter: "",
        },
        {
          id: "submissionTime",
          name: "Submission Time",
          accessor: "submissionTime",
          isDisabled: false,
          filter: true,
          defaultFilter: true,
        },
        {
          id: "jobState",
          name: "State",
          accessor: "jobState",
          isDisabled: false,
          filter: [],
          defaultFilter: [],
        },
      ],
      annotationColumns: [],
      cancelJobsModalContext: {
        modalState: "None",
        jobsToCancel: [],
        cancelJobsResult: { cancelledJobs: [], failedJobCancellations: [] },
        cancelJobsRequestStatus: "Idle",
      },
      reprioritizeJobsModalContext: {
        modalState: "None",
        jobsToReprioritize: [],
        newPriority: 0,
        isValid: false,
        reprioritizeJobsResult: { reprioritizedJobs: [], failedJobReprioritizations: [] },
        reprioritizeJobsRequestStatus: "Idle",
      },
      jobDetailsModalContext: {
        open: false,
        job: undefined,
        expandedItems: new Set(),
      },
    }

    this.serveJobs = this.serveJobs.bind(this)
    this.jobIsLoaded = this.jobIsLoaded.bind(this)

    this.changeColumnFilter = this.changeColumnFilter.bind(this)
    this.disableColumn = this.disableColumn.bind(this)
    this.refresh = this.refresh.bind(this)
    this.resetRefresh = this.resetRefresh.bind(this)

    this.selectJob = this.selectJob.bind(this)
    this.shiftSelectJob = this.shiftSelectJob.bind(this)
    this.deselectAll = this.deselectAll.bind(this)
    this.setCancelJobsModalState = this.setCancelJobsModalState.bind(this)
    this.cancelJobs = this.cancelJobs.bind(this)

    this.setReprioritizeJobsModalState = this.setReprioritizeJobsModalState.bind(this)
    this.reprioritizeJobs = this.reprioritizeJobs.bind(this)

    this.openJobDetailsModal = this.openJobDetailsModal.bind(this)
    this.toggleExpanded = this.toggleExpanded.bind(this)
    this.closeJobDetailsModal = this.closeJobDetailsModal.bind(this)

    this.addAnnotationColumn = this.addAnnotationColumn.bind(this)
    this.deleteAnnotationColumn = this.deleteAnnotationColumn.bind(this)
    this.changeAnnotationColumnKey = this.changeAnnotationColumnKey.bind(this)

    this.fetchNextJobInfos = debounced(this.fetchNextJobInfos.bind(this), 100)
    this.handlePriorityChange = this.handlePriorityChange.bind(this)
  }

  componentDidMount() {
    const annotationColumnsJson = localStorage.getItem(LOCAL_STORAGE_KEY)
    let annotationColumns: ColumnSpec<string>[] | undefined
    if (annotationColumnsJson) {
      annotationColumns = JSON.parse(annotationColumnsJson) as ColumnSpec<string>[]
    }

    updateColumnsFromQueryString(this.props.location.search, this.state.defaultColumns)
    this.setState({
      ...this.state,
      annotationColumns: annotationColumns ?? [],
    })
  }

  async serveJobs(start: number, stop: number): Promise<Job[]> {
    if (start >= this.state.jobs.length || stop >= this.state.jobs.length) {
      await this.loadJobInfosForRange(start, stop)
    }
    return Promise.resolve(this.state.jobs.slice(start, stop))
  }

  jobIsLoaded(index: number) {
    return !!this.state.jobs[index]
  }

  changeColumnFilter(columnId: string, newValue: string | boolean | string[]) {
    for (const col of this.state.defaultColumns) {
      if (col.id === columnId) {
        col.filter = newValue
      }
    }

    for (const col of this.state.annotationColumns) {
      if (col.id === columnId) {
        col.filter = newValue as string
      }
    }

    this.setFilters(this.state)
    this.saveAnnotationColumns()
  }

  disableColumn(columnId: string, isDisabled: boolean) {
    for (const col of this.state.defaultColumns) {
      if (col.id === columnId) {
        col.isDisabled = isDisabled
        col.filter = col.defaultFilter
      }
    }

    for (const col of this.state.annotationColumns) {
      if (col.id === columnId) {
        col.isDisabled = isDisabled
        col.filter = col.defaultFilter
      }
    }

    this.setFilters(this.state)
    this.saveAnnotationColumns()
  }

  addAnnotationColumn() {
    const newCol = {
      id: uuidv4(),
      name: "",
      accessor: "",
      isDisabled: false,
      filter: "",
      defaultFilter: "",
    }
    this.state.annotationColumns.push(newCol)
    this.setFilters(this.state)
    this.saveAnnotationColumns()
  }

  deleteAnnotationColumn(columnId: string) {
    let toRemove = -1
    for (let i = 0; i < this.state.annotationColumns.length; i++) {
      if (this.state.annotationColumns[i].id === columnId) {
        toRemove = i
      }
    }

    this.state.annotationColumns.splice(toRemove, 1)
    this.setFilters(this.state)
    this.saveAnnotationColumns()
  }

  changeAnnotationColumnKey(columnId: string, newKey: string) {
    for (const col of this.state.annotationColumns) {
      if (col.id === columnId) {
        col.name = newKey
        col.accessor = newKey
      }
    }
    this.setFilters(this.state)
    this.saveAnnotationColumns()
  }

  refresh() {
    this.setFilters(this.state)
  }

  resetRefresh() {
    this.setState({
      ...this.state,
    })
  }

  selectJob(index: number, selected: boolean) {
    if (index < 0 || index >= this.state.jobs.length) {
      return
    }
    const job = this.state.jobs[index]

    const selectedJobs = new Map<string, Job>(this.state.selectedJobs)
    selectItem(job.jobId, job, selectedJobs, selected)

    const cancellableJobs = this.getCancellableSelectedJobs(selectedJobs)
    this.setState({
      ...this.state,
      selectedJobs: selectedJobs,
      lastSelectedIndex: index,
      cancelJobsModalContext: {
        ...this.state.cancelJobsModalContext,
        jobsToCancel: cancellableJobs,
      },
    })
  }

  shiftSelectJob(index: number, selected: boolean) {
    if (index >= this.state.jobs.length || index < 0) {
      return
    }

    const [start, end] = [this.state.lastSelectedIndex, index].sort()

    const selectedJobs = new Map<string, Job>(this.state.selectedJobs)
    for (let i = start; i <= end; i++) {
      const job = this.state.jobs[i]
      selectItem(job.jobId, job, selectedJobs, selected)
    }

    const cancellableJobs = this.getCancellableSelectedJobs(selectedJobs)
    const reprioritizeableJobs = this.getReprioritizeableSelectedJobs(selectedJobs)
    this.setState({
      ...this.state,
      selectedJobs: selectedJobs,
      lastSelectedIndex: index,
      cancelJobsModalContext: {
        ...this.state.cancelJobsModalContext,
        jobsToCancel: cancellableJobs,
      },
<<<<<<< HEAD
      reprioritizeJobsModalContext: {
        ...this.state.reprioritizeJobsModalContext,
        jobsToReprioritize: reprioritizeableJobs,
      },
      forceRefresh: true,
=======
    })
  }

  deselectAll() {
    this.setState({
      ...this.state,
      selectedJobs: new Map<string, Job>(),
      lastSelectedIndex: 0,
      cancelJobsModalContext: {
        ...this.state.cancelJobsModalContext,
        jobsToCancel: [],
      },
>>>>>>> 2aefdef7
    })
  }

  setReprioritizeJobsModalState(modalState: ReprioritizeJobsModalState) {
    this.setState({
      ...this.state,
      reprioritizeJobsModalContext: {
        ...this.state.reprioritizeJobsModalContext,
        modalState: modalState,
      },
    })
  }

  setCancelJobsModalState(modalState: CancelJobsModalState) {
    this.setState({
      ...this.state,
      cancelJobsModalContext: {
        ...this.state.cancelJobsModalContext,
        modalState: modalState,
      },
    })
  }

  async cancelJobs() {
    if (this.state.cancelJobsModalContext.cancelJobsRequestStatus === "Loading") {
      return
    }

    this.setState({
      ...this.state,
      cancelJobsModalContext: {
        ...this.state.cancelJobsModalContext,
        cancelJobsRequestStatus: "Loading",
      },
    })
    const cancelJobsResult = await this.props.jobService.cancelJobs(this.state.cancelJobsModalContext.jobsToCancel)
    if (cancelJobsResult.failedJobCancellations.length === 0) {
      // All succeeded
      this.setState({
        ...this.state,
        jobs: [],
        canLoadMore: true,
        selectedJobs: new Map<string, Job>(),
        cancelJobsModalContext: {
          jobsToCancel: [],
          cancelJobsResult: cancelJobsResult,
          modalState: "CancelJobsResult",
          cancelJobsRequestStatus: "Idle",
        },
      })
    } else if (cancelJobsResult.cancelledJobs.length === 0) {
      // All failed
      this.setState({
        ...this.state,
        cancelJobsModalContext: {
          ...this.state.cancelJobsModalContext,
          cancelJobsResult: cancelJobsResult,
          modalState: "CancelJobsResult",
          cancelJobsRequestStatus: "Idle",
        },
      })
    } else {
      // Some succeeded, some failed
      this.setState({
        ...this.state,
        jobs: [],
        canLoadMore: true,
        selectedJobs: new Map<string, Job>(),
        cancelJobsModalContext: {
          ...this.state.cancelJobsModalContext,
          jobsToCancel: cancelJobsResult.failedJobCancellations.map((failed) => failed.job),
          cancelJobsResult: cancelJobsResult,
          modalState: "CancelJobsResult",
          cancelJobsRequestStatus: "Idle",
        },
      })
    }
  }

  async reprioritizeJobs() {
    if (this.state.reprioritizeJobsModalContext.reprioritizeJobsRequestStatus === "Loading") {
      return
    }

    this.setState({
      ...this.state,
      reprioritizeJobsModalContext: {
        ...this.state.reprioritizeJobsModalContext,
        reprioritizeJobsRequestStatus: "Loading",
      },
    })
    const reprioritizeJobsResult = await this.props.jobService.reprioritizeJobs(
      this.state.reprioritizeJobsModalContext.jobsToReprioritize,
      this.state.reprioritizeJobsModalContext.newPriority,
    )
    if (reprioritizeJobsResult.failedJobReprioritizations.length === 0) {
      // Succeeded
      this.setState({
        ...this.state,
        jobs: [],
        canLoadMore: true,
        selectedJobs: new Map<string, Job>(),
        reprioritizeJobsModalContext: {
          jobsToReprioritize: [],
          isValid: false,
          newPriority: 0,
          reprioritizeJobsResult: reprioritizeJobsResult,
          modalState: "ReprioritizeJobsResult",
          reprioritizeJobsRequestStatus: "Idle",
        },
      })
    } else if (reprioritizeJobsResult.reprioritizedJobs.length === 0) {
      // Failure
      this.setState({
        ...this.state,
        reprioritizeJobsModalContext: {
          ...this.state.reprioritizeJobsModalContext,
          reprioritizeJobsResult: reprioritizeJobsResult,
          modalState: "ReprioritizeJobsResult",
          reprioritizeJobsRequestStatus: "Idle",
        },
      })
    } else {
      // Some succeeded, some failed
      this.setState({
        ...this.state,
        jobs: [],
        canLoadMore: true,
        selectedJobs: new Map<string, Job>(),
        reprioritizeJobsModalContext: {
          ...this.state.reprioritizeJobsModalContext,
          jobsToReprioritize: reprioritizeJobsResult.failedJobReprioritizations.map((failed) => failed.job),
          reprioritizeJobsResult: reprioritizeJobsResult,
          modalState: "ReprioritizeJobsResult",
          reprioritizeJobsRequestStatus: "Idle",
        },
      })
    }
  }

  openJobDetailsModal(jobIndex: number) {
    if (jobIndex < 0 || jobIndex >= this.state.jobs.length) {
      return
    }

    const job = this.state.jobs[jobIndex]
    this.setState({
      ...this.state,
      jobDetailsModalContext: {
        open: true,
        job: job,
        expandedItems: new Set(),
      },
    })
  }

  // Toggle expanded items in scheduling history in Job detail modal
  toggleExpanded(item: string, isExpanded: boolean) {
    const newExpanded = toggleExpanded(item, isExpanded, this.state.jobDetailsModalContext.expandedItems)
    this.setState({
      ...this.state,
      jobDetailsModalContext: {
        ...this.state.jobDetailsModalContext,
        expandedItems: newExpanded,
      },
    })
  }

  closeJobDetailsModal() {
    this.setState({
      ...this.state,
      jobDetailsModalContext: {
        ...this.state.jobDetailsModalContext,
        open: false,
      },
    })
  }

  navigateToJobDetails(jobId: string) {
    this.props.history.push({
      ...this.props.location,
      pathname: "/job-details",
      search: `id=${jobId}`,
    })
  }

  handlePriorityChange(e: any) {
    const i = e.target.value
    const valid = newPriorityRegex.test(i) && i.length > 0
    this.setState({
      ...this.state,
      reprioritizeJobsModalContext: {
        ...this.state.reprioritizeJobsModalContext,
        isValid: valid,
        newPriority: Number(i),
      },
    })
  }

  private async loadJobInfosForRange(start: number, stop: number) {
    let allJobInfos = this.state.jobs
    let canLoadMore = true

    while (start >= allJobInfos.length || stop >= allJobInfos.length) {
      const request = this.getJobsRequest(allJobInfos.length)
      const [newJobInfos, canLoadNext] = await this.fetchNextJobInfos(request)
      allJobInfos = allJobInfos.concat(newJobInfos)
      canLoadMore = canLoadNext

      if (!canLoadNext) {
        break
      }
    }

    await this.setStateAsync({
      ...this.state,
      jobs: allJobInfos,
      canLoadMore: canLoadMore,
    })
  }

  private getJobsRequest(startIndex: number): GetJobsRequest {
    const request: GetJobsRequest = {
      queue: "",
      jobId: "",
      owner: "",
      jobSets: [],
      newestFirst: true,
      jobStates: [],
      take: BATCH_SIZE,
      skip: startIndex,
      annotations: {},
    }

    for (const col of this.state.defaultColumns) {
      switch (col.id) {
        case "queue": {
          request.queue = col.filter as string
          break
        }
        case "jobId": {
          request.jobId = col.filter as string
          break
        }
        case "owner": {
          request.owner = col.filter as string
          break
        }
        case "jobSet": {
          request.jobSets = [col.filter as string]
          break
        }
        case "submissionTime": {
          request.newestFirst = col.filter as boolean
          break
        }
        case "jobState": {
          request.jobStates = col.filter as string[]
          break
        }
      }
    }
    for (const col of this.state.annotationColumns) {
      if (col.filter) {
        request.annotations[col.accessor] = col.filter as string
      }
    }

    return request
  }

  private async fetchNextJobInfos(getJobsRequest: GetJobsRequest): Promise<[Job[], boolean]> {
    const newJobInfos = await this.props.jobService.getJobs(getJobsRequest)

    let canLoadMore = true
    if (newJobInfos.length < BATCH_SIZE) {
      canLoadMore = false
    }

    return [newJobInfos, canLoadMore]
  }

  private setFilters(updatedState: JobsContainerState) {
    this.setState({
      ...updatedState,
      jobs: [],
      canLoadMore: true,
      selectedJobs: new Map<string, Job>(),
    })
    this.setUrlParams()
  }

  private setStateAsync(state: JobsContainerState): Promise<void> {
    return new Promise((resolve) => this.setState(state, resolve))
  }

  private setUrlParams() {
    this.props.history.push({
      ...this.props.location,
      search: makeQueryString(this.state.defaultColumns),
    })
  }

  private saveAnnotationColumns() {
    localStorage.setItem(LOCAL_STORAGE_KEY, JSON.stringify(this.state.annotationColumns))
  }

  private selectedJobsAreCancellable(): boolean {
    return Array.from(this.state.selectedJobs.values())
      .map((job) => job.jobState)
      .some((jobState) => CANCELLABLE_JOB_STATES.includes(jobState))
  }

  private getCancellableSelectedJobs(selectedJobs: Map<string, Job>): Job[] {
    return Array.from(selectedJobs.values()).filter((job) => CANCELLABLE_JOB_STATES.includes(job.jobState))
  }

  private selectedJobsAreReprioritizeable(): boolean {
    return Array.from(this.state.selectedJobs.values())
      .map((job) => job.jobState)
      .some((jobState) => REPRIORITIZEABLE_JOB_STATES.includes(jobState))
  }

  private getReprioritizeableSelectedJobs(selectedJobs: Map<string, Job>): Job[] {
    return Array.from(selectedJobs.values()).filter((job) => REPRIORITIZEABLE_JOB_STATES.includes(job.jobState))
  }

  render() {
    return (
      <Fragment>
        <CancelJobsModal
          modalState={this.state.cancelJobsModalContext.modalState}
          jobsToCancel={this.state.cancelJobsModalContext.jobsToCancel}
          cancelJobsResult={this.state.cancelJobsModalContext.cancelJobsResult}
          cancelJobsRequestStatus={this.state.cancelJobsModalContext.cancelJobsRequestStatus}
          onCancelJobs={this.cancelJobs}
          onClose={() => this.setCancelJobsModalState("None")}
        />
        <ReprioritizeJobsModal
          modalState={this.state.reprioritizeJobsModalContext.modalState}
          jobsToReprioritize={this.state.reprioritizeJobsModalContext.jobsToReprioritize}
          reprioritizeJobsResult={this.state.reprioritizeJobsModalContext.reprioritizeJobsResult}
          reprioritizeJobsRequestStatus={this.state.reprioritizeJobsModalContext.reprioritizeJobsRequestStatus}
          isValid={this.state.reprioritizeJobsModalContext.isValid}
          newPriority={this.state.reprioritizeJobsModalContext.newPriority}
          onReprioritizeJobs={this.reprioritizeJobs}
          onPriorityChange={this.handlePriorityChange}
          onClose={() => this.setReprioritizeJobsModalState("None")}
        />
        <JobDetailsModal
          open={this.state.jobDetailsModalContext.open}
          job={this.state.jobDetailsModalContext.job}
          expandedItems={this.state.jobDetailsModalContext.expandedItems}
          onToggleExpanded={this.toggleExpanded}
          onClose={this.closeJobDetailsModal}
        />
        <Jobs
          jobs={this.state.jobs}
          canLoadMore={this.state.canLoadMore}
          defaultColumns={this.state.defaultColumns}
          annotationColumns={this.state.annotationColumns}
          selectedJobs={this.state.selectedJobs}
          cancelJobsButtonIsEnabled={this.selectedJobsAreCancellable()}
          reprioritizeButtonIsEnabled={this.selectedJobsAreReprioritizeable()}
          fetchJobs={this.serveJobs}
          isLoaded={this.jobIsLoaded}
          onChangeColumnValue={this.changeColumnFilter}
          onDisableColumn={this.disableColumn}
          onDeleteColumn={this.deleteAnnotationColumn}
          onAddColumn={this.addAnnotationColumn}
          onChangeAnnotationColumnKey={this.changeAnnotationColumnKey}
          onRefresh={this.refresh}
          onSelectJob={this.selectJob}
          onShiftSelect={this.shiftSelectJob}
          onDeselectAllClick={this.deselectAll}
          onCancelJobsClick={() => this.setCancelJobsModalState("CancelJobs")}
          onReprioritizeJobsClick={() => this.setReprioritizeJobsModalState("ReprioritizeJobs")}
          onJobIdClick={this.openJobDetailsModal}
          resetRefresh={this.resetRefresh}
        />
      </Fragment>
    )
  }
}

export default withRouter(JobsContainer)<|MERGE_RESOLUTION|>--- conflicted
+++ resolved
@@ -363,6 +363,7 @@
     selectItem(job.jobId, job, selectedJobs, selected)
 
     const cancellableJobs = this.getCancellableSelectedJobs(selectedJobs)
+    const reprioritizeableJobs = this.getReprioritizeableSelectedJobs(selectedJobs)
     this.setState({
       ...this.state,
       selectedJobs: selectedJobs,
@@ -371,6 +372,10 @@
         ...this.state.cancelJobsModalContext,
         jobsToCancel: cancellableJobs,
       },
+      reprioritizeJobsModalContext: {
+        ...this.state.reprioritizeJobsModalContext,
+        jobsToReprioritize: reprioritizeableJobs,
+      },
     })
   }
 
@@ -397,13 +402,10 @@
         ...this.state.cancelJobsModalContext,
         jobsToCancel: cancellableJobs,
       },
-<<<<<<< HEAD
       reprioritizeJobsModalContext: {
         ...this.state.reprioritizeJobsModalContext,
         jobsToReprioritize: reprioritizeableJobs,
       },
-      forceRefresh: true,
-=======
     })
   }
 
@@ -416,7 +418,6 @@
         ...this.state.cancelJobsModalContext,
         jobsToCancel: [],
       },
->>>>>>> 2aefdef7
     })
   }
 
