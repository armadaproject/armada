--- conflicted
+++ resolved
@@ -2,16 +2,7 @@
 import { RouteComponentProps, withRouter } from 'react-router-dom'
 import queryString, { ParseOptions, StringifyOptions } from 'query-string'
 
-<<<<<<< HEAD
-import JobService, {
-  JOB_STATES_FOR_DISPLAY,
-  Job,
-  JobRun,
-  CancelJobsResult
-} from "../services/JobService"
-=======
-import JobService, { Job, JOB_STATES_FOR_DISPLAY } from "../services/JobService"
->>>>>>> fa7e77c7
+import JobService, { JobRun, JOB_STATES_FOR_DISPLAY } from "../services/JobService"
 import Jobs from "../components/Jobs"
 import CancelJobsModal, { CancelJobsModalContext, CancelJobsModalState } from "../components/CancelJobsModal";
 import JobDetailsModal, { JobDetailsModalContext, toggleExpanded } from "../components/job-details/JobDetailsModal";
@@ -25,17 +16,9 @@
 interface JobsContainerState extends JobFilters {
   jobs: JobRun[]
   canLoadMore: boolean
-<<<<<<< HEAD
   selectedJobs: Map<string, JobRun>
-  cancellableJobs: Job[]
-  modalState: ModalState
-  cancelJobsResult: CancelJobsResult
-  cancelJobsRequestStatus: CancelJobsRequestStatus
-=======
-  selectedJobs: Map<string, Job>
   cancelJobsModalContext: CancelJobsModalContext
   jobDetailsModalContext: JobDetailsModalContext
->>>>>>> fa7e77c7
 }
 
 export interface JobFilters {
@@ -157,14 +140,7 @@
       ...initialFilters,
       jobs: [],
       canLoadMore: true,
-<<<<<<< HEAD
       selectedJobs: new Map<string, JobRun>(),
-      cancellableJobs: [],
-      modalState: "None",
-      cancelJobsResult: { cancelledJobs: [], failedJobCancellations: [] },
-      cancelJobsRequestStatus: "Idle",
-=======
-      selectedJobs: new Map<string, Job>(),
       cancelJobsModalContext: {
         modalState: "None",
         jobsToCancel: [],
@@ -176,7 +152,6 @@
         job: undefined,
         expandedItems: new Set(),
       }
->>>>>>> fa7e77c7
     }
 
     this.serveJobs = this.serveJobs.bind(this)
@@ -310,21 +285,13 @@
         ...this.state,
         jobs: [],
         canLoadMore: true,
-<<<<<<< HEAD
         selectedJobs: new Map<string, JobRun>(),
-        cancellableJobs: [],
-        cancelJobsResult: cancelJobsResult,
-        modalState: "CancelJobsResult",
-        cancelJobsRequestStatus: "Idle",
-=======
-        selectedJobs: new Map<string, Job>(),
         cancelJobsModalContext: {
           jobsToCancel: [],
           cancelJobsResult: cancelJobsResult,
           modalState: "CancelJobsResult",
           cancelJobsRequestStatus: "Idle",
         },
->>>>>>> fa7e77c7
       })
     } else if (cancelJobsResult.cancelledJobs.length === 0) { // All failed
       this.setState({
@@ -341,14 +308,7 @@
         ...this.state,
         jobs: [],
         canLoadMore: true,
-<<<<<<< HEAD
         selectedJobs: new Map<string, JobRun>(),
-        cancellableJobs: cancelJobsResult.failedJobCancellations.map(failed => failed.job),
-        cancelJobsResult: cancelJobsResult,
-        modalState: "CancelJobsResult",
-        cancelJobsRequestStatus: "Idle",
-=======
-        selectedJobs: new Map<string, Job>(),
         cancelJobsModalContext: {
           ...this.state.cancelJobsModalContext,
           jobsToCancel: cancelJobsResult.failedJobCancellations.map(failed => failed.job),
@@ -356,7 +316,6 @@
           modalState: "CancelJobsResult",
           cancelJobsRequestStatus: "Idle",
         },
->>>>>>> fa7e77c7
       })
     }
   }
@@ -428,18 +387,7 @@
     })
   }
 
-<<<<<<< HEAD
   private async fetchNextJobInfos(filters: JobFilters, startIndex: number): Promise<[JobRun[], boolean]> {
-    const newJobInfos = await this.props.jobService.getJobsInQueue(
-      filters.queue,
-      BATCH_SIZE,
-      startIndex,
-      [filters.jobSet],
-      filters.newestFirst,
-      filters.jobStates,
-    )
-=======
-  private async fetchNextJobInfos(filters: JobFilters, startIndex: number): Promise<[Job[], boolean]> {
     const newJobInfos = await this.props.jobService.getJobsInQueue({
       queue: filters.queue,
       take: BATCH_SIZE,
@@ -449,7 +397,6 @@
       jobStates: filters.jobStates,
       jobId: filters.jobId,
     })
->>>>>>> fa7e77c7
 
     let canLoadMore = true
     if (newJobInfos.length < BATCH_SIZE) {
