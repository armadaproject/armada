import React from 'react'
import * as H from "history"
import { match, withRouter } from 'react-router-dom'
import queryString, { ParseOptions, StringifyOptions } from 'query-string'

import JobService, {
  isValidJobStateViewModel,
  JobInfoViewModel,
  JobStateViewModel,
  VALID_JOB_STATE_VIEW_MODELS
} from "../services/JobService"
import Jobs from "../components/Jobs"
import { updateArray } from "../utils";

type JobsContainerProps = {
  jobService: JobService
  history: H.History;
  location: H.Location;
  match: match;
}

interface JobsContainerState extends JobFilters {
  jobInfos: JobInfoViewModel[]
  canLoadMore: boolean
}

export interface JobFilters {
  queue: string
  jobSet: string
<<<<<<< HEAD
  jobStates: JobStateViewModel[]
=======
  jobStates: string[]
>>>>>>> 5f68ad13
  newestFirst: boolean
}

type JobFiltersQueryParams = {
  queue?: string
  job_set?: string
  job_states?: JobStateViewModel[] | JobStateViewModel
  newest_first?: boolean
}

const QUERY_STRING_OPTIONS: ParseOptions | StringifyOptions = {
  arrayFormat: "comma",
  parseBooleans: true,
}

export function makeQueryStringFromFilters(filters: JobFilters): string {
  let queryObject: JobFiltersQueryParams = {}
  if (filters.queue) {
    queryObject = {
      ...queryObject,
      queue: filters.queue,
    }
  }
  if (filters.jobSet) {
    queryObject = {
      ...queryObject,
      job_set: filters.jobSet,
    }
  }
  if (filters.jobStates) {
    queryObject = {
      ...queryObject,
      job_states: filters.jobStates,
    }
  }
  if (filters.newestFirst != null) {
    queryObject = {
      ...queryObject,
      newest_first: filters.newestFirst,
    }
  }

  return queryString.stringify(queryObject, QUERY_STRING_OPTIONS)
}

export function makeFiltersFromQueryString(query: string): JobFilters {
  const params = queryString.parse(query, QUERY_STRING_OPTIONS) as JobFiltersQueryParams

  let filters: JobFilters = {
    queue: "",
    jobSet: "",
    jobStates: [],
    newestFirst: true,
  }
  if (params.queue) {
    filters.queue = params.queue
  }
  if (params.job_set) {
    filters.jobSet = params.job_set
  }
  if (params.job_states) {
    filters.jobStates = parseJobStates(params.job_states)
  }
  if (params.newest_first != null) {
    filters.newestFirst = params.newest_first
  }

  return filters
}

function parseJobStates(jobStates: string[] | string): JobStateViewModel[] {
  if (!Array.isArray(jobStates)) {
    if ((VALID_JOB_STATE_VIEW_MODELS as string[]).includes(jobStates)) {
      return [jobStates as JobStateViewModel]
    } else {
      return []
    }
  }

  return jobStates.filter(isValidJobStateViewModel).map(jobState => jobState as JobStateViewModel)
}

class JobsContainer extends React.Component<JobsContainerProps, JobsContainerState> {
  constructor(props: JobsContainerProps) {
    super(props);
    this.state = {
      jobInfos: [],
      queue: "",
      jobSet: "",
      jobStates: [],
      newestFirst: true,
      canLoadMore: true,
    }

    this.loadJobInfos = this.loadJobInfos.bind(this)
    this.jobInfoIsLoaded = this.jobInfoIsLoaded.bind(this)
    this.queueChange = this.queueChange.bind(this)
    this.jobSetChange = this.jobSetChange.bind(this)
    this.jobStatesChange = this.jobStatesChange.bind(this)
    this.orderChange = this.orderChange.bind(this)
    this.refresh = this.refresh.bind(this)
    this.setUrlParams = this.setUrlParams.bind(this)
  }

  componentDidMount() {
    const filters = makeFiltersFromQueryString(this.props.location.search)
    this.setState({
      ...this.state,
      ...filters,
    })
  }

  async loadJobInfos(start: number, stop: number): Promise<JobInfoViewModel[]> {
    const take = stop - start;
    const newJobInfos = await this.props.jobService.getJobsInQueue(
      this.state.queue,
      take,
      start,
      [this.state.jobSet],
      this.state.newestFirst,
      this.state.jobStates,
    )

    let canLoadMore = true
    if (take > newJobInfos.length) {
      // No more to be fetched from API
      canLoadMore = false
    }

    updateArray(this.state.jobInfos, newJobInfos, start, stop)
    this.setState({
      ...this.state,
      jobInfos: this.state.jobInfos,
      canLoadMore: canLoadMore
    })
    return this.state.jobInfos
  }

  jobInfoIsLoaded(index: number) {
    return !!this.state.jobInfos[index]
  }

  queueChange(queue: string, callback: () => void) {
    this.setState({
      ...this.state,
      jobInfos: [],
      canLoadMore: true,
      queue: queue,
<<<<<<< HEAD
    }, () => {
      this.setUrlParams()
      callback()
    })
  }

  jobSetChange(jobSet: string, callback: () => void) {
    this.setState({
      ...this.state,
      jobInfos: [],
      canLoadMore: true,
      jobSet: jobSet,
    }, () => {
      this.setUrlParams()
      callback()
    })
  }

  jobStatesChange(jobStates: JobStateViewModel[], callback: () => void) {
=======
    }, callback)
  }

  jobSetChange(jobSet: string, callback: () => void) {
    this.setState({
      ...this.state,
      jobInfos: [],
      canLoadMore: true,
      jobSet: jobSet,
    }, callback)
  }

  jobStatesChange(jobStates: string[], callback: () => void) {
>>>>>>> 5f68ad13
    this.setState({
      ...this.state,
      jobInfos: [],
      canLoadMore: true,
      jobStates: jobStates
<<<<<<< HEAD
    }, () => {
      this.setUrlParams()
      callback()
    })
=======
    }, callback)
>>>>>>> 5f68ad13
  }

  orderChange(newestFirst: boolean, callback: () => void) {
    this.setState({
      ...this.state,
      jobInfos: [],
      canLoadMore: true,
      newestFirst: newestFirst
<<<<<<< HEAD
    }, () => {
      this.setUrlParams()
      callback()
    })
=======
    }, callback)
>>>>>>> 5f68ad13
  }

  refresh(callback: () => void) {
    this.setState({
      ...this.state,
      jobInfos: [],
      canLoadMore: true,
    }, callback)
<<<<<<< HEAD
  }

  setUrlParams() {
    this.props.history.push({
      ...this.props.location,
      search: makeQueryStringFromFilters(this.state),
    })
=======
>>>>>>> 5f68ad13
  }

  render() {
    return (
      <Jobs
        jobInfos={this.state.jobInfos}
        queue={this.state.queue}
        jobSet={this.state.jobSet}
        jobStates={this.state.jobStates}
        newestFirst={this.state.newestFirst}
        canLoadMore={this.state.canLoadMore}
        fetchJobs={this.loadJobInfos}
        isLoaded={this.jobInfoIsLoaded}
        onQueueChange={this.queueChange}
        onJobSetChange={this.jobSetChange}
        onJobStatesChange={this.jobStatesChange}
        onOrderChange={this.orderChange}
        onRefresh={this.refresh}/>
    )
  }
}

export default withRouter(JobsContainer)<|MERGE_RESOLUTION|>--- conflicted
+++ resolved
@@ -3,12 +3,7 @@
 import { match, withRouter } from 'react-router-dom'
 import queryString, { ParseOptions, StringifyOptions } from 'query-string'
 
-import JobService, {
-  isValidJobStateViewModel,
-  JobInfoViewModel,
-  JobStateViewModel,
-  VALID_JOB_STATE_VIEW_MODELS
-} from "../services/JobService"
+import JobService, { JOB_STATES_FOR_DISPLAY, JobInfoViewModel } from "../services/JobService"
 import Jobs from "../components/Jobs"
 import { updateArray } from "../utils";
 
@@ -27,18 +22,14 @@
 export interface JobFilters {
   queue: string
   jobSet: string
-<<<<<<< HEAD
-  jobStates: JobStateViewModel[]
-=======
   jobStates: string[]
->>>>>>> 5f68ad13
   newestFirst: boolean
 }
 
 type JobFiltersQueryParams = {
   queue?: string
   job_set?: string
-  job_states?: JobStateViewModel[] | JobStateViewModel
+  job_states?: string[] | string
   newest_first?: boolean
 }
 
@@ -102,16 +93,16 @@
   return filters
 }
 
-function parseJobStates(jobStates: string[] | string): JobStateViewModel[] {
+function parseJobStates(jobStates: string[] | string): string[] {
   if (!Array.isArray(jobStates)) {
-    if ((VALID_JOB_STATE_VIEW_MODELS as string[]).includes(jobStates)) {
-      return [jobStates as JobStateViewModel]
+    if (JOB_STATES_FOR_DISPLAY.includes(jobStates)) {
+      return [jobStates]
     } else {
       return []
     }
   }
 
-  return jobStates.filter(isValidJobStateViewModel).map(jobState => jobState as JobStateViewModel)
+  return jobStates.filter(jobState => JOB_STATES_FOR_DISPLAY.includes(jobState))
 }
 
 class JobsContainer extends React.Component<JobsContainerProps, JobsContainerState> {
@@ -180,7 +171,6 @@
       jobInfos: [],
       canLoadMore: true,
       queue: queue,
-<<<<<<< HEAD
     }, () => {
       this.setUrlParams()
       callback()
@@ -199,60 +189,36 @@
     })
   }
 
-  jobStatesChange(jobStates: JobStateViewModel[], callback: () => void) {
-=======
+  jobStatesChange(jobStates: string[], callback: () => void) {
+    this.setState({
+      ...this.state,
+      jobInfos: [],
+      canLoadMore: true,
+      jobStates: jobStates
+    }, () => {
+      this.setUrlParams()
+      callback()
+    })
+  }
+
+  orderChange(newestFirst: boolean, callback: () => void) {
+    this.setState({
+      ...this.state,
+      jobInfos: [],
+      canLoadMore: true,
+      newestFirst: newestFirst
+    }, () => {
+      this.setUrlParams()
+      callback()
+    })
+  }
+
+  refresh(callback: () => void) {
+    this.setState({
+      ...this.state,
+      jobInfos: [],
+      canLoadMore: true,
     }, callback)
-  }
-
-  jobSetChange(jobSet: string, callback: () => void) {
-    this.setState({
-      ...this.state,
-      jobInfos: [],
-      canLoadMore: true,
-      jobSet: jobSet,
-    }, callback)
-  }
-
-  jobStatesChange(jobStates: string[], callback: () => void) {
->>>>>>> 5f68ad13
-    this.setState({
-      ...this.state,
-      jobInfos: [],
-      canLoadMore: true,
-      jobStates: jobStates
-<<<<<<< HEAD
-    }, () => {
-      this.setUrlParams()
-      callback()
-    })
-=======
-    }, callback)
->>>>>>> 5f68ad13
-  }
-
-  orderChange(newestFirst: boolean, callback: () => void) {
-    this.setState({
-      ...this.state,
-      jobInfos: [],
-      canLoadMore: true,
-      newestFirst: newestFirst
-<<<<<<< HEAD
-    }, () => {
-      this.setUrlParams()
-      callback()
-    })
-=======
-    }, callback)
->>>>>>> 5f68ad13
-  }
-
-  refresh(callback: () => void) {
-    this.setState({
-      ...this.state,
-      jobInfos: [],
-      canLoadMore: true,
-    }, callback)
-<<<<<<< HEAD
   }
 
   setUrlParams() {
@@ -260,8 +226,6 @@
       ...this.props.location,
       search: makeQueryStringFromFilters(this.state),
     })
-=======
->>>>>>> 5f68ad13
   }
 
   render() {
