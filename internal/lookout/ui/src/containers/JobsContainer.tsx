import React, { Fragment } from "react"

import queryString, { ParseOptions, StringifyOptions } from "query-string"
import { RouteComponentProps, withRouter } from "react-router-dom"
import { v4 as uuidv4 } from "uuid"

import JobDetailsModal, { JobDetailsModalContext, toggleExpanded } from "../components/job-details/JobDetailsModal"
import CancelJobsModal, { CancelJobsModalContext, CancelJobsModalState } from "../components/jobs/CancelJobsModal"
import Jobs from "../components/jobs/Jobs"
import ReprioritizeJobsDialog, {
  ReprioritizeJobsDialogContext,
  ReprioritizeJobsDialogState,
} from "../components/jobs/ReprioritizeJobsDialog"
import JobService, { GetJobsRequest, JOB_STATES_FOR_DISPLAY, Job } from "../services/JobService"
<<<<<<< HEAD
import { debounced, selectItem, updateInterval } from "../utils"
=======
import LogService from "../services/LogService"
import { debounced, selectItem } from "../utils"
>>>>>>> 83e72494

type JobsContainerProps = {
  jobService: JobService
  logService: LogService
} & RouteComponentProps

<<<<<<< HEAD
export type RequestStatus = "Loading" | "Idle"
=======
export type CancelJobsRequestStatus = "Loading" | "Idle"
export type ReprioritizeJobsRequestStatus = "Loading" | "Idle"
>>>>>>> 83e72494

interface JobsContainerState {
  jobs: Job[]
  canLoadMore: boolean
  selectedJobs: Map<string, Job>
  lastSelectedIndex: number
  autoRefresh: boolean
  defaultColumns: ColumnSpec<string | boolean | string[]>[]
  annotationColumns: ColumnSpec<string>[]
  cancelJobsModalContext: CancelJobsModalContext
  reprioritizeJobsDialogContext: ReprioritizeJobsDialogContext
  jobDetailsModalContext: JobDetailsModalContext
}

const newPriorityRegex = new RegExp("^([0-9]+)$")

export type ColumnSpec<T> = {
  id: string
  name: string
  accessor: string
  isDisabled: boolean
  filter: T
  defaultFilter: T
}

type JobFiltersQueryParams = {
  queue?: string
  job_set?: string
  job_states?: string[] | string
  newest_first?: boolean
  job_id?: string
  owner?: string
}

const QUERY_STRING_OPTIONS: ParseOptions | StringifyOptions = {
  arrayFormat: "comma",
  parseBooleans: true,
}
const LOCAL_STORAGE_KEY = "armada_lookout_annotation_columns"
const BATCH_SIZE = 100
const CANCELLABLE_JOB_STATES = ["Queued", "Pending", "Running"]
<<<<<<< HEAD
const AUTO_REFRESH_INTERVAL_MS = 30000
=======
const REPRIORITIZEABLE_JOB_STATES = ["Queued", "Pending", "Running"]
>>>>>>> 83e72494

export function makeQueryString(columns: ColumnSpec<string | boolean | string[]>[]): string {
  const columnMap = new Map<string, ColumnSpec<string | boolean | string[]>>()
  for (const col of columns) {
    columnMap.set(col.id, col)
  }

  const queueCol = columnMap.get("queue")
  const jobSetCol = columnMap.get("jobSet")
  const jobStateCol = columnMap.get("jobState")
  const submissionTimeCol = columnMap.get("submissionTime")
  const jobIdCol = columnMap.get("jobId")
  const ownerCol = columnMap.get("owner")

  const queryObject: JobFiltersQueryParams = {}
  if (queueCol && queueCol.filter) {
    queryObject.queue = queueCol.filter as string
  }
  if (jobSetCol && jobSetCol.filter) {
    queryObject.job_set = jobSetCol.filter as string
  }
  if (jobStateCol && jobStateCol.filter) {
    queryObject.job_states = jobStateCol.filter as string[]
  }
  if (submissionTimeCol) {
    queryObject.newest_first = submissionTimeCol.filter as boolean
  }
  if (jobIdCol && jobIdCol.filter) {
    queryObject.job_id = jobIdCol.filter as string
  }
  if (ownerCol && ownerCol.filter) {
    queryObject.owner = ownerCol.filter as string
  }

  return queryString.stringify(queryObject, QUERY_STRING_OPTIONS)
}

export function updateColumnsFromQueryString(query: string, columns: ColumnSpec<string | boolean | string[]>[]) {
  const params = queryString.parse(query, QUERY_STRING_OPTIONS) as JobFiltersQueryParams

  for (const col of columns) {
    if (col.id === "queue" && params.queue) {
      col.filter = params.queue
    }
    if (col.id === "jobSet" && params.job_set) {
      col.filter = params.job_set
    }
    if (col.id === "jobState" && params.job_states) {
      col.filter = parseJobStates(params.job_states)
    }
    if (col.id === "submissionTime" && params.newest_first !== undefined) {
      col.filter = params.newest_first
    }
    if (col.id === "jobId" && params.job_id) {
      col.filter = params.job_id
    }
    if (col.id === "owner" && params.owner) {
      col.filter = params.owner
    }
  }
}

function parseJobStates(jobStates: string[] | string): string[] {
  if (!Array.isArray(jobStates)) {
    if (JOB_STATES_FOR_DISPLAY.includes(jobStates)) {
      return [jobStates]
    } else {
      return []
    }
  }

  return jobStates.filter((jobState) => JOB_STATES_FOR_DISPLAY.includes(jobState))
}

class JobsContainer extends React.Component<JobsContainerProps, JobsContainerState> {
  interval: NodeJS.Timeout | undefined

  constructor(props: JobsContainerProps) {
    super(props)
    this.state = {
      jobs: [],
      canLoadMore: true,
      selectedJobs: new Map<string, Job>(),
      lastSelectedIndex: 0,
      autoRefresh: true,
      defaultColumns: [
        {
          id: "queue",
          name: "Queue",
          accessor: "queue",
          isDisabled: false,
          filter: "",
          defaultFilter: "",
        },
        {
          id: "jobId",
          name: "Job Id",
          accessor: "jobId",
          isDisabled: false,
          filter: "",
          defaultFilter: "",
        },
        {
          id: "owner",
          name: "Owner",
          accessor: "owner",
          isDisabled: false,
          filter: "",
          defaultFilter: "",
        },
        {
          id: "jobSet",
          name: "Job Set",
          accessor: "jobSet",
          isDisabled: false,
          filter: "",
          defaultFilter: "",
        },
        {
          id: "submissionTime",
          name: "Submission Time",
          accessor: "submissionTime",
          isDisabled: false,
          filter: true,
          defaultFilter: true,
        },
        {
          id: "jobState",
          name: "State",
          accessor: "jobState",
          isDisabled: false,
          filter: [],
          defaultFilter: [],
        },
      ],
      annotationColumns: [],
      cancelJobsModalContext: {
        modalState: "None",
        jobsToCancel: [],
        cancelJobsResult: { cancelledJobs: [], failedJobCancellations: [] },
        cancelJobsRequestStatus: "Idle",
      },
      reprioritizeJobsDialogContext: {
        modalState: "None",
        jobsToReprioritize: [],
        newPriority: 0,
        isValid: false,
        reprioritizeJobsResult: { reprioritizedJobs: [], failedJobReprioritizations: [] },
        reprioritizeJobsRequestStatus: "Idle",
      },
      jobDetailsModalContext: {
        open: false,
        job: undefined,
        expandedItems: new Set(),
      },
    }

    this.serveJobs = this.serveJobs.bind(this)
    this.jobIsLoaded = this.jobIsLoaded.bind(this)

    this.changeColumnFilter = this.changeColumnFilter.bind(this)
    this.disableColumn = this.disableColumn.bind(this)
    this.refresh = this.refresh.bind(this)
    this.toggleAutoRefresh = this.toggleAutoRefresh.bind(this)

    this.selectJob = this.selectJob.bind(this)
    this.shiftSelectJob = this.shiftSelectJob.bind(this)
    this.deselectAll = this.deselectAll.bind(this)
    this.setCancelJobsModalState = this.setCancelJobsModalState.bind(this)
    this.cancelJobs = this.cancelJobs.bind(this)

    this.setReprioritizeJobsDialogState = this.setReprioritizeJobsDialogState.bind(this)
    this.reprioritizeJobs = this.reprioritizeJobs.bind(this)

    this.openJobDetailsModal = this.openJobDetailsModal.bind(this)
    this.toggleExpanded = this.toggleExpanded.bind(this)
    this.closeJobDetailsModal = this.closeJobDetailsModal.bind(this)

    this.addAnnotationColumn = this.addAnnotationColumn.bind(this)
    this.deleteAnnotationColumn = this.deleteAnnotationColumn.bind(this)
    this.changeAnnotationColumnKey = this.changeAnnotationColumnKey.bind(this)

    this.fetchNextJobInfos = debounced(this.fetchNextJobInfos.bind(this), 100)
    this.handlePriorityChange = this.handlePriorityChange.bind(this)
  }

  componentDidMount() {
    const annotationColumnsJson = localStorage.getItem(LOCAL_STORAGE_KEY)
    let annotationColumns: ColumnSpec<string>[] | undefined
    if (annotationColumnsJson) {
      annotationColumns = JSON.parse(annotationColumnsJson) as ColumnSpec<string>[]
    }

    updateColumnsFromQueryString(this.props.location.search, this.state.defaultColumns)
    this.setState({
      ...this.state,
      annotationColumns: annotationColumns ?? [],
    })

    this.interval = updateInterval(this.interval, this.state.autoRefresh, AUTO_REFRESH_INTERVAL_MS, this.refresh)
  }

  componentWillUnmount() {
    if (this.interval) {
      clearInterval(this.interval)
    }
  }

  async serveJobs(start: number, stop: number): Promise<Job[]> {
    if (start >= this.state.jobs.length || stop >= this.state.jobs.length) {
      await this.loadJobInfosForRange(start, stop)
    }
    return Promise.resolve(this.state.jobs.slice(start, stop))
  }

  jobIsLoaded(index: number) {
    return !!this.state.jobs[index]
  }

  changeColumnFilter(columnId: string, newValue: string | boolean | string[]) {
    for (const col of this.state.defaultColumns) {
      if (col.id === columnId) {
        col.filter = newValue
      }
    }

    for (const col of this.state.annotationColumns) {
      if (col.id === columnId) {
        col.filter = newValue as string
      }
    }

    this.setFilters(this.state)
    this.saveAnnotationColumns()
  }

  disableColumn(columnId: string, isDisabled: boolean) {
    for (const col of this.state.defaultColumns) {
      if (col.id === columnId) {
        col.isDisabled = isDisabled
        col.filter = col.defaultFilter
      }
    }

    for (const col of this.state.annotationColumns) {
      if (col.id === columnId) {
        col.isDisabled = isDisabled
        col.filter = col.defaultFilter
      }
    }

    this.setFilters(this.state)
    this.saveAnnotationColumns()
  }

  addAnnotationColumn() {
    const newCol = {
      id: uuidv4(),
      name: "",
      accessor: "",
      isDisabled: false,
      filter: "",
      defaultFilter: "",
    }
    this.state.annotationColumns.push(newCol)
    this.setFilters(this.state)
    this.saveAnnotationColumns()
  }

  deleteAnnotationColumn(columnId: string) {
    let toRemove = -1
    for (let i = 0; i < this.state.annotationColumns.length; i++) {
      if (this.state.annotationColumns[i].id === columnId) {
        toRemove = i
      }
    }

    this.state.annotationColumns.splice(toRemove, 1)
    this.setFilters(this.state)
    this.saveAnnotationColumns()
  }

  changeAnnotationColumnKey(columnId: string, newKey: string) {
    for (const col of this.state.annotationColumns) {
      if (col.id === columnId) {
        col.name = newKey
        col.accessor = newKey
      }
    }
    this.setFilters(this.state)
    this.saveAnnotationColumns()
  }

  refresh() {
    this.setFilters(this.state)
  }

  selectJob(index: number, selected: boolean) {
    if (index < 0 || index >= this.state.jobs.length) {
      return
    }
    const job = this.state.jobs[index]

    const selectedJobs = new Map<string, Job>(this.state.selectedJobs)
    selectItem(job.jobId, job, selectedJobs, selected)

    const cancellableJobs = this.getCancellableSelectedJobs(selectedJobs)
    const reprioritizeableJobs = this.getReprioritizeableSelectedJobs(selectedJobs)
    this.setState({
      ...this.state,
      selectedJobs: selectedJobs,
      lastSelectedIndex: index,
      cancelJobsModalContext: {
        ...this.state.cancelJobsModalContext,
        jobsToCancel: cancellableJobs,
      },
      reprioritizeJobsDialogContext: {
        ...this.state.reprioritizeJobsDialogContext,
        jobsToReprioritize: reprioritizeableJobs,
      },
    })
  }

  shiftSelectJob(index: number, selected: boolean) {
    if (index >= this.state.jobs.length || index < 0) {
      return
    }

    const [start, end] = [this.state.lastSelectedIndex, index].sort((a, b) => a - b)

    const selectedJobs = new Map<string, Job>(this.state.selectedJobs)
    for (let i = start; i <= end; i++) {
      const job = this.state.jobs[i]
      selectItem(job.jobId, job, selectedJobs, selected)
    }

    const cancellableJobs = this.getCancellableSelectedJobs(selectedJobs)
    const reprioritizeableJobs = this.getReprioritizeableSelectedJobs(selectedJobs)
    this.setState({
      ...this.state,
      selectedJobs: selectedJobs,
      lastSelectedIndex: index,
      cancelJobsModalContext: {
        ...this.state.cancelJobsModalContext,
        jobsToCancel: cancellableJobs,
      },
      reprioritizeJobsDialogContext: {
        ...this.state.reprioritizeJobsDialogContext,
        jobsToReprioritize: reprioritizeableJobs,
      },
    })
  }

  deselectAll() {
    this.setState({
      ...this.state,
      selectedJobs: new Map<string, Job>(),
      lastSelectedIndex: 0,
      cancelJobsModalContext: {
        ...this.state.cancelJobsModalContext,
        jobsToCancel: [],
      },
      reprioritizeJobsDialogContext: {
        ...this.state.reprioritizeJobsDialogContext,
        jobsToReprioritize: [],
      },
    })
  }

  setReprioritizeJobsDialogState(modalState: ReprioritizeJobsDialogState) {
    this.setState({
      ...this.state,
      reprioritizeJobsDialogContext: {
        ...this.state.reprioritizeJobsDialogContext,
        modalState: modalState,
      },
    })
  }

  setCancelJobsModalState(modalState: CancelJobsModalState) {
    this.setState({
      ...this.state,
      cancelJobsModalContext: {
        ...this.state.cancelJobsModalContext,
        modalState: modalState,
      },
    })
  }

  async cancelJobs() {
    if (this.state.cancelJobsModalContext.cancelJobsRequestStatus === "Loading") {
      return
    }

    this.setState({
      ...this.state,
      cancelJobsModalContext: {
        ...this.state.cancelJobsModalContext,
        cancelJobsRequestStatus: "Loading",
      },
    })
    const cancelJobsResult = await this.props.jobService.cancelJobs(this.state.cancelJobsModalContext.jobsToCancel)
    if (cancelJobsResult.failedJobCancellations.length === 0) {
      // All succeeded
      this.setState({
        ...this.state,
        jobs: [],
        canLoadMore: true,
        selectedJobs: new Map<string, Job>(),
        cancelJobsModalContext: {
          jobsToCancel: [],
          cancelJobsResult: cancelJobsResult,
          modalState: "CancelJobsResult",
          cancelJobsRequestStatus: "Idle",
        },
      })
    } else if (cancelJobsResult.cancelledJobs.length === 0) {
      // All failed
      this.setState({
        ...this.state,
        cancelJobsModalContext: {
          ...this.state.cancelJobsModalContext,
          cancelJobsResult: cancelJobsResult,
          modalState: "CancelJobsResult",
          cancelJobsRequestStatus: "Idle",
        },
      })
    } else {
      // Some succeeded, some failed
      this.setState({
        ...this.state,
        jobs: [],
        canLoadMore: true,
        selectedJobs: new Map<string, Job>(),
        cancelJobsModalContext: {
          ...this.state.cancelJobsModalContext,
          jobsToCancel: cancelJobsResult.failedJobCancellations.map((failed) => failed.job),
          cancelJobsResult: cancelJobsResult,
          modalState: "CancelJobsResult",
          cancelJobsRequestStatus: "Idle",
        },
      })
    }
  }

  async reprioritizeJobs() {
    if (this.state.reprioritizeJobsDialogContext.reprioritizeJobsRequestStatus === "Loading") {
      return
    }

    this.setState({
      ...this.state,
      reprioritizeJobsDialogContext: {
        ...this.state.reprioritizeJobsDialogContext,
        reprioritizeJobsRequestStatus: "Loading",
      },
    })
    const reprioritizeJobsResult = await this.props.jobService.reprioritizeJobs(
      this.state.reprioritizeJobsDialogContext.jobsToReprioritize,
      this.state.reprioritizeJobsDialogContext.newPriority,
    )
    if (reprioritizeJobsResult.failedJobReprioritizations.length === 0) {
      // Succeeded
      this.setState({
        ...this.state,
        jobs: [],
        canLoadMore: true,
        selectedJobs: new Map<string, Job>(),
        reprioritizeJobsDialogContext: {
          jobsToReprioritize: [],
          isValid: false,
          newPriority: 0,
          reprioritizeJobsResult: reprioritizeJobsResult,
          modalState: "ReprioritizeJobsResult",
          reprioritizeJobsRequestStatus: "Idle",
        },
      })
    } else if (reprioritizeJobsResult.reprioritizedJobs.length === 0) {
      // Failure
      this.setState({
        ...this.state,
        reprioritizeJobsDialogContext: {
          ...this.state.reprioritizeJobsDialogContext,
          reprioritizeJobsResult: reprioritizeJobsResult,
          modalState: "ReprioritizeJobsResult",
          reprioritizeJobsRequestStatus: "Idle",
        },
      })
    } else {
      // Some succeeded, some failed
      this.setState({
        ...this.state,
        jobs: [],
        canLoadMore: true,
        selectedJobs: new Map<string, Job>(),
        reprioritizeJobsDialogContext: {
          ...this.state.reprioritizeJobsDialogContext,
          jobsToReprioritize: reprioritizeJobsResult.failedJobReprioritizations.map((failed) => failed.job),
          reprioritizeJobsResult: reprioritizeJobsResult,
          modalState: "ReprioritizeJobsResult",
          reprioritizeJobsRequestStatus: "Idle",
        },
      })
    }
  }

  openJobDetailsModal(jobIndex: number) {
    if (jobIndex < 0 || jobIndex >= this.state.jobs.length) {
      return
    }

    const job = this.state.jobs[jobIndex]
    this.setState({
      ...this.state,
      jobDetailsModalContext: {
        open: true,
        job: job,
        expandedItems: new Set(),
      },
    })
  }

  // Toggle expanded items in scheduling history in Job detail modal
  toggleExpanded(item: string, isExpanded: boolean) {
    const newExpanded = toggleExpanded(item, isExpanded, this.state.jobDetailsModalContext.expandedItems)
    this.setState({
      ...this.state,
      jobDetailsModalContext: {
        ...this.state.jobDetailsModalContext,
        expandedItems: newExpanded,
      },
    })
  }

  closeJobDetailsModal() {
    this.setState({
      ...this.state,
      jobDetailsModalContext: {
        ...this.state.jobDetailsModalContext,
        open: false,
      },
    })
  }

  navigateToJobDetails(jobId: string) {
    this.props.history.push({
      ...this.props.location,
      pathname: "/job-details",
      search: `id=${jobId}`,
    })
  }

<<<<<<< HEAD
  toggleAutoRefresh(autoRefresh: boolean) {
    this.setState({
      ...this.state,
      autoRefresh: autoRefresh,
    })
    this.interval = updateInterval(this.interval, autoRefresh, AUTO_REFRESH_INTERVAL_MS, this.refresh)
=======
  handlePriorityChange(newValue: string) {
    const valid = newPriorityRegex.test(newValue) && newValue.length > 0
    this.setState({
      ...this.state,
      reprioritizeJobsDialogContext: {
        ...this.state.reprioritizeJobsDialogContext,
        isValid: valid,
        newPriority: Number(newValue),
      },
    })
>>>>>>> 83e72494
  }

  private async loadJobInfosForRange(start: number, stop: number) {
    let allJobInfos = this.state.jobs
    let canLoadMore = true

    while (start >= allJobInfos.length || stop >= allJobInfos.length) {
      const request = this.getJobsRequest(allJobInfos.length)
      const [newJobInfos, canLoadNext] = await this.fetchNextJobInfos(request)
      allJobInfos = allJobInfos.concat(newJobInfos)
      canLoadMore = canLoadNext

      if (!canLoadNext) {
        break
      }
    }

    await this.setStateAsync({
      ...this.state,
      jobs: allJobInfos,
      canLoadMore: canLoadMore,
    })
  }

  private getJobsRequest(startIndex: number): GetJobsRequest {
    const request: GetJobsRequest = {
      queue: "",
      jobId: "",
      owner: "",
      jobSets: [],
      newestFirst: true,
      jobStates: [],
      take: BATCH_SIZE,
      skip: startIndex,
      annotations: {},
    }

    for (const col of this.state.defaultColumns) {
      switch (col.id) {
        case "queue": {
          request.queue = col.filter as string
          break
        }
        case "jobId": {
          request.jobId = col.filter as string
          break
        }
        case "owner": {
          request.owner = col.filter as string
          break
        }
        case "jobSet": {
          request.jobSets = [col.filter as string]
          break
        }
        case "submissionTime": {
          request.newestFirst = col.filter as boolean
          break
        }
        case "jobState": {
          request.jobStates = col.filter as string[]
          break
        }
      }
    }
    for (const col of this.state.annotationColumns) {
      if (col.filter) {
        request.annotations[col.accessor] = col.filter as string
      }
    }

    return request
  }

  private async fetchNextJobInfos(getJobsRequest: GetJobsRequest): Promise<[Job[], boolean]> {
    const newJobInfos = await this.props.jobService.getJobs(getJobsRequest)

    let canLoadMore = true
    if (newJobInfos.length < BATCH_SIZE) {
      canLoadMore = false
    }

    return [newJobInfos, canLoadMore]
  }

  private setFilters(updatedState: JobsContainerState) {
    this.setState({
      ...updatedState,
      jobs: [],
      canLoadMore: true,
      selectedJobs: new Map<string, Job>(),
    })
    this.setUrlParams()
  }

  private setStateAsync(state: JobsContainerState): Promise<void> {
    return new Promise((resolve) => this.setState(state, resolve))
  }

  private setUrlParams() {
    this.props.history.push({
      ...this.props.location,
      search: makeQueryString(this.state.defaultColumns),
    })
  }

  private saveAnnotationColumns() {
    localStorage.setItem(LOCAL_STORAGE_KEY, JSON.stringify(this.state.annotationColumns))
  }

  private selectedJobsAreCancellable(): boolean {
    return Array.from(this.state.selectedJobs.values())
      .map((job) => job.jobState)
      .some((jobState) => CANCELLABLE_JOB_STATES.includes(jobState))
  }

  private getCancellableSelectedJobs(selectedJobs: Map<string, Job>): Job[] {
    return Array.from(selectedJobs.values()).filter((job) => CANCELLABLE_JOB_STATES.includes(job.jobState))
  }

  private selectedJobsAreReprioritizeable(): boolean {
    return Array.from(this.state.selectedJobs.values())
      .map((job) => job.jobState)
      .some((jobState) => REPRIORITIZEABLE_JOB_STATES.includes(jobState))
  }

  private getReprioritizeableSelectedJobs(selectedJobs: Map<string, Job>): Job[] {
    return Array.from(selectedJobs.values()).filter((job) => REPRIORITIZEABLE_JOB_STATES.includes(job.jobState))
  }

  render() {
    return (
      <Fragment>
        <CancelJobsModal
          modalState={this.state.cancelJobsModalContext.modalState}
          jobsToCancel={this.state.cancelJobsModalContext.jobsToCancel}
          cancelJobsResult={this.state.cancelJobsModalContext.cancelJobsResult}
          cancelJobsRequestStatus={this.state.cancelJobsModalContext.cancelJobsRequestStatus}
          onCancelJobs={this.cancelJobs}
          onClose={() => this.setCancelJobsModalState("None")}
        />
        <ReprioritizeJobsDialog
          modalState={this.state.reprioritizeJobsDialogContext.modalState}
          jobsToReprioritize={this.state.reprioritizeJobsDialogContext.jobsToReprioritize}
          reprioritizeJobsResult={this.state.reprioritizeJobsDialogContext.reprioritizeJobsResult}
          reprioritizeJobsRequestStatus={this.state.reprioritizeJobsDialogContext.reprioritizeJobsRequestStatus}
          isValid={this.state.reprioritizeJobsDialogContext.isValid}
          newPriority={this.state.reprioritizeJobsDialogContext.newPriority}
          onReprioritizeJobs={this.reprioritizeJobs}
          onPriorityChange={this.handlePriorityChange}
          onClose={() => this.setReprioritizeJobsDialogState("None")}
        />
        <JobDetailsModal
          {...this.state.jobDetailsModalContext}
          logService={this.props.logService}
          onToggleExpanded={this.toggleExpanded}
          onClose={this.closeJobDetailsModal}
        />
        <Jobs
          jobs={this.state.jobs}
          canLoadMore={this.state.canLoadMore}
          defaultColumns={this.state.defaultColumns}
          annotationColumns={this.state.annotationColumns}
          selectedJobs={this.state.selectedJobs}
          autoRefresh={this.state.autoRefresh}
          cancelJobsButtonIsEnabled={this.selectedJobsAreCancellable()}
          reprioritizeButtonIsEnabled={this.selectedJobsAreReprioritizeable()}
          fetchJobs={this.serveJobs}
          isLoaded={this.jobIsLoaded}
          onChangeColumnValue={this.changeColumnFilter}
          onDisableColumn={this.disableColumn}
          onDeleteColumn={this.deleteAnnotationColumn}
          onAddColumn={this.addAnnotationColumn}
          onChangeAnnotationColumnKey={this.changeAnnotationColumnKey}
          onRefresh={this.refresh}
          onSelectJob={this.selectJob}
          onShiftSelect={this.shiftSelectJob}
          onDeselectAllClick={this.deselectAll}
          onCancelJobsClick={() => this.setCancelJobsModalState("CancelJobs")}
          onReprioritizeJobsClick={() => this.setReprioritizeJobsDialogState("ReprioritizeJobs")}
          onJobIdClick={this.openJobDetailsModal}
          onAutoRefreshChange={this.toggleAutoRefresh}
        />
      </Fragment>
    )
  }
}

export default withRouter(JobsContainer)<|MERGE_RESOLUTION|>--- conflicted
+++ resolved
@@ -12,24 +12,15 @@
   ReprioritizeJobsDialogState,
 } from "../components/jobs/ReprioritizeJobsDialog"
 import JobService, { GetJobsRequest, JOB_STATES_FOR_DISPLAY, Job } from "../services/JobService"
-<<<<<<< HEAD
+import LogService from "../services/LogService"
 import { debounced, selectItem, updateInterval } from "../utils"
-=======
-import LogService from "../services/LogService"
-import { debounced, selectItem } from "../utils"
->>>>>>> 83e72494
 
 type JobsContainerProps = {
   jobService: JobService
   logService: LogService
 } & RouteComponentProps
 
-<<<<<<< HEAD
 export type RequestStatus = "Loading" | "Idle"
-=======
-export type CancelJobsRequestStatus = "Loading" | "Idle"
-export type ReprioritizeJobsRequestStatus = "Loading" | "Idle"
->>>>>>> 83e72494
 
 interface JobsContainerState {
   jobs: Job[]
@@ -71,11 +62,8 @@
 const LOCAL_STORAGE_KEY = "armada_lookout_annotation_columns"
 const BATCH_SIZE = 100
 const CANCELLABLE_JOB_STATES = ["Queued", "Pending", "Running"]
-<<<<<<< HEAD
 const AUTO_REFRESH_INTERVAL_MS = 30000
-=======
 const REPRIORITIZEABLE_JOB_STATES = ["Queued", "Pending", "Running"]
->>>>>>> 83e72494
 
 export function makeQueryString(columns: ColumnSpec<string | boolean | string[]>[]): string {
   const columnMap = new Map<string, ColumnSpec<string | boolean | string[]>>()
@@ -628,14 +616,14 @@
     })
   }
 
-<<<<<<< HEAD
   toggleAutoRefresh(autoRefresh: boolean) {
     this.setState({
       ...this.state,
       autoRefresh: autoRefresh,
     })
     this.interval = updateInterval(this.interval, autoRefresh, AUTO_REFRESH_INTERVAL_MS, this.refresh)
-=======
+  }
+
   handlePriorityChange(newValue: string) {
     const valid = newPriorityRegex.test(newValue) && newValue.length > 0
     this.setState({
@@ -646,7 +634,6 @@
         newPriority: Number(newValue),
       },
     })
->>>>>>> 83e72494
   }
 
   private async loadJobInfosForRange(start: number, stop: number) {
