interface UIConfig {
  armadaApiBaseUrl: string
  userAnnotationPrefix: string
  binocularsEnabled: boolean
  binocularsBaseUrlPattern: string
  overviewAutoRefreshMs: number
  jobSetsAutoRefreshMs: number
  jobsAutoRefreshMs: number
  debugEnabled: boolean
<<<<<<< HEAD
  fakeDataEnabled: boolean
=======
  lookoutV2ApiBaseUrl: string
>>>>>>> f8dfc0c2
}

export type RequestStatus = "Loading" | "Idle"

export type ApiResult = "Success" | "Failure" | "Partial success"

export interface Padding {
  top: number
  bottom: number
  left: number
  right: number
}

export async function getUIConfig(): Promise<UIConfig> {
  const queryParams = new URLSearchParams(window.location.search)

  const config = {
    armadaApiBaseUrl: "",
    userAnnotationPrefix: "",
    binocularsEnabled: true,
    binocularsBaseUrlPattern: "",
    overviewAutoRefreshMs: 15000,
    jobSetsAutoRefreshMs: 15000,
    jobsAutoRefreshMs: 30000,
    debugEnabled: queryParams.has("debug"),
<<<<<<< HEAD
    fakeDataEnabled: queryParams.has("fakeData"),
=======
    lookoutV2ApiBaseUrl: "",
>>>>>>> f8dfc0c2
  }

  try {
    const response = await fetch("/config")
    const json = await response.json()
    if (json.ArmadaApiBaseUrl) config.armadaApiBaseUrl = json.ArmadaApiBaseUrl
    if (json.UserAnnotationPrefix) config.userAnnotationPrefix = json.UserAnnotationPrefix
    if (json.BinocularsEnabled != null) config.binocularsEnabled = json.BinocularsEnabled
    if (json.BinocularsBaseUrlPattern) config.binocularsBaseUrlPattern = json.BinocularsBaseUrlPattern
    if (json.OverviewAutoRefreshMs) config.overviewAutoRefreshMs = json.OverviewAutoRefreshMs
    if (json.JobSetsAutoRefreshMs) config.jobSetsAutoRefreshMs = json.JobSetsAutoRefreshMs
    if (json.JobsAutoRefreshMs) config.jobsAutoRefreshMs = json.JobsAutoRefreshMs
    if (json.LookoutV2ApiBaseUrl) config.lookoutV2ApiBaseUrl = json.LookoutV2ApiBaseUrl
  } catch (e) {
    console.error(e)
  }

  return config
}

export function reverseMap<K, V>(map: Map<K, V>): Map<V, K> {
  return new Map(Array.from(map.entries()).map(([k, v]) => [v, k]))
}

export function debounced(fn: (...args: any[]) => Promise<any>, delay: number): (...args: any[]) => Promise<any> {
  let timerId: NodeJS.Timeout | null
  return function (...args: any[]): Promise<any> {
    return new Promise<any>((resolve) => {
      if (timerId) {
        clearTimeout(timerId)
      }
      timerId = setTimeout(() => {
        resolve(fn(...args))
        timerId = null
      }, delay)
    })
  }
}

export function secondsToDurationString(totalSeconds: number): string {
  totalSeconds = Math.round(totalSeconds)
  const days = Math.floor(totalSeconds / (24 * 3600))
  const hours = Math.floor(totalSeconds / 3600) % 24
  const minutes = Math.floor((totalSeconds % 3600) / 60)
  const seconds = totalSeconds % 60

  const segments: string[] = []

  if (days > 0) {
    segments.push(`${days}d`)
  }
  if (hours > 0) {
    segments.push(`${hours}h`)
  }
  if (minutes > 0) {
    segments.push(`${minutes}m`)
  }
  if (seconds > 0) {
    segments.push(`${seconds}s`)
  }
  if (segments.length === 0) {
    return "0s"
  }

  return segments.join(" ")
}

export function setStateAsync<T>(component: React.Component<any, T>, state: T): Promise<void> {
  return new Promise((resolve) => {
    component.setState(state, resolve)
  })
}

export function selectItem<V>(key: string, item: V, selectedMap: Map<string, V>, isSelected: boolean) {
  if (isSelected) {
    selectedMap.set(key, item)
  } else if (selectedMap.has(key)) {
    selectedMap.delete(key)
  }
}

export async function getErrorMessage(error: any): Promise<string> {
  let basicMessage = (error?.status ?? "") + " " + (error?.statusText ?? "")
  basicMessage = basicMessage != " " ? basicMessage : "Unknown error"
  try {
    const json = await error.json()
    const errorMessage = json.message
    return errorMessage ?? basicMessage
  } catch {
    return basicMessage
  }
}

export function updateArray<T>(array: T[], newValues: T[], start: number) {
  for (let i = 0; i < newValues.length; i++) {
    const arrayIndex = start + i
    if (arrayIndex < array.length) {
      array[arrayIndex] = newValues[i]
    } else if (arrayIndex >= array.length) {
      array.push(newValues[i])
    } else {
      throw new Error("Index is bad!")
    }
  }
}

export function tryParseJson(json: string): Record<string, unknown> | undefined {
  try {
    return JSON.parse(json) as Record<string, unknown>
  } catch (e: unknown) {
    if (e instanceof Error) {
      console.error(e.message)
    }
    return undefined
  }
}

const priorityRegex = new RegExp("^([0-9]+)$")

export function priorityIsValid(priority: string): boolean {
  return priorityRegex.test(priority) && priority.length > 0
}

// Pluralization helper
export function pl(itemsOrCount: unknown[] | number, singularForm: string, pluralForm?: string) {
  const count = Array.isArray(itemsOrCount) ? itemsOrCount.length : itemsOrCount
  if (count === 1) {
    return `${count} ${singularForm}`
  }

  if (pluralForm !== undefined) {
    return `${count} ${pluralForm}`
  }

  if (/[s|ss|sh|ch|x|z]$/.test(singularForm)) {
    pluralForm = singularForm + "es"
  } else {
    pluralForm = singularForm + "s"
  }

  return `${count} ${pluralForm}`
}<|MERGE_RESOLUTION|>--- conflicted
+++ resolved
@@ -7,11 +7,8 @@
   jobSetsAutoRefreshMs: number
   jobsAutoRefreshMs: number
   debugEnabled: boolean
-<<<<<<< HEAD
   fakeDataEnabled: boolean
-=======
   lookoutV2ApiBaseUrl: string
->>>>>>> f8dfc0c2
 }
 
 export type RequestStatus = "Loading" | "Idle"
@@ -37,11 +34,8 @@
     jobSetsAutoRefreshMs: 15000,
     jobsAutoRefreshMs: 30000,
     debugEnabled: queryParams.has("debug"),
-<<<<<<< HEAD
     fakeDataEnabled: queryParams.has("fakeData"),
-=======
     lookoutV2ApiBaseUrl: "",
->>>>>>> f8dfc0c2
   }
 
   try {
