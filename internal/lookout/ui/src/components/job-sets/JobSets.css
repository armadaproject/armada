--- conflicted
+++ resolved
@@ -41,13 +41,10 @@
 
 .job-sets-header .job-sets-actions .cancel-button {
     margin-right: 3em;
-<<<<<<< HEAD
-=======
 }
 
 .job-sets-header .job-sets-actions .reprioritize-button {
     margin-right: 3em;
->>>>>>> 83e72494
 }
 
 .job-sets-field {
