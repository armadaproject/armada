--- conflicted
+++ resolved
@@ -25,12 +25,9 @@
     flex: 0 0 auto;
     display: flex;
     flex-direction: row;
-<<<<<<< HEAD
-=======
     align-items: center;
     margin-left: 1em;
     margin-right: 1em;
->>>>>>> 0fed77e0
 }
 
 .job-sets-header .job-sets-actions {
