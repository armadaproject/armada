import React from "react"

import {
  Button,
  Container,
  FormControl,
  IconButton,
  InputLabel,
  MenuItem,
  MenuProps,
  Select,
  TextField,
} from "@material-ui/core"
import CancelIcon from "@material-ui/icons/Cancel"
import LowPriority from "@material-ui/icons/LowPriority"
import RefreshIcon from "@material-ui/icons/Refresh"
import { AutoSizer } from "react-virtualized"

import { JobSetsView, isJobSetsView } from "../../containers/JobSetsContainer"
import { RequestStatus } from "../../containers/JobsContainer"
import { DurationStats, JobSet } from "../../services/JobService"
import AutoRefreshToggle from "../AutoRefreshToggle"
import Loading from "../Loading"
import DurationPlotsTable from "./DurationPlotsTable"
import JobSetTable from "./JobSetTable"

import "./JobSets.css"

interface JobSetsProps {
  queue: string
  view: JobSetsView
  jobSets: JobSet[]
  selectedJobSets: Map<string, JobSet>
  canCancel: boolean
<<<<<<< HEAD
  getJobSetsRequestStatus: RequestStatus
  autoRefresh: boolean
=======
  canReprioritize: boolean
>>>>>>> 83e72494
  onQueueChange: (queue: string) => void
  onViewChange: (view: JobSetsView) => void
  onRefresh: () => void
  onJobSetClick: (jobSet: string, jobState: string) => void
  onSelectJobSet: (index: number, selected: boolean) => void
  onShiftSelectJobSet: (index: number, selected: boolean) => void
  onDeselectAllClick: () => void
  onCancelJobSetsClick: () => void
<<<<<<< HEAD
  onToggleAutoRefresh: (autoRefresh: boolean) => void
=======
  onReprioritizeJobSetsClick: () => void
>>>>>>> 83e72494
}

const menuProps: Partial<MenuProps> = {
  anchorOrigin: {
    vertical: "bottom",
    horizontal: "left",
  },
  transformOrigin: {
    vertical: "top",
    horizontal: "left",
  },
  getContentAnchorEl: null,
}

export default function JobSets(props: JobSetsProps) {
  let content = (height: number, width: number) => (
    <JobSetTable
      height={height}
      width={width}
      jobSets={props.jobSets}
      selectedJobSets={props.selectedJobSets}
      onJobSetClick={props.onJobSetClick}
      onSelectJobSet={props.onSelectJobSet}
      onShiftSelectJobSet={props.onShiftSelectJobSet}
      onDeselectAllClick={props.onDeselectAllClick}
    />
  )
  if (props.view === "queued-time") {
    const filtered = props.jobSets.filter((js) => js.queuedStats)
    content = (height: number, width: number) => (
      <DurationPlotsTable
        height={height}
        width={width}
        names={filtered.map((js) => js.jobSetId)}
        durations={filtered.map((js) => js.queuedStats as DurationStats)}
        primaryColor={"#00bcd4"}
        secondaryColor={"#673ab7"}
        percentagePlotWidth={0.7}
      />
    )
  }
  if (props.view === "runtime") {
    const filtered = props.jobSets.filter((js) => js.runningStats)
    content = (height: number, width: number) => (
      <DurationPlotsTable
        height={height}
        width={width}
        names={filtered.map((js) => js.jobSetId)}
        durations={filtered.map((js) => js.runningStats as DurationStats)}
        primaryColor={"#4caf50"}
        secondaryColor={"#3f51b5"}
        percentagePlotWidth={0.7}
      />
    )
  }

  return (
    <Container className="job-sets">
      <div className="job-sets-header">
        <div className="job-sets-params">
          <h2 className="title">Job Sets</h2>
          <div className="job-sets-field">
            <TextField
              className="job-sets-field"
              value={props.queue}
              onChange={(event) => {
                props.onQueueChange(event.target.value)
              }}
              label="Queue"
              variant="outlined"
            />
          </div>
          <div className="job-sets-field">
            <FormControl className="job-sets-field">
              <InputLabel htmlFor="view-select">View</InputLabel>
              <Select
                value={props.view}
                onChange={(event) => {
                  const value = event.target.value
                  if (typeof value === "string" && isJobSetsView(value)) {
                    props.onViewChange(value)
                  }
                }}
                MenuProps={menuProps}
              >
                <MenuItem value={"job-counts"}>Job counts</MenuItem>
                <MenuItem value={"runtime"}>Runtime</MenuItem>
                <MenuItem value={"queued-time"}>Queued time</MenuItem>
              </Select>
            </FormControl>
          </div>
        </div>
        {props.getJobSetsRequestStatus === "Loading" ? <Loading /> : <div />}
        <div className="job-sets-actions">
          <div className="reprioritize-button">
            <Button
              disabled={!props.canReprioritize}
              variant="contained"
              color="primary"
              startIcon={<LowPriority />}
              onClick={props.onReprioritizeJobSetsClick}
            >
              Reprioritize
            </Button>
          </div>
          <div className="cancel-button">
            <Button
              disabled={!props.canCancel}
              variant="contained"
              color="secondary"
              startIcon={<CancelIcon />}
              onClick={props.onCancelJobSetsClick}
            >
              Cancel
            </Button>
          </div>
          <div className="auto-refresh">
            <AutoRefreshToggle autoRefresh={props.autoRefresh} onAutoRefreshChange={props.onToggleAutoRefresh} />
          </div>
          <div className="refresh-button">
            <IconButton title={"Refresh"} onClick={props.onRefresh} color={"primary"}>
              <RefreshIcon />
            </IconButton>
          </div>
        </div>
      </div>
      <div className="job-sets-content">
        <AutoSizer>
          {({ height, width }) => {
            return content(height, width)
          }}
        </AutoSizer>
      </div>
    </Container>
  )
}<|MERGE_RESOLUTION|>--- conflicted
+++ resolved
@@ -32,12 +32,9 @@
   jobSets: JobSet[]
   selectedJobSets: Map<string, JobSet>
   canCancel: boolean
-<<<<<<< HEAD
   getJobSetsRequestStatus: RequestStatus
   autoRefresh: boolean
-=======
   canReprioritize: boolean
->>>>>>> 83e72494
   onQueueChange: (queue: string) => void
   onViewChange: (view: JobSetsView) => void
   onRefresh: () => void
@@ -46,11 +43,8 @@
   onShiftSelectJobSet: (index: number, selected: boolean) => void
   onDeselectAllClick: () => void
   onCancelJobSetsClick: () => void
-<<<<<<< HEAD
   onToggleAutoRefresh: (autoRefresh: boolean) => void
-=======
   onReprioritizeJobSetsClick: () => void
->>>>>>> 83e72494
 }
 
 const menuProps: Partial<MenuProps> = {
