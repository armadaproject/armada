import React from "react"

<<<<<<< HEAD
import { Button, Container, FormControl, InputLabel, MenuItem, MenuProps, Select, TextField } from "@material-ui/core"
=======
import {
  Button,
  Container,
  FormControl,
  IconButton,
  InputLabel,
  MenuItem,
  MenuProps,
  Select,
  TextField,
  FormControlLabel,
  Checkbox,
  Tooltip,
} from "@material-ui/core"
>>>>>>> 0fed77e0
import CancelIcon from "@material-ui/icons/Cancel"
import LowPriority from "@material-ui/icons/LowPriority"
import { AutoSizer } from "react-virtualized"

import RefreshButton from "../../RefreshButton"
import { JobSetsView, isJobSetsView } from "../../containers/JobSetsContainer"
import { RequestStatus } from "../../containers/JobsContainer"
import { DurationStats, JobSet } from "../../services/JobService"
import AutoRefreshToggle from "../AutoRefreshToggle"
import DurationPlotsTable from "./DurationPlotsTable"
import JobSetTable from "./JobSetTable"

import "./JobSets.css"

interface JobSetsProps {
  queue: string
  view: JobSetsView
  jobSets: JobSet[]
  selectedJobSets: Map<string, JobSet>
  canCancel: boolean
  getJobSetsRequestStatus: RequestStatus
  autoRefresh: boolean
  canReprioritize: boolean
  newestFirst: boolean
  activeOnly: boolean
  onQueueChange: (queue: string) => void
  onViewChange: (view: JobSetsView) => void
  onRefresh: () => void
  onJobSetClick: (jobSet: string, jobState: string) => void
  onSelectJobSet: (index: number, selected: boolean) => void
  onShiftSelectJobSet: (index: number, selected: boolean) => void
  onDeselectAllClick: () => void
  onCancelJobSetsClick: () => void
  onToggleAutoRefresh: (autoRefresh: boolean) => void
  onReprioritizeJobSetsClick: () => void
  onOrderChange: (newestFirst: boolean) => void
  onActiveOnlyChange: (activeOnly: boolean) => void
}

const menuProps: Partial<MenuProps> = {
  anchorOrigin: {
    vertical: "bottom",
    horizontal: "left",
  },
  transformOrigin: {
    vertical: "top",
    horizontal: "left",
  },
  getContentAnchorEl: null,
}

export default function JobSets(props: JobSetsProps) {
  let content = (height: number, width: number) => (
    <JobSetTable
      height={height}
      width={width}
      jobSets={props.jobSets}
      selectedJobSets={props.selectedJobSets}
      onJobSetClick={props.onJobSetClick}
      onSelectJobSet={props.onSelectJobSet}
      onShiftSelectJobSet={props.onShiftSelectJobSet}
      onDeselectAllClick={props.onDeselectAllClick}
    />
  )
  if (props.view === "queued-time") {
    const filtered = props.jobSets.filter((js) => js.queuedStats)
    content = (height: number, width: number) => (
      <DurationPlotsTable
        height={height}
        width={width}
        names={filtered.map((js) => js.jobSetId)}
        durations={filtered.map((js) => js.queuedStats as DurationStats)}
        primaryColor={"#00bcd4"}
        secondaryColor={"#673ab7"}
        percentagePlotWidth={0.7}
      />
    )
  }
  if (props.view === "runtime") {
    const filtered = props.jobSets.filter((js) => js.runningStats)
    content = (height: number, width: number) => (
      <DurationPlotsTable
        height={height}
        width={width}
        names={filtered.map((js) => js.jobSetId)}
        durations={filtered.map((js) => js.runningStats as DurationStats)}
        primaryColor={"#4caf50"}
        secondaryColor={"#3f51b5"}
        percentagePlotWidth={0.7}
      />
    )
  }

  return (
    <Container className="job-sets">
      <div className="job-sets-header">
        <div className="job-sets-params">
          <h2 className="title">Job Sets</h2>
          <div className="job-sets-field">
            <TextField
              className="job-sets-field"
              value={props.queue}
              onChange={(event) => {
                props.onQueueChange(event.target.value)
              }}
              label="Queue"
              variant="outlined"
            />
          </div>
          <div className="job-sets-field">
            <FormControl className="job-sets-field">
              <InputLabel>View</InputLabel>
              <Select
                value={props.view}
                onChange={(event) => {
                  const value = event.target.value
                  if (typeof value === "string" && isJobSetsView(value)) {
                    props.onViewChange(value)
                  }
                }}
                MenuProps={menuProps}
              >
                <MenuItem value={"job-counts"}>Job counts</MenuItem>
                <MenuItem value={"runtime"}>Runtime</MenuItem>
                <MenuItem value={"queued-time"}>Queued time</MenuItem>
              </Select>
            </FormControl>
          </div>
          <div className="job-sets-field">
            <FormControl className="job-sets-field">
              <InputLabel>Order</InputLabel>
              <Select
                value={props.newestFirst ? "newest" : "oldest"}
                onChange={(event) => {
                  const value = event.target.value
                  props.onOrderChange(value === "newest")
                }}
                MenuProps={menuProps}
              >
                <MenuItem value={"newest"}>Newest first</MenuItem>
                <MenuItem value={"oldest"}>Oldest first</MenuItem>
              </Select>
            </FormControl>
          </div>
          <div className="job-sets-field">
            <Tooltip title="Only display Queued, Pending or Running">
              <FormControlLabel
                control={
                  <Checkbox
                    color="primary"
                    checked={props.activeOnly}
                    onChange={(event) => {
                      props.onActiveOnlyChange(event.target.checked)
                    }}
                  />
                }
                label="Active only"
                labelPlacement="end"
              />
            </Tooltip>
          </div>
        </div>
        <div className="job-sets-actions">
          <div className="reprioritize-button">
            <Button
              disabled={!props.canReprioritize}
              variant="contained"
              color="primary"
              startIcon={<LowPriority />}
              onClick={props.onReprioritizeJobSetsClick}
            >
              Reprioritize
            </Button>
          </div>
          <div className="cancel-button">
            <Button
              disabled={!props.canCancel}
              variant="contained"
              color="secondary"
              startIcon={<CancelIcon />}
              onClick={props.onCancelJobSetsClick}
            >
              Cancel
            </Button>
          </div>
          <div className="auto-refresh">
            <AutoRefreshToggle autoRefresh={props.autoRefresh} onAutoRefreshChange={props.onToggleAutoRefresh} />
          </div>
          <div className="refresh-button">
            <RefreshButton isLoading={props.getJobSetsRequestStatus === "Loading"} onClick={props.onRefresh} />
          </div>
        </div>
      </div>
      <div className="job-sets-content">
        <AutoSizer>
          {({ height, width }) => {
            return content(height, width)
          }}
        </AutoSizer>
      </div>
    </Container>
  )
}<|MERGE_RESOLUTION|>--- conflicted
+++ resolved
@@ -1,13 +1,9 @@
 import React from "react"
 
-<<<<<<< HEAD
-import { Button, Container, FormControl, InputLabel, MenuItem, MenuProps, Select, TextField } from "@material-ui/core"
-=======
 import {
   Button,
   Container,
   FormControl,
-  IconButton,
   InputLabel,
   MenuItem,
   MenuProps,
@@ -17,7 +13,6 @@
   Checkbox,
   Tooltip,
 } from "@material-ui/core"
->>>>>>> 0fed77e0
 import CancelIcon from "@material-ui/icons/Cancel"
 import LowPriority from "@material-ui/icons/LowPriority"
 import { AutoSizer } from "react-virtualized"
