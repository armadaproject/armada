--- conflicted
+++ resolved
@@ -7,6 +7,7 @@
 import { useJobSpec } from "../../../hooks/useJobSpec"
 import { IGetJobSpecService } from "../../../services/lookoutV2/GetJobSpecService"
 import { formatBytes, formatCpu } from "../../../utils/resourceUtils"
+import { ContainerDetails } from "./ContainerDetails"
 import { KeyValuePairTable } from "./KeyValuePairTable"
 
 export interface SidebarTabJobDetailsProps {
@@ -14,62 +15,7 @@
   jobSpecService: IGetJobSpecService
 }
 
-export interface ContainerDetails {
-  name: string
-  command: string
-  args: string
-  cpu: string
-  memory: string
-  ephemeralStorage: string
-  gpu: string
-}
-
-<<<<<<< HEAD
 export const SidebarTabJobDetails = ({ job, jobSpecService }: SidebarTabJobDetailsProps) => {
-  const openSnackbar = useCustomSnackbar()
-  const jobSpecState = useJobSpec(job, jobSpecService, openSnackbar)
-
-  const containers: ContainerDetails[] = useMemo(() => {
-    if (jobSpecState.loadState === "Loading" || jobSpecState.jobSpec === undefined) {
-      return []
-    }
-    const containerDetails: ContainerDetails[] = []
-    if (jobSpecState.jobSpec.podSpec && jobSpecState.jobSpec.podSpec.containers) {
-      for (const container of jobSpecState.jobSpec.podSpec.containers as Record<string, unknown>[]) {
-        const details: ContainerDetails = {
-          name: "",
-          command: "",
-          args: "",
-          cpu: "",
-          memory: "",
-          ephemeralStorage: "",
-          gpu: "",
-        }
-        if (container.name) {
-          details.name = container.name as string
-        }
-        if (container.command) {
-          details.command = (container.command as string[]).join(" ")
-        }
-        if (container.args) {
-          details.args = (container.args as string[]).join(" ")
-        }
-        if (container.resources && (container.resources as Record<string, unknown>).limits) {
-          const limits = (container.resources as Record<string, unknown>).limits as Record<string, unknown>
-          details.cpu = (limits.cpu as string) ?? ""
-          details.memory = (limits.memory as string) ?? ""
-          details.ephemeralStorage = (limits["ephemeral-storage"] as string) ?? ""
-          details.gpu = (limits["nvidia.com/gpu"] as string) ?? ""
-        }
-        containerDetails.push(details)
-      }
-    }
-    console.log(containerDetails)
-    return containerDetails
-  }, [jobSpecState])
-
-=======
-export const SidebarTabJobDetails = ({ job }: SidebarTabJobDetailsProps) => {
   const details = [
     { key: "Queue", value: job.queue },
     { key: "Job Set", value: job.jobSet },
@@ -80,7 +26,6 @@
   if (job.cancelReason && job.cancelReason !== "") {
     details.push({ key: "Cancel Reason", value: job.cancelReason })
   }
->>>>>>> 7282bc80
   return (
     <>
       <Typography variant="subtitle2">Info:</Typography>
@@ -94,7 +39,6 @@
           { key: "Ephemeral storage", value: formatBytes(job.ephemeralStorage) },
         ]}
       />
-
       <Typography variant="subtitle2">Annotations:</Typography>
       {Object.keys(job.annotations).length > 0 ? (
         <KeyValuePairTable
@@ -107,6 +51,7 @@
       ) : (
         " No annotations"
       )}
+      <ContainerDetails job={job} jobSpecService={jobSpecService} />
     </>
   )
 }