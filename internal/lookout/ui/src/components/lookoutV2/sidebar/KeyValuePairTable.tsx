--- conflicted
+++ resolved
@@ -11,8 +11,6 @@
   }[]
 }
 
-<<<<<<< HEAD
-=======
 const ensureAbsoluteLink = (link: string): string => {
   if (link.startsWith("//") || link.startsWith("http")) {
     return link
@@ -20,7 +18,6 @@
   return "//" + link
 }
 
->>>>>>> 7282bc80
 export const KeyValuePairTable = ({ data }: KeyValuePairTable) => {
   return (
     <Table size="small">
