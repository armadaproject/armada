--- conflicted
+++ resolved
@@ -4,14 +4,9 @@
 import { Box, IconButton, Typography } from "@mui/material"
 
 import { Job } from "../../../models/lookoutV2Models"
-<<<<<<< HEAD
 import { formatTimeSince } from "../../../utils/jobsTableFormatters"
+import { CopyIconButton } from "../../CopyIconButton"
 import { JobStateChip } from "../JobStateChip"
-=======
-import { formatJobState, formatTimeSince } from "../../../utils/jobsTableFormatters"
-import { CopyIconButton } from "../../CopyIconButton"
-import { JobStateLabel } from "../JobStateLabel"
->>>>>>> 81c29428
 
 export interface SidebarHeaderProps {
   job: Job
