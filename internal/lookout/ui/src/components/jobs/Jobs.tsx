--- conflicted
+++ resolved
@@ -19,11 +19,8 @@
   annotationColumns: ColumnSpec<string>[]
   selectedJobs: Map<string, Job>
   cancelJobsButtonIsEnabled: boolean
-<<<<<<< HEAD
   reprioritizeButtonIsEnabled: boolean
   forceRefresh: boolean
-=======
->>>>>>> 2aefdef7
   fetchJobs: (start: number, stop: number) => Promise<Job[]>
   isLoaded: (index: number) => boolean
   onChangeColumnValue: (columnId: string, newValue: string | boolean | string[]) => void
