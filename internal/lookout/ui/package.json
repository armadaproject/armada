{
  "name": "lookout",
  "private": true,
  "scripts": {
    "start": "react-scripts start",
    "build": "react-scripts build",
    "test": "react-scripts test",
    "eject": "react-scripts eject",
    "openapi": "docker run --rm -u $(id -u ${USER}):$(id -g ${USER}) -v \"${PWD}/../../../:/project\" openapitools/openapi-generator-cli:v5.2.0 /project/internal/lookout/ui/openapi.sh",
    "lint": "eslint './src/**/*.{js,ts,tsx}'",
    "fmt": "eslint './src/**/*.{js,ts,tsx}' --fix"
  },
  "dependencies": {
    "@material-ui/core": "^4.11.4",
    "@material-ui/icons": "^4.9.1",
    "@material-ui/lab": "^4.0.0-alpha.58",
    "@testing-library/jest-dom": "^5.11.5",
    "@testing-library/react": "^11.1.1",
    "@testing-library/user-event": "^12.2.0",
    "@types/jest": "^26.0.15",
    "@types/js-yaml": "^4.0.0",
    "@types/node": "^12.19.3",
    "@types/react": "^16.9.55",
    "@types/react-dom": "^16.9.9",
    "@types/react-router-dom": "^5.1.6",
    "@types/react-virtualized": "^9.21.10",
    "@types/uuid": "^8.3.0",
    "@typescript-eslint/eslint-plugin": "^4.24.0",
    "@typescript-eslint/parser": "^4.24.0",
    "@visx/mock-data": "^1.0.0",
    "@visx/stats": "^1.4.0",
    "@visx/visx": "^1.4.0",
    "eslint": "^7.26.0",
    "eslint-config-prettier": "^8.3.0",
    "eslint-plugin-import": "^2.23.3",
    "eslint-plugin-prettier": "^3.4.0",
    "js-yaml": "^4.0.0",
    "prettier": "^2.3.0",
    "query-string": "^6.13.7",
    
    "react-router-dom": "^5.2.0",
<<<<<<< HEAD
=======
    "react-scripts": "^4.0.3",
    "react-truncate": "^2.4.0",
>>>>>>> 18ba31ca
    "react-virtualized": "^9.22.2",
    "typescript": "^4.0.5",
    "uuid": "^8.3.2",
    "validator": "^13.7.0",
    "web-vitals": "^0.2.4"
  },"overrides":{
    "react-dom": "^17.0.1",
    "react": "^17.0.1",
    "@svgr/webpack": "$@svgr/webpack"
  },
  "browserslist": {
    "production": [
      ">0.2%",
      "not dead",
      "not op_mini all"
    ],
    "development": [
      "last 1 chrome version",
      "last 1 firefox version",
      "last 1 safari version"
    ]
  },
  "proxy": "http://localhost:8089",
  "devDependencies": {
<<<<<<< HEAD
    "@types/validator": "^13.7.3",
    "react-scripts": "^5.0.1",
    "@svgr/webpack": "^6.2.1"
=======
    "@types/react-truncate": "^2.3.4",
    "@types/validator": "^13.7.3"
>>>>>>> 18ba31ca
  }
}<|MERGE_RESOLUTION|>--- conflicted
+++ resolved
@@ -39,11 +39,7 @@
     "query-string": "^6.13.7",
     
     "react-router-dom": "^5.2.0",
-<<<<<<< HEAD
-=======
-    "react-scripts": "^4.0.3",
     "react-truncate": "^2.4.0",
->>>>>>> 18ba31ca
     "react-virtualized": "^9.22.2",
     "typescript": "^4.0.5",
     "uuid": "^8.3.2",
@@ -68,13 +64,8 @@
   },
   "proxy": "http://localhost:8089",
   "devDependencies": {
-<<<<<<< HEAD
     "@types/validator": "^13.7.3",
     "react-scripts": "^5.0.1",
     "@svgr/webpack": "^6.2.1"
-=======
-    "@types/react-truncate": "^2.3.4",
-    "@types/validator": "^13.7.3"
->>>>>>> 18ba31ca
   }
 }