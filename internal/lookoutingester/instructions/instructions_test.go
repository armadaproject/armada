--- conflicted
+++ resolved
@@ -3,20 +3,19 @@
 import (
 	"context"
 	"testing"
+	"time"
 
 	"github.com/apache/pulsar-client-go/pulsar"
 	"github.com/golang/protobuf/proto"
+	"github.com/google/uuid"
 	"github.com/stretchr/testify/assert"
 	v1 "k8s.io/api/core/v1"
+	"k8s.io/apimachinery/pkg/api/resource"
 	"k8s.io/utils/pointer"
 
 	"github.com/G-Research/armada/internal/common/compress"
 	"github.com/G-Research/armada/internal/common/eventutil"
-<<<<<<< HEAD
-	f "github.com/G-Research/armada/internal/common/ingest/testfixtures"
-=======
 	"github.com/G-Research/armada/internal/common/ingest"
->>>>>>> 67ad18d0
 	"github.com/G-Research/armada/internal/lookout/repository"
 	"github.com/G-Research/armada/internal/lookoutingester/metrics"
 	"github.com/G-Research/armada/internal/lookoutingester/model"
@@ -25,99 +24,320 @@
 )
 
 // Mock Pulsar Message with implementations only for the functions we care about
+
+//
+// Standard Set of events for common tests
+//
+
+const (
+	jobIdString          = "01f3j0g1md4qx7z5qb148qnh4r"
+	runIdString          = "123e4567-e89b-12d3-a456-426614174000"
+	userAnnotationPrefix = "test_prefix/"
+)
+
 var (
-	expectedApiJob, _      = eventutil.ApiJobFromLogSubmitJob(f.UserId, []string{}, f.Queue, f.JobSetName, f.BaseTime, f.Submit.GetSubmitJob())
+	jobIdProto, _ = armadaevents.ProtoUuidFromUlidString(jobIdString)
+	runIdProto    = armadaevents.ProtoUuidFromUuid(uuid.MustParse(runIdString))
+)
+
+const (
+	jobSetName       = "testJobset"
+	executorId       = "testCluster"
+	nodeName         = "testNode"
+	podName          = "test-pod"
+	queue            = "test-queue"
+	userId           = "testUser"
+	namespace        = "test-ns"
+	priority         = 3
+	newPriority      = 4
+	podNumber        = 6
+	errMsg           = "sample error message"
+	leaseReturnedMsg = "lease returned error message"
+)
+
+var baseTime, _ = time.Parse("2006-01-02T15:04:05.000Z", "2022-03-01T15:04:05.000Z")
+
+// Submit
+var submit = &armadaevents.EventSequence_Event{
+	Created: &baseTime,
+	Event: &armadaevents.EventSequence_Event_SubmitJob{
+		SubmitJob: &armadaevents.SubmitJob{
+			JobId:    jobIdProto,
+			Priority: priority,
+			ObjectMeta: &armadaevents.ObjectMeta{
+				Namespace: namespace,
+				Name:      "test-job",
+			},
+			MainObject: &armadaevents.KubernetesMainObject{
+				Object: &armadaevents.KubernetesMainObject_PodSpec{
+					PodSpec: &armadaevents.PodSpecWithAvoidList{
+						PodSpec: &v1.PodSpec{
+							Containers: []v1.Container{
+								{
+									Name:    "container1",
+									Image:   "alpine:latest",
+									Command: []string{"myprogram.sh"},
+									Args:    []string{"foo", "bar"},
+									Resources: v1.ResourceRequirements{
+										Limits: map[v1.ResourceName]resource.Quantity{
+											"memory": resource.MustParse("64Mi"),
+											"cpu":    resource.MustParse("150m"),
+										},
+										Requests: map[v1.ResourceName]resource.Quantity{
+											"memory": resource.MustParse("64Mi"),
+											"cpu":    resource.MustParse("150m"),
+										},
+									},
+								},
+							},
+						},
+					},
+				},
+			},
+		},
+	},
+}
+
+// Assigned
+var assigned = &armadaevents.EventSequence_Event{
+	Created: &baseTime,
+	Event: &armadaevents.EventSequence_Event_JobRunAssigned{
+		JobRunAssigned: &armadaevents.JobRunAssigned{
+			RunId: runIdProto,
+			JobId: jobIdProto,
+			ResourceInfos: []*armadaevents.KubernetesResourceInfo{
+				{
+					ObjectMeta: &armadaevents.ObjectMeta{
+						KubernetesId: runIdString,
+						Name:         podName,
+						Namespace:    namespace,
+						ExecutorId:   executorId,
+					},
+					Info: &armadaevents.KubernetesResourceInfo_PodInfo{
+						PodInfo: &armadaevents.PodInfo{
+							PodNumber: podNumber,
+						},
+					},
+				},
+			},
+		},
+	},
+}
+
+// Running
+var running = &armadaevents.EventSequence_Event{
+	Created: &baseTime,
+	Event: &armadaevents.EventSequence_Event_JobRunRunning{
+		JobRunRunning: &armadaevents.JobRunRunning{
+			RunId: runIdProto,
+			JobId: jobIdProto,
+			ResourceInfos: []*armadaevents.KubernetesResourceInfo{
+				{
+					Info: &armadaevents.KubernetesResourceInfo_PodInfo{
+						PodInfo: &armadaevents.PodInfo{
+							NodeName:  nodeName,
+							PodNumber: podNumber,
+						},
+					},
+				},
+			},
+		},
+	},
+}
+
+// Succeeded
+var jobRunSucceeded = &armadaevents.EventSequence_Event{
+	Created: &baseTime,
+	Event: &armadaevents.EventSequence_Event_JobRunSucceeded{
+		JobRunSucceeded: &armadaevents.JobRunSucceeded{
+			RunId: runIdProto,
+			JobId: jobIdProto,
+		},
+	},
+}
+
+// Cancelled
+var jobCancelled = &armadaevents.EventSequence_Event{
+	Created: &baseTime,
+	Event: &armadaevents.EventSequence_Event_CancelledJob{
+		CancelledJob: &armadaevents.CancelledJob{
+			JobId: jobIdProto,
+		},
+	},
+}
+
+// Reprioritised
+var jobReprioritised = &armadaevents.EventSequence_Event{
+	Created: &baseTime,
+	Event: &armadaevents.EventSequence_Event_ReprioritisedJob{
+		ReprioritisedJob: &armadaevents.ReprioritisedJob{
+			JobId:    jobIdProto,
+			Priority: newPriority,
+		},
+	},
+}
+
+// Preempted
+var jobPreempted = &armadaevents.EventSequence_Event{
+	Created: &baseTime,
+	Event: &armadaevents.EventSequence_Event_JobRunPreempted{
+		JobRunPreempted: &armadaevents.JobRunPreempted{
+			PreemptedRunId: runIdProto,
+		},
+	},
+}
+
+// Job Run Failed
+var jobRunFailed = &armadaevents.EventSequence_Event{
+	Created: &baseTime,
+	Event: &armadaevents.EventSequence_Event_JobRunErrors{
+		JobRunErrors: &armadaevents.JobRunErrors{
+			JobId: jobIdProto,
+			RunId: runIdProto,
+			Errors: []*armadaevents.Error{
+				{
+					Terminal: true,
+					Reason: &armadaevents.Error_PodError{
+						PodError: &armadaevents.PodError{
+							Message:  errMsg,
+							NodeName: nodeName,
+							ContainerErrors: []*armadaevents.ContainerError{
+								{ExitCode: 1},
+							},
+						},
+					},
+				},
+			},
+		},
+	},
+}
+
+// Job Lease Returned
+var jobLeaseReturned = &armadaevents.EventSequence_Event{
+	Created: &baseTime,
+	Event: &armadaevents.EventSequence_Event_JobRunErrors{
+		JobRunErrors: &armadaevents.JobRunErrors{
+			JobId: jobIdProto,
+			RunId: eventutil.LegacyJobRunId(),
+			Errors: []*armadaevents.Error{
+				{
+					Terminal: true,
+					Reason: &armadaevents.Error_PodLeaseReturned{
+						PodLeaseReturned: &armadaevents.PodLeaseReturned{
+							ObjectMeta: &armadaevents.ObjectMeta{
+								ExecutorId: executorId,
+							},
+							Message: leaseReturnedMsg,
+						},
+					},
+				},
+			},
+		},
+	},
+}
+
+var jobSucceeded = &armadaevents.EventSequence_Event{
+	Created: &baseTime,
+	Event: &armadaevents.EventSequence_Event_JobSucceeded{
+		JobSucceeded: &armadaevents.JobSucceeded{
+			JobId: jobIdProto,
+		},
+	},
+}
+
+var (
+	expectedApiJob, _      = eventutil.ApiJobFromLogSubmitJob(userId, []string{}, queue, jobSetName, baseTime, submit.GetSubmitJob())
 	expectedApiJobProto, _ = proto.Marshal(expectedApiJob)
 )
 
 // Standard Set of expected rows for common tests
 var expectedSubmit = model.CreateJobInstruction{
-	JobId:     f.JobIdString,
-	Queue:     f.Queue,
-	Owner:     f.UserId,
-	JobSet:    f.JobSetName,
-	Priority:  f.Priority,
-	Submitted: f.BaseTime,
+	JobId:     jobIdString,
+	Queue:     queue,
+	Owner:     userId,
+	JobSet:    jobSetName,
+	Priority:  priority,
+	Submitted: baseTime,
 	JobProto:  expectedApiJobProto,
 	State:     repository.JobQueuedOrdinal,
-	Updated:   f.BaseTime,
+	Updated:   baseTime,
 }
 
 var expectedLeased = model.UpdateJobInstruction{
-	JobId:   f.JobIdString,
+	JobId:   jobIdString,
 	State:   pointer.Int32(repository.JobPendingOrdinal),
-	Updated: f.BaseTime,
+	Updated: baseTime,
 }
 
 var expectedRunning = model.UpdateJobInstruction{
-	JobId:   f.JobIdString,
+	JobId:   jobIdString,
 	State:   pointer.Int32(repository.JobRunningOrdinal),
-	Updated: f.BaseTime,
+	Updated: baseTime,
 }
 
 var expectedLeasedRun = model.CreateJobRunInstruction{
-	RunId:   f.RunIdString,
-	JobId:   f.JobIdString,
-	Cluster: f.ExecutorId,
-	Created: f.BaseTime,
+	RunId:   runIdString,
+	JobId:   jobIdString,
+	Cluster: executorId,
+	Created: baseTime,
 }
 
 var expectedRunningRun = model.UpdateJobRunInstruction{
-	RunId:     f.RunIdString,
-	Node:      pointer.String(f.NodeName),
-	Started:   &f.BaseTime,
-	PodNumber: pointer.Int32(f.PodNumber),
+	RunId:     runIdString,
+	Node:      pointer.String(nodeName),
+	Started:   &baseTime,
+	PodNumber: pointer.Int32(podNumber),
 }
 
 var expectedJobRunSucceeded = model.UpdateJobRunInstruction{
-	RunId:     f.RunIdString,
-	Finished:  &f.BaseTime,
+	RunId:     runIdString,
+	Finished:  &baseTime,
 	Succeeded: pointer.Bool(true),
 }
 
 var expectedJobSucceeded = model.UpdateJobInstruction{
-	JobId:   f.JobIdString,
+	JobId:   jobIdString,
 	State:   pointer.Int32(repository.JobSucceededOrdinal),
-	Updated: f.BaseTime,
+	Updated: baseTime,
 }
 
 var expectedJobCancelled = model.UpdateJobInstruction{
-	JobId:     f.JobIdString,
-	Cancelled: &f.BaseTime,
-	Updated:   f.BaseTime,
+	JobId:     jobIdString,
+	Cancelled: &baseTime,
+	Updated:   baseTime,
 	State:     pointer.Int32(repository.JobCancelledOrdinal),
 }
 
 var expectedJobReprioritised = model.UpdateJobInstruction{
-	JobId:    f.JobIdString,
-	Priority: pointer.Int32(f.NewPriority),
-	Updated:  f.BaseTime,
+	JobId:    jobIdString,
+	Priority: pointer.Int32(newPriority),
+	Updated:  baseTime,
 }
 
 var expectedJobRunPreempted = model.UpdateJobRunInstruction{
-	RunId:     f.RunIdString,
-	Finished:  &f.BaseTime,
+	RunId:     runIdString,
+	Finished:  &baseTime,
 	Succeeded: pointer.Bool(false),
-	Preempted: &f.BaseTime,
+	Preempted: &baseTime,
 }
 
 var expectedFailed = model.UpdateJobRunInstruction{
-	RunId:     f.RunIdString,
-	Node:      pointer.String(f.NodeName),
-	Finished:  &f.BaseTime,
+	RunId:     runIdString,
+	Node:      pointer.String(nodeName),
+	Finished:  &baseTime,
 	Succeeded: pointer.Bool(false),
-	Error:     pointer.String(f.ErrMsg),
+	Error:     pointer.String(errMsg),
 }
 
 var expectedJobRunContainer = model.CreateJobRunContainerInstruction{
-	RunId:    f.RunIdString,
+	RunId:    runIdString,
 	ExitCode: 1,
 }
 
 // Single submit message
 func TestSubmit(t *testing.T) {
 	svc := SimpleInstructionConverter()
-	msg := NewMsg(f.Submit)
+	msg := NewMsg(submit)
 	instructions := svc.Convert(context.Background(), msg)
 	expected := &model.InstructionSet{
 		JobsToCreate: []*model.CreateJobInstruction{&expectedSubmit},
@@ -131,7 +351,7 @@
 // Single submit message
 func TestHappyPathSingleUpdate(t *testing.T) {
 	svc := SimpleInstructionConverter()
-	msg := NewMsg(f.Submit, f.Assigned, f.Running, f.JobRunSucceeded, f.JobSucceeded)
+	msg := NewMsg(submit, assigned, running, jobRunSucceeded, jobSucceeded)
 	instructions := svc.Convert(context.Background(), msg)
 	expected := &model.InstructionSet{
 		JobsToCreate:    []*model.CreateJobInstruction{&expectedSubmit},
@@ -151,7 +371,7 @@
 func TestHappyPathMultiUpdate(t *testing.T) {
 	svc := SimpleInstructionConverter()
 	// Submit
-	msg1 := NewMsg(f.Submit)
+	msg1 := NewMsg(submit)
 	instructions := svc.Convert(context.Background(), msg1)
 	expected := &model.InstructionSet{
 		JobsToCreate: []*model.CreateJobInstruction{&expectedSubmit},
@@ -160,7 +380,7 @@
 	assert.Equal(t, expected, instructions)
 
 	// Leased
-	msg2 := NewMsg(f.Assigned)
+	msg2 := NewMsg(assigned)
 	instructions = svc.Convert(context.Background(), msg2)
 	expected = &model.InstructionSet{
 		JobsToUpdate:    []*model.UpdateJobInstruction{&expectedLeased},
@@ -170,7 +390,7 @@
 	assert.Equal(t, expected, instructions)
 
 	// Running
-	msg3 := NewMsg(f.Running)
+	msg3 := NewMsg(running)
 	instructions = svc.Convert(context.Background(), msg3)
 	expected = &model.InstructionSet{
 		JobsToUpdate:    []*model.UpdateJobInstruction{&expectedRunning},
@@ -180,7 +400,7 @@
 	assert.Equal(t, expected, instructions)
 
 	// Run Succeeded
-	msg4 := NewMsg(f.JobRunSucceeded)
+	msg4 := NewMsg(jobRunSucceeded)
 	instructions = svc.Convert(context.Background(), msg4)
 	expected = &model.InstructionSet{
 		JobRunsToUpdate: []*model.UpdateJobRunInstruction{&expectedJobRunSucceeded},
@@ -189,7 +409,7 @@
 	assert.Equal(t, expected, instructions)
 
 	// Job Succeeded
-	msg5 := NewMsg(f.JobSucceeded)
+	msg5 := NewMsg(jobSucceeded)
 	instructions = svc.Convert(context.Background(), msg5)
 	expected = &model.InstructionSet{
 		JobsToUpdate: []*model.UpdateJobInstruction{&expectedJobSucceeded},
@@ -200,7 +420,7 @@
 
 func TestCancelled(t *testing.T) {
 	svc := SimpleInstructionConverter()
-	msg := NewMsg(f.JobCancelled)
+	msg := NewMsg(jobCancelled)
 	instructions := svc.Convert(context.Background(), msg)
 	expected := &model.InstructionSet{
 		JobsToUpdate: []*model.UpdateJobInstruction{&expectedJobCancelled},
@@ -211,7 +431,7 @@
 
 func TestReprioritised(t *testing.T) {
 	svc := SimpleInstructionConverter()
-	msg := NewMsg(f.JobReprioritised)
+	msg := NewMsg(jobReprioritised)
 	instructions := svc.Convert(context.Background(), msg)
 	expected := &model.InstructionSet{
 		JobsToUpdate: []*model.UpdateJobInstruction{&expectedJobReprioritised},
@@ -222,7 +442,7 @@
 
 func TestPreempted(t *testing.T) {
 	svc := SimpleInstructionConverter()
-	msg := NewMsg(f.JobPreempted)
+	msg := NewMsg(jobPreempted)
 	instructions := svc.Convert(context.Background(), msg)
 	expected := &model.InstructionSet{
 		JobRunsToUpdate: []*model.UpdateJobRunInstruction{&expectedJobRunPreempted},
@@ -233,7 +453,7 @@
 
 func TestFailed(t *testing.T) {
 	svc := SimpleInstructionConverter()
-	msg := NewMsg(f.JobRunFailed)
+	msg := NewMsg(jobRunFailed)
 	instructions := svc.Convert(context.Background(), msg)
 	expected := &model.InstructionSet{
 		JobRunsToUpdate:          []*model.UpdateJobRunInstruction{&expectedFailed},
@@ -245,26 +465,26 @@
 
 func TestFailedWithMissingRunId(t *testing.T) {
 	svc := SimpleInstructionConverter()
-	msg := NewMsg(f.JobLeaseReturned)
+	msg := NewMsg(jobLeaseReturned)
 	instructions := svc.Convert(context.Background(), msg)
 	jobRun := instructions.JobRunsToCreate[0]
 	assert.NotEqual(t, eventutil.LEGACY_RUN_ID, jobRun.RunId)
 	expected := &model.InstructionSet{
 		JobRunsToCreate: []*model.CreateJobRunInstruction{
 			{
-				JobId:   f.JobIdString,
+				JobId:   jobIdString,
 				RunId:   jobRun.RunId,
-				Cluster: f.ExecutorId,
-				Created: f.BaseTime,
+				Cluster: executorId,
+				Created: baseTime,
 			},
 		},
 		JobRunsToUpdate: []*model.UpdateJobRunInstruction{
 			{
 				RunId:            jobRun.RunId,
-				Started:          &f.BaseTime,
-				Finished:         &f.BaseTime,
+				Started:          &baseTime,
+				Finished:         &baseTime,
 				Succeeded:        pointer.Bool(false),
-				Error:            pointer.String(f.LeaseReturnedMsg),
+				Error:            pointer.String(leaseReturnedMsg),
 				UnableToSchedule: pointer.Bool(true),
 			},
 		},
@@ -277,19 +497,19 @@
 	terminatedMsg := "test pod terminated msg"
 
 	podTerminated := &armadaevents.EventSequence_Event{
-		Created: &f.BaseTime,
+		Created: &baseTime,
 		Event: &armadaevents.EventSequence_Event_JobRunErrors{
 			JobRunErrors: &armadaevents.JobRunErrors{
-				JobId: f.JobIdProto,
-				RunId: f.RunIdProto,
+				JobId: jobIdProto,
+				RunId: runIdProto,
 				Errors: []*armadaevents.Error{
 					{
 						Terminal: true,
 						Reason: &armadaevents.Error_PodTerminated{
 							PodTerminated: &armadaevents.PodTerminated{
-								NodeName: f.NodeName,
+								NodeName: nodeName,
 								ObjectMeta: &armadaevents.ObjectMeta{
-									ExecutorId: f.ExecutorId,
+									ExecutorId: executorId,
 								},
 								Message: terminatedMsg,
 							},
@@ -305,9 +525,9 @@
 	instructions := svc.Convert(context.Background(), msg)
 	expected := &model.InstructionSet{
 		JobRunsToUpdate: []*model.UpdateJobRunInstruction{{
-			RunId:     f.RunIdString,
-			Node:      pointer.String(f.NodeName),
-			Finished:  &f.BaseTime,
+			RunId:     runIdString,
+			Node:      pointer.String(nodeName),
+			Finished:  &baseTime,
 			Succeeded: pointer.Bool(false),
 			Error:     pointer.String(terminatedMsg),
 		}},
@@ -317,21 +537,42 @@
 }
 
 func TestHandleJobLeaseReturned(t *testing.T) {
-	svc := SimpleInstructionConverter()
-	msg := NewMsg(f.LeaseReturned)
+	leaseReturnedMsg := "test pod returned msg"
+	leaseReturned := &armadaevents.EventSequence_Event{
+		Created: &baseTime,
+		Event: &armadaevents.EventSequence_Event_JobRunErrors{
+			JobRunErrors: &armadaevents.JobRunErrors{
+				JobId: jobIdProto,
+				RunId: runIdProto,
+				Errors: []*armadaevents.Error{
+					{
+						Terminal: true,
+						Reason: &armadaevents.Error_PodLeaseReturned{
+							PodLeaseReturned: &armadaevents.PodLeaseReturned{
+								Message: leaseReturnedMsg,
+							},
+						},
+					},
+				},
+			},
+		},
+	}
+
+	svc := SimpleInstructionConverter()
+	msg := NewMsg(leaseReturned)
 	instructions := svc.Convert(context.Background(), msg)
 	expected := &model.InstructionSet{
 		JobRunsToUpdate: []*model.UpdateJobRunInstruction{{
-			RunId:            f.RunIdString,
-			Finished:         &f.BaseTime,
+			RunId:            runIdString,
+			Finished:         &baseTime,
 			Succeeded:        pointer.Bool(false),
-			Error:            pointer.String(f.LeaseReturnedMsg),
+			Error:            pointer.String(leaseReturnedMsg),
 			UnableToSchedule: pointer.Bool(true),
 		}},
 		JobsToUpdate: []*model.UpdateJobInstruction{
 			{
-				JobId:   f.JobIdString,
-				Updated: f.BaseTime,
+				JobId:   jobIdString,
+				Updated: baseTime,
 				State:   pointer.Int32(repository.JobQueuedOrdinal),
 			},
 		},
@@ -344,19 +585,19 @@
 	unschedulableMsg := "test pod unschedulable msg"
 
 	podUnschedulable := &armadaevents.EventSequence_Event{
-		Created: &f.BaseTime,
+		Created: &baseTime,
 		Event: &armadaevents.EventSequence_Event_JobRunErrors{
 			JobRunErrors: &armadaevents.JobRunErrors{
-				JobId: f.JobIdProto,
-				RunId: f.RunIdProto,
+				JobId: jobIdProto,
+				RunId: runIdProto,
 				Errors: []*armadaevents.Error{
 					{
 						Terminal: true,
 						Reason: &armadaevents.Error_PodUnschedulable{
 							PodUnschedulable: &armadaevents.PodUnschedulable{
-								NodeName: f.NodeName,
+								NodeName: nodeName,
 								ObjectMeta: &armadaevents.ObjectMeta{
-									ExecutorId: f.ExecutorId,
+									ExecutorId: executorId,
 								},
 								Message: unschedulableMsg,
 							},
@@ -372,9 +613,9 @@
 	instructions := svc.Convert(context.Background(), msg)
 	expected := &model.InstructionSet{
 		JobRunsToUpdate: []*model.UpdateJobRunInstruction{{
-			RunId:            f.RunIdString,
-			Node:             pointer.String(f.NodeName),
-			Finished:         &f.BaseTime,
+			RunId:            runIdString,
+			Node:             pointer.String(nodeName),
+			Finished:         &baseTime,
 			Succeeded:        pointer.Bool(false),
 			UnableToSchedule: pointer.Bool(true),
 			Error:            pointer.String(unschedulableMsg),
@@ -386,14 +627,14 @@
 
 func TestSubmitWithNullChar(t *testing.T) {
 	msg := NewMsg(&armadaevents.EventSequence_Event{
-		Created: &f.BaseTime,
+		Created: &baseTime,
 		Event: &armadaevents.EventSequence_Event_SubmitJob{
 			SubmitJob: &armadaevents.SubmitJob{
-				JobId:           f.JobIdProto,
+				JobId:           jobIdProto,
 				DeduplicationId: "",
 				Priority:        0,
 				ObjectMeta: &armadaevents.ObjectMeta{
-					Namespace: f.Namespace,
+					Namespace: namespace,
 				},
 				MainObject: &armadaevents.KubernetesMainObject{
 					Object: &armadaevents.KubernetesMainObject_PodSpec{
@@ -422,18 +663,18 @@
 
 func TestFailedWithNullCharInError(t *testing.T) {
 	msg := NewMsg(&armadaevents.EventSequence_Event{
-		Created: &f.BaseTime,
+		Created: &baseTime,
 		Event: &armadaevents.EventSequence_Event_JobRunErrors{
 			JobRunErrors: &armadaevents.JobRunErrors{
-				JobId: f.JobIdProto,
-				RunId: f.RunIdProto,
+				JobId: jobIdProto,
+				RunId: runIdProto,
 				Errors: []*armadaevents.Error{
 					{
 						Terminal: true,
 						Reason: &armadaevents.Error_PodError{
 							PodError: &armadaevents.PodError{
 								Message:  "error message with null char \000",
-								NodeName: f.NodeName,
+								NodeName: nodeName,
 								ContainerErrors: []*armadaevents.ContainerError{
 									{ExitCode: 1},
 								},
@@ -449,10 +690,10 @@
 	instructions := svc.Convert(context.Background(), msg)
 	expectedJobRunsToUpdate := []*model.UpdateJobRunInstruction{
 		{
-			RunId:     f.RunIdString,
-			Finished:  &f.BaseTime,
+			RunId:     runIdString,
+			Finished:  &baseTime,
 			Succeeded: pointer.Bool(false),
-			Node:      pointer.String(f.NodeName),
+			Node:      pointer.String(nodeName),
 			Error:     pointer.String("error message with null char "),
 		},
 	}
@@ -462,7 +703,7 @@
 func TestInvalidEvent(t *testing.T) {
 	// This event is invalid as it doesn't have a job id or a run id
 	invalidEvent := &armadaevents.EventSequence_Event{
-		Created: &f.BaseTime,
+		Created: &baseTime,
 		Event: &armadaevents.EventSequence_Event_JobRunRunning{
 			JobRunRunning: &armadaevents.JobRunRunning{},
 		},
@@ -470,7 +711,7 @@
 
 	// Check that the (valid) Submit is processed, but the invalid message is discarded
 	svc := SimpleInstructionConverter()
-	msg := NewMsg(invalidEvent, f.Submit)
+	msg := NewMsg(invalidEvent, submit)
 	instructions := svc.Convert(context.Background(), msg)
 	expected := &model.InstructionSet{
 		JobsToCreate: []*model.CreateJobInstruction{&expectedSubmit},
@@ -480,33 +721,39 @@
 }
 
 func TestAnnotations(t *testing.T) {
-	annotations := map[string]string{f.UserAnnotationPrefix + "a": "b", "1": "2"}
+	annotations := map[string]string{userAnnotationPrefix + "a": "b", "1": "2"}
 	expected := []*model.CreateUserAnnotationInstruction{
 		{
-			JobId: f.JobIdString,
+			JobId: jobIdString,
 			Key:   "1",
 			Value: "2",
 		},
 		{
-			JobId: f.JobIdString,
+			JobId: jobIdString,
 			Key:   "a",
 			Value: "b",
 		},
 	}
-	annotationInstructions := extractAnnotations(f.JobIdString, annotations, f.UserAnnotationPrefix)
+	annotationInstructions := extractAnnotations(jobIdString, annotations, userAnnotationPrefix)
 	assert.Equal(t, expected, annotationInstructions)
 }
 
 func TestExtractNodeName(t *testing.T) {
 	podError := armadaevents.PodError{}
 	assert.Nil(t, extractNodeName(&podError))
-	podError.NodeName = f.NodeName
-	assert.Equal(t, pointer.String(f.NodeName), extractNodeName(&podError))
+	podError.NodeName = nodeName
+	assert.Equal(t, pointer.String(nodeName), extractNodeName(&podError))
 }
 
 func NewMsg(event ...*armadaevents.EventSequence_Event) *ingest.EventSequencesWithIds {
+	seq := &armadaevents.EventSequence{
+		Queue:      queue,
+		JobSetName: jobSetName,
+		Events:     event,
+		UserId:     userId,
+	}
 	return &ingest.EventSequencesWithIds{
-		EventSequences: []*armadaevents.EventSequence{f.NewEventSequence(event...)},
+		EventSequences: []*armadaevents.EventSequence{seq},
 		MessageIds:     []pulsar.MessageID{pulsarutils.NewMessageId(1)},
 	}
 }
@@ -514,7 +761,7 @@
 func SimpleInstructionConverter() *InstructionConverter {
 	return &InstructionConverter{
 		metrics:              metrics.Get(),
-		userAnnotationPrefix: f.UserAnnotationPrefix,
+		userAnnotationPrefix: userAnnotationPrefix,
 		compressor:           &compress.NoOpCompressor{},
 	}
 }