--- conflicted
+++ resolved
@@ -1,6 +1,7 @@
 package instructions
 
 import (
+	"context"
 	"sort"
 	"strings"
 	"time"
@@ -27,33 +28,21 @@
 	GetNodeName() string
 }
 
-<<<<<<< HEAD
-type InstructionCenverter struct {
-=======
 type InstructionConverter struct {
->>>>>>> 37e72fde
 	metrics              *metrics.Metrics
 	userAnnotationPrefix string
 	compressor           compress.Compressor
 }
 
 func NewInstructionConverter(metrics *metrics.Metrics, userAnnotationPrefix string, compressor compress.Compressor) ingest.InstructionConverter[*model.InstructionSet] {
-<<<<<<< HEAD
-	return &InstructionCenverter{
-=======
 	return &InstructionConverter{
->>>>>>> 37e72fde
 		metrics:              metrics,
 		userAnnotationPrefix: userAnnotationPrefix,
 		compressor:           compressor,
 	}
 }
 
-<<<<<<< HEAD
-func (c *InstructionCenverter) Convert(sequencesWithIds *ingest.EventSequencesWithIds) *model.InstructionSet {
-=======
 func (c *InstructionConverter) Convert(ctx context.Context, sequencesWithIds *ingest.EventSequencesWithIds) *model.InstructionSet {
->>>>>>> 37e72fde
 	updateInstructions := &model.InstructionSet{
 		MessageIds: sequencesWithIds.MessageIds,
 	}
@@ -64,11 +53,7 @@
 	return updateInstructions
 }
 
-<<<<<<< HEAD
-func (c *InstructionCenverter) convertSequence(es *armadaevents.EventSequence, update *model.InstructionSet) {
-=======
 func (c *InstructionConverter) convertSequence(es *armadaevents.EventSequence, update *model.InstructionSet) {
->>>>>>> 37e72fde
 	queue := es.Queue
 	jobset := es.JobSetName
 	owner := es.UserId
@@ -95,22 +80,14 @@
 			err = c.handleJobRunErrors(*event.Created, event.GetJobRunErrors(), update)
 		case *armadaevents.EventSequence_Event_JobDuplicateDetected:
 			err = c.handleJobDuplicateDetected(*event.Created, event.GetJobDuplicateDetected(), update)
-<<<<<<< HEAD
-=======
 		case *armadaevents.EventSequence_Event_JobRunPreempted:
 			err = c.handleJobRunPreempted(*event.Created, event.GetJobRunPreempted(), update)
->>>>>>> 37e72fde
 		case *armadaevents.EventSequence_Event_CancelJob,
 			*armadaevents.EventSequence_Event_JobRunLeased,
 			*armadaevents.EventSequence_Event_ReprioritiseJobSet,
 			*armadaevents.EventSequence_Event_CancelJobSet,
 			*armadaevents.EventSequence_Event_ResourceUtilisation,
-<<<<<<< HEAD
-			*armadaevents.EventSequence_Event_StandaloneIngressInfo,
-			*armadaevents.EventSequence_Event_JobRunPreempted:
-=======
 			*armadaevents.EventSequence_Event_StandaloneIngressInfo:
->>>>>>> 37e72fde
 			log.Debugf("Ignoring event type %T", event)
 		default:
 			log.Warnf("Ignoring unknown event type %T", event)
@@ -122,11 +99,7 @@
 	}
 }
 
-<<<<<<< HEAD
-func (c *InstructionCenverter) handleSubmitJob(
-=======
 func (c *InstructionConverter) handleSubmitJob(
->>>>>>> 37e72fde
 	queue string,
 	owner string,
 	jobSet string,
@@ -208,11 +181,7 @@
 	return annotations
 }
 
-<<<<<<< HEAD
-func (c *InstructionCenverter) handleReprioritiseJob(ts time.Time, event *armadaevents.ReprioritisedJob, update *model.InstructionSet) error {
-=======
 func (c *InstructionConverter) handleReprioritiseJob(ts time.Time, event *armadaevents.ReprioritisedJob, update *model.InstructionSet) error {
->>>>>>> 37e72fde
 	jobId, err := armadaevents.UlidStringFromProtoUuid(event.GetJobId())
 	if err != nil {
 		c.metrics.RecordPulsarMessageError(metrics.PulsarMessageErrorProcessing)
@@ -228,11 +197,7 @@
 	return nil
 }
 
-<<<<<<< HEAD
-func (c *InstructionCenverter) handleJobDuplicateDetected(ts time.Time, event *armadaevents.JobDuplicateDetected, update *model.InstructionSet) error {
-=======
 func (c *InstructionConverter) handleJobDuplicateDetected(ts time.Time, event *armadaevents.JobDuplicateDetected, update *model.InstructionSet) error {
->>>>>>> 37e72fde
 	jobId, err := armadaevents.UlidStringFromProtoUuid(event.GetNewJobId())
 	if err != nil {
 		c.metrics.RecordPulsarMessageError(metrics.PulsarMessageErrorProcessing)
@@ -248,11 +213,7 @@
 	return nil
 }
 
-<<<<<<< HEAD
-func (c *InstructionCenverter) handleCancelJob(ts time.Time, event *armadaevents.CancelledJob, update *model.InstructionSet) error {
-=======
 func (c *InstructionConverter) handleCancelJob(ts time.Time, event *armadaevents.CancelledJob, update *model.InstructionSet) error {
->>>>>>> 37e72fde
 	jobId, err := armadaevents.UlidStringFromProtoUuid(event.GetJobId())
 	if err != nil {
 		c.metrics.RecordPulsarMessageError(metrics.PulsarMessageErrorProcessing)
@@ -269,11 +230,7 @@
 	return nil
 }
 
-<<<<<<< HEAD
-func (c *InstructionCenverter) handleJobSucceeded(ts time.Time, event *armadaevents.JobSucceeded, update *model.InstructionSet) error {
-=======
 func (c *InstructionConverter) handleJobSucceeded(ts time.Time, event *armadaevents.JobSucceeded, update *model.InstructionSet) error {
->>>>>>> 37e72fde
 	jobId, err := armadaevents.UlidStringFromProtoUuid(event.GetJobId())
 	if err != nil {
 		c.metrics.RecordPulsarMessageError(metrics.PulsarMessageErrorProcessing)
@@ -289,9 +246,6 @@
 	return nil
 }
 
-<<<<<<< HEAD
-func (c *InstructionCenverter) handleJobErrors(ts time.Time, event *armadaevents.JobErrors, update *model.InstructionSet) error {
-=======
 func (s *InstructionConverter) handleJobRunPreempted(ts time.Time, event *armadaevents.JobRunPreempted, update *model.InstructionSet) error {
 	runId, err := armadaevents.UuidStringFromProtoUuid(event.PreemptedRunId)
 	if err != nil {
@@ -308,7 +262,6 @@
 }
 
 func (c *InstructionConverter) handleJobErrors(ts time.Time, event *armadaevents.JobErrors, update *model.InstructionSet) error {
->>>>>>> 37e72fde
 	jobId, err := armadaevents.UlidStringFromProtoUuid(event.GetJobId())
 	if err != nil {
 		c.metrics.RecordPulsarMessageError(metrics.PulsarMessageErrorProcessing)
@@ -334,11 +287,7 @@
 	return nil
 }
 
-<<<<<<< HEAD
-func (c *InstructionCenverter) handleJobRunRunning(ts time.Time, event *armadaevents.JobRunRunning, update *model.InstructionSet) error {
-=======
 func (c *InstructionConverter) handleJobRunRunning(ts time.Time, event *armadaevents.JobRunRunning, update *model.InstructionSet) error {
->>>>>>> 37e72fde
 	jobId, err := armadaevents.UlidStringFromProtoUuid(event.GetJobId())
 	if err != nil {
 		c.metrics.RecordPulsarMessageError(metrics.PulsarMessageErrorProcessing)
@@ -372,11 +321,7 @@
 	return nil
 }
 
-<<<<<<< HEAD
-func (c *InstructionCenverter) handleJobRunAssigned(ts time.Time, event *armadaevents.JobRunAssigned, update *model.InstructionSet) error {
-=======
 func (c *InstructionConverter) handleJobRunAssigned(ts time.Time, event *armadaevents.JobRunAssigned, update *model.InstructionSet) error {
->>>>>>> 37e72fde
 	jobId, err := armadaevents.UlidStringFromProtoUuid(event.GetJobId())
 	if err != nil {
 		c.metrics.RecordPulsarMessageError(metrics.PulsarMessageErrorProcessing)
@@ -412,11 +357,7 @@
 	return nil
 }
 
-<<<<<<< HEAD
-func (c *InstructionCenverter) handleJobRunSucceeded(ts time.Time, event *armadaevents.JobRunSucceeded, update *model.InstructionSet) error {
-=======
 func (c *InstructionConverter) handleJobRunSucceeded(ts time.Time, event *armadaevents.JobRunSucceeded, update *model.InstructionSet) error {
->>>>>>> 37e72fde
 	runId, err := armadaevents.UuidStringFromProtoUuid(event.RunId)
 	if err != nil {
 		c.metrics.RecordPulsarMessageError(metrics.PulsarMessageErrorProcessing)
@@ -432,11 +373,7 @@
 	return nil
 }
 
-<<<<<<< HEAD
-func (c *InstructionCenverter) handleJobRunErrors(ts time.Time, event *armadaevents.JobRunErrors, update *model.InstructionSet) error {
-=======
 func (c *InstructionConverter) handleJobRunErrors(ts time.Time, event *armadaevents.JobRunErrors, update *model.InstructionSet) error {
->>>>>>> 37e72fde
 	jobId, err := armadaevents.UlidStringFromProtoUuid(event.GetJobId())
 	if err != nil {
 		c.metrics.RecordPulsarMessageError(metrics.PulsarMessageErrorProcessing)
