--- conflicted
+++ resolved
@@ -1,29 +1,29 @@
 package instructions
 
 import (
+	"context"
 	"sort"
 	"strings"
 	"time"
 
-<<<<<<< HEAD
-	"github.com/G-Research/armada/internal/common/ingest"
-
-	"github.com/G-Research/armada/internal/lookoutingester/metrics"
-=======
 	commonmetrics "github.com/G-Research/armada/internal/common/ingester/metrics"
->>>>>>> 0449fb32
 
 	"github.com/gogo/protobuf/proto"
 	"github.com/google/uuid"
+	"github.com/grpc-ecosystem/go-grpc-middleware/logging/logrus/ctxlogrus"
 	"github.com/pkg/errors"
+	"github.com/sirupsen/logrus"
 	log "github.com/sirupsen/logrus"
 	"k8s.io/utils/pointer"
 
 	"github.com/G-Research/armada/internal/common/compress"
 	"github.com/G-Research/armada/internal/common/eventutil"
+	"github.com/G-Research/armada/internal/common/requestid"
 	"github.com/G-Research/armada/internal/common/util"
 	"github.com/G-Research/armada/internal/lookout/repository"
 	"github.com/G-Research/armada/internal/lookoutingester/model"
+	"github.com/G-Research/armada/internal/pulsarutils"
+	"github.com/G-Research/armada/internal/pulsarutils/pulsarrequestid"
 	"github.com/G-Research/armada/pkg/armadaevents"
 )
 
@@ -31,38 +31,62 @@
 	GetNodeName() string
 }
 
-<<<<<<< HEAD
-type InstructionCenverter struct {
-	metrics              *metrics.Metrics
-	userAnnotationPrefix string
-	compressor           compress.Compressor
-=======
 type Service struct {
 	m *commonmetrics.Metrics
 }
 
 func New(m *commonmetrics.Metrics) *Service {
 	return &Service{m: m}
->>>>>>> 0449fb32
-}
-
-func NewInstructionConverter(metrics *metrics.Metrics, userAnnotationPrefix string, compressor compress.Compressor) ingest.InstructionConverter[*model.InstructionSet] {
-	return &InstructionCenverter{
-		metrics:              metrics,
-		userAnnotationPrefix: userAnnotationPrefix,
-		compressor:           compressor,
-	}
-}
-
-func (c *InstructionCenverter) Convert(sequencesWithIds *ingest.EventSequencesWithIds) *model.InstructionSet {
+}
+
+// Convert takes a channel containing incoming pulsar messages and returns a channel with the corresponding
+// InstructionSets.  Each pulsar message will generate exactly one InstructionSet.
+func (s *Service) Convert(
+	ctx context.Context,
+	msgs chan *pulsarutils.ConsumerMessage,
+	bufferSize int,
+	userAnnotationPrefix string,
+	compressor compress.Compressor,
+) chan *model.InstructionSet {
+	out := make(chan *model.InstructionSet, bufferSize)
+	go func() {
+		for msg := range msgs {
+			instructions := s.ConvertMsg(ctx, msg, userAnnotationPrefix, compressor)
+			out <- instructions
+		}
+		close(out)
+	}()
+	return out
+}
+
+// ConvertMsg converts a pulsar message into an InstructionSet.
+// An instructionSet will always be produced even if errors are encountered via parsing.  In this case of errors, the
+// resulting InstructionSet will contain all events that could be parsed, along with the mesageId of the original message.
+// In the case that no events can be parsed (e.g. the message is not valid protobuf), an empty InstructionSet containing
+// only the messageId will be returned.
+func (s *Service) ConvertMsg(
+	ctx context.Context,
+	msg *pulsarutils.ConsumerMessage,
+	userAnnotationPrefix string,
+	compressor compress.Compressor,
+) *model.InstructionSet {
+	pulsarMsg := msg.Message
+
+	// Put the requestId into a message-specific context and logger,
+	// which are passed on to sub-functions.
+	requestId := pulsarrequestid.FromMessageOrMissing(pulsarMsg)
+	messageCtx, ok := requestid.AddToIncomingContext(ctx, requestId)
+	if !ok {
+		messageCtx = ctx
+	}
+	messageLogger := log.WithFields(logrus.Fields{"messageId": pulsarMsg.ID(), requestid.MetadataKey: requestId})
+	ctxWithLogger := ctxlogrus.ToContext(messageCtx, messageLogger)
 	updateInstructions := &model.InstructionSet{
-		MessageIds: sequencesWithIds.MessageIds,
-	}
-
-<<<<<<< HEAD
-	for _, es := range sequencesWithIds.EventSequences {
-		c.convertSequence(es, updateInstructions)
-=======
+		MessageIds: []*pulsarutils.ConsumerMessageId{
+			{pulsarMsg.ID(), 0, msg.ConsumerId},
+		},
+	}
+
 	// It's not a control message - no instructions needed
 	if !armadaevents.IsControlMessage(msg.Message) {
 		return updateInstructions
@@ -74,80 +98,71 @@
 		s.m.RecordPulsarMessageError(commonmetrics.PulsarMessageErrorDeserialization)
 		messageLogger.Warnf("Could not unmarshall message %v", err)
 		return updateInstructions
->>>>>>> 0449fb32
-	}
-	return updateInstructions
-}
-
-func (c *InstructionCenverter) convertSequence(es *armadaevents.EventSequence, update *model.InstructionSet) {
-	queue := es.Queue
-	jobset := es.JobSetName
-	owner := es.UserId
-	for idx, event := range es.Events {
-		var err error = nil
+	}
+
+	queue := sequence.Queue
+	jobset := sequence.JobSetName
+	owner := sequence.UserId
+	ts := pulsarMsg.PublishTime()
+	for idx, event := range sequence.Events {
 		switch event.GetEvent().(type) {
 		case *armadaevents.EventSequence_Event_SubmitJob:
-			err = c.handleSubmitJob(queue, owner, jobset, *event.Created, event.GetSubmitJob(), update)
+			err = s.handleSubmitJob(messageLogger, queue, owner, jobset, ts, event.GetSubmitJob(), userAnnotationPrefix, compressor, updateInstructions)
 		case *armadaevents.EventSequence_Event_ReprioritisedJob:
-			err = c.handleReprioritiseJob(*event.Created, event.GetReprioritisedJob(), update)
+			err = s.handleReprioritiseJob(ts, event.GetReprioritisedJob(), updateInstructions)
 		case *armadaevents.EventSequence_Event_CancelledJob:
-			err = c.handleCancelJob(*event.Created, event.GetCancelledJob(), update)
+			err = s.handleCancelJob(ts, event.GetCancelledJob(), updateInstructions)
 		case *armadaevents.EventSequence_Event_JobSucceeded:
-			err = c.handleJobSucceeded(*event.Created, event.GetJobSucceeded(), update)
+			err = s.handleJobSucceeded(ts, event.GetJobSucceeded(), updateInstructions)
 		case *armadaevents.EventSequence_Event_JobErrors:
-			err = c.handleJobErrors(*event.Created, event.GetJobErrors(), update)
+			err = s.handleJobErrors(ts, event.GetJobErrors(), updateInstructions)
 		case *armadaevents.EventSequence_Event_JobRunAssigned:
-			err = c.handleJobRunAssigned(*event.Created, event.GetJobRunAssigned(), update)
+			err = s.handleJobRunAssigned(ts, event.GetJobRunAssigned(), updateInstructions)
 		case *armadaevents.EventSequence_Event_JobRunRunning:
-			err = c.handleJobRunRunning(*event.Created, event.GetJobRunRunning(), update)
+			err = s.handleJobRunRunning(ts, event.GetJobRunRunning(), updateInstructions)
 		case *armadaevents.EventSequence_Event_JobRunSucceeded:
-			err = c.handleJobRunSucceeded(*event.Created, event.GetJobRunSucceeded(), update)
+			err = s.handleJobRunSucceeded(ts, event.GetJobRunSucceeded(), updateInstructions)
 		case *armadaevents.EventSequence_Event_JobRunErrors:
-			err = c.handleJobRunErrors(*event.Created, event.GetJobRunErrors(), update)
+			err = s.handleJobRunErrors(ts, event.GetJobRunErrors(), updateInstructions)
 		case *armadaevents.EventSequence_Event_JobDuplicateDetected:
-			err = c.handleJobDuplicateDetected(*event.Created, event.GetJobDuplicateDetected(), update)
-		case *armadaevents.EventSequence_Event_CancelJob,
-			*armadaevents.EventSequence_Event_JobRunLeased,
-			*armadaevents.EventSequence_Event_ReprioritiseJobSet,
-			*armadaevents.EventSequence_Event_CancelJobSet,
-			*armadaevents.EventSequence_Event_ResourceUtilisation,
-			*armadaevents.EventSequence_Event_StandaloneIngressInfo,
-			*armadaevents.EventSequence_Event_JobRunPreempted:
-			log.Debugf("Ignoring event type %T", event)
+			err = s.handleJobDuplicateDetected(ts, event.GetJobDuplicateDetected(), updateInstructions)
+		case *armadaevents.EventSequence_Event_CancelJob:
+		case *armadaevents.EventSequence_Event_JobRunLeased:
+		case *armadaevents.EventSequence_Event_ReprioritiseJobSet:
+		case *armadaevents.EventSequence_Event_CancelJobSet:
+		case *armadaevents.EventSequence_Event_ResourceUtilisation:
+		case *armadaevents.EventSequence_Event_StandaloneIngressInfo:
+		case *armadaevents.EventSequence_Event_JobRunPreempted:
+			messageLogger.Debugf("Ignoring event type %T", event)
 		default:
-			log.Warnf("Ignoring unknown event type %T", event)
+			messageLogger.Warnf("Ignoring unknown event type %T", event)
 		}
 		if err != nil {
-<<<<<<< HEAD
-			c.metrics.RecordPulsarMessageError(metrics.PulsarMessageErrorProcessing)
-			log.WithError(err).Warnf("Could not convert event at index %d.", idx)
-=======
 			s.m.RecordPulsarMessageError(commonmetrics.PulsarMessageErrorProcessing)
 			messageLogger.Warnf("Could not convert event at index %d. %+v", idx, err)
->>>>>>> 0449fb32
-		}
-	}
-}
-
-func (c *InstructionCenverter) handleSubmitJob(
+		}
+	}
+	return updateInstructions
+}
+
+func (s *Service) handleSubmitJob(
+	logger *logrus.Entry,
 	queue string,
 	owner string,
 	jobSet string,
 	ts time.Time,
 	event *armadaevents.SubmitJob,
+	userAnnotationPrefix string,
+	compressor compress.Compressor,
 	update *model.InstructionSet,
 ) error {
 	jobId, err := armadaevents.UlidStringFromProtoUuid(event.GetJobId())
 	if err != nil {
-<<<<<<< HEAD
-		c.metrics.RecordPulsarMessageError(metrics.PulsarMessageErrorProcessing)
-=======
-		s.m.RecordPulsarMessageError(commonmetrics.PulsarMessageErrorProcessing)
->>>>>>> 0449fb32
-		return err
-	}
-
-	// Try and marshall the job Json. This shouldn't go wrong but if it does, it'c not a fatal error
+		s.m.RecordPulsarMessageError(commonmetrics.PulsarMessageErrorProcessing)
+		return err
+	}
+
+	// Try and marshall the job Json. This shouldn't go wrong but if it does, it's not a fatal error
 	// Rather it means that the json won't be available in the ui
 	var jobProto []byte
 	apiJob, err := eventutil.ApiJobFromLogSubmitJob(owner, []string{}, queue, jobSet, ts, event)
@@ -155,21 +170,16 @@
 
 		jobProtoUncompressed, err := proto.Marshal(apiJob)
 		if err != nil {
-			log.WithError(err).Warnf("couldn't marshall job %s in jobset %s as json", jobId, jobSet)
-		}
-
-		jobProto, err = c.compressor.Compress(jobProtoUncompressed)
+			logger.Warnf("Couldn't marshall job %s in jobset %s as json.  %+v", jobId, jobSet, err)
+		}
+
+		jobProto, err = compressor.Compress(jobProtoUncompressed)
 		if err != nil {
-			log.WithError(err).Warnf("Couldn't compress proto for job %s in jobset %s as json.", jobId, jobSet)
+			logger.Warnf("Couldn't compress proto for job %s in jobset %s as json.  %+v", jobId, jobSet, err)
 		}
 	} else {
-<<<<<<< HEAD
-		c.metrics.RecordPulsarMessageError(metrics.PulsarMessageErrorProcessing)
-		log.WithError(err).Warnf("Couldn't convert job event for job %s in jobset %s to api job.", jobId, jobSet)
-=======
 		s.m.RecordPulsarMessageError(commonmetrics.PulsarMessageErrorProcessing)
 		logger.Warnf("Couldn't convert job event for job %s in jobset %s to api job.  %+v", jobId, jobSet, err)
->>>>>>> 0449fb32
 	}
 
 	job := model.CreateJobInstruction{
@@ -185,7 +195,7 @@
 	}
 	update.JobsToCreate = append(update.JobsToCreate, &job)
 
-	annotationInstructions := extractAnnotations(jobId, event.GetObjectMeta().GetAnnotations(), c.userAnnotationPrefix)
+	annotationInstructions := extractAnnotations(jobId, event.GetObjectMeta().GetAnnotations(), userAnnotationPrefix)
 	update.UserAnnotationsToCreate = append(update.UserAnnotationsToCreate, annotationInstructions...)
 
 	return err
@@ -220,14 +230,10 @@
 	return annotations
 }
 
-func (c *InstructionCenverter) handleReprioritiseJob(ts time.Time, event *armadaevents.ReprioritisedJob, update *model.InstructionSet) error {
-	jobId, err := armadaevents.UlidStringFromProtoUuid(event.GetJobId())
-	if err != nil {
-<<<<<<< HEAD
-		c.metrics.RecordPulsarMessageError(metrics.PulsarMessageErrorProcessing)
-=======
-		s.m.RecordPulsarMessageError(commonmetrics.PulsarMessageErrorProcessing)
->>>>>>> 0449fb32
+func (s *Service) handleReprioritiseJob(ts time.Time, event *armadaevents.ReprioritisedJob, update *model.InstructionSet) error {
+	jobId, err := armadaevents.UlidStringFromProtoUuid(event.GetJobId())
+	if err != nil {
+		s.m.RecordPulsarMessageError(commonmetrics.PulsarMessageErrorProcessing)
 		return err
 	}
 
@@ -240,14 +246,10 @@
 	return nil
 }
 
-func (c *InstructionCenverter) handleJobDuplicateDetected(ts time.Time, event *armadaevents.JobDuplicateDetected, update *model.InstructionSet) error {
+func (s *Service) handleJobDuplicateDetected(ts time.Time, event *armadaevents.JobDuplicateDetected, update *model.InstructionSet) error {
 	jobId, err := armadaevents.UlidStringFromProtoUuid(event.GetNewJobId())
 	if err != nil {
-<<<<<<< HEAD
-		c.metrics.RecordPulsarMessageError(metrics.PulsarMessageErrorProcessing)
-=======
-		s.m.RecordPulsarMessageError(commonmetrics.PulsarMessageErrorProcessing)
->>>>>>> 0449fb32
+		s.m.RecordPulsarMessageError(commonmetrics.PulsarMessageErrorProcessing)
 		return err
 	}
 
@@ -260,14 +262,10 @@
 	return nil
 }
 
-func (c *InstructionCenverter) handleCancelJob(ts time.Time, event *armadaevents.CancelledJob, update *model.InstructionSet) error {
-	jobId, err := armadaevents.UlidStringFromProtoUuid(event.GetJobId())
-	if err != nil {
-<<<<<<< HEAD
-		c.metrics.RecordPulsarMessageError(metrics.PulsarMessageErrorProcessing)
-=======
-		s.m.RecordPulsarMessageError(commonmetrics.PulsarMessageErrorProcessing)
->>>>>>> 0449fb32
+func (s *Service) handleCancelJob(ts time.Time, event *armadaevents.CancelledJob, update *model.InstructionSet) error {
+	jobId, err := armadaevents.UlidStringFromProtoUuid(event.GetJobId())
+	if err != nil {
+		s.m.RecordPulsarMessageError(commonmetrics.PulsarMessageErrorProcessing)
 		return err
 	}
 
@@ -281,14 +279,10 @@
 	return nil
 }
 
-func (c *InstructionCenverter) handleJobSucceeded(ts time.Time, event *armadaevents.JobSucceeded, update *model.InstructionSet) error {
-	jobId, err := armadaevents.UlidStringFromProtoUuid(event.GetJobId())
-	if err != nil {
-<<<<<<< HEAD
-		c.metrics.RecordPulsarMessageError(metrics.PulsarMessageErrorProcessing)
-=======
-		s.m.RecordPulsarMessageError(commonmetrics.PulsarMessageErrorProcessing)
->>>>>>> 0449fb32
+func (s *Service) handleJobSucceeded(ts time.Time, event *armadaevents.JobSucceeded, update *model.InstructionSet) error {
+	jobId, err := armadaevents.UlidStringFromProtoUuid(event.GetJobId())
+	if err != nil {
+		s.m.RecordPulsarMessageError(commonmetrics.PulsarMessageErrorProcessing)
 		return err
 	}
 
@@ -301,14 +295,10 @@
 	return nil
 }
 
-func (c *InstructionCenverter) handleJobErrors(ts time.Time, event *armadaevents.JobErrors, update *model.InstructionSet) error {
-	jobId, err := armadaevents.UlidStringFromProtoUuid(event.GetJobId())
-	if err != nil {
-<<<<<<< HEAD
-		c.metrics.RecordPulsarMessageError(metrics.PulsarMessageErrorProcessing)
-=======
-		s.m.RecordPulsarMessageError(commonmetrics.PulsarMessageErrorProcessing)
->>>>>>> 0449fb32
+func (s *Service) handleJobErrors(ts time.Time, event *armadaevents.JobErrors, update *model.InstructionSet) error {
+	jobId, err := armadaevents.UlidStringFromProtoUuid(event.GetJobId())
+	if err != nil {
+		s.m.RecordPulsarMessageError(commonmetrics.PulsarMessageErrorProcessing)
 		return err
 	}
 
@@ -331,24 +321,16 @@
 	return nil
 }
 
-func (c *InstructionCenverter) handleJobRunRunning(ts time.Time, event *armadaevents.JobRunRunning, update *model.InstructionSet) error {
-	jobId, err := armadaevents.UlidStringFromProtoUuid(event.GetJobId())
-	if err != nil {
-<<<<<<< HEAD
-		c.metrics.RecordPulsarMessageError(metrics.PulsarMessageErrorProcessing)
-=======
-		s.m.RecordPulsarMessageError(commonmetrics.PulsarMessageErrorProcessing)
->>>>>>> 0449fb32
+func (s *Service) handleJobRunRunning(ts time.Time, event *armadaevents.JobRunRunning, update *model.InstructionSet) error {
+	jobId, err := armadaevents.UlidStringFromProtoUuid(event.GetJobId())
+	if err != nil {
+		s.m.RecordPulsarMessageError(commonmetrics.PulsarMessageErrorProcessing)
 		return err
 	}
 
 	runId, err := armadaevents.UuidStringFromProtoUuid(event.GetRunId())
 	if err != nil {
-<<<<<<< HEAD
-		c.metrics.RecordPulsarMessageError(metrics.PulsarMessageErrorProcessing)
-=======
-		s.m.RecordPulsarMessageError(commonmetrics.PulsarMessageErrorProcessing)
->>>>>>> 0449fb32
+		s.m.RecordPulsarMessageError(commonmetrics.PulsarMessageErrorProcessing)
 		return err
 	}
 
@@ -373,24 +355,16 @@
 	return nil
 }
 
-func (c *InstructionCenverter) handleJobRunAssigned(ts time.Time, event *armadaevents.JobRunAssigned, update *model.InstructionSet) error {
-	jobId, err := armadaevents.UlidStringFromProtoUuid(event.GetJobId())
-	if err != nil {
-<<<<<<< HEAD
-		c.metrics.RecordPulsarMessageError(metrics.PulsarMessageErrorProcessing)
-=======
-		s.m.RecordPulsarMessageError(commonmetrics.PulsarMessageErrorProcessing)
->>>>>>> 0449fb32
+func (s *Service) handleJobRunAssigned(ts time.Time, event *armadaevents.JobRunAssigned, update *model.InstructionSet) error {
+	jobId, err := armadaevents.UlidStringFromProtoUuid(event.GetJobId())
+	if err != nil {
+		s.m.RecordPulsarMessageError(commonmetrics.PulsarMessageErrorProcessing)
 		return err
 	}
 
 	runId, err := armadaevents.UuidStringFromProtoUuid(event.RunId)
 	if err != nil {
-<<<<<<< HEAD
-		c.metrics.RecordPulsarMessageError(metrics.PulsarMessageErrorProcessing)
-=======
-		s.m.RecordPulsarMessageError(commonmetrics.PulsarMessageErrorProcessing)
->>>>>>> 0449fb32
+		s.m.RecordPulsarMessageError(commonmetrics.PulsarMessageErrorProcessing)
 		return err
 	}
 
@@ -417,14 +391,10 @@
 	return nil
 }
 
-func (c *InstructionCenverter) handleJobRunSucceeded(ts time.Time, event *armadaevents.JobRunSucceeded, update *model.InstructionSet) error {
+func (s *Service) handleJobRunSucceeded(ts time.Time, event *armadaevents.JobRunSucceeded, update *model.InstructionSet) error {
 	runId, err := armadaevents.UuidStringFromProtoUuid(event.RunId)
 	if err != nil {
-<<<<<<< HEAD
-		c.metrics.RecordPulsarMessageError(metrics.PulsarMessageErrorProcessing)
-=======
-		s.m.RecordPulsarMessageError(commonmetrics.PulsarMessageErrorProcessing)
->>>>>>> 0449fb32
+		s.m.RecordPulsarMessageError(commonmetrics.PulsarMessageErrorProcessing)
 		return errors.WithStack(err)
 	}
 
@@ -437,24 +407,16 @@
 	return nil
 }
 
-func (c *InstructionCenverter) handleJobRunErrors(ts time.Time, event *armadaevents.JobRunErrors, update *model.InstructionSet) error {
-	jobId, err := armadaevents.UlidStringFromProtoUuid(event.GetJobId())
-	if err != nil {
-<<<<<<< HEAD
-		c.metrics.RecordPulsarMessageError(metrics.PulsarMessageErrorProcessing)
-=======
-		s.m.RecordPulsarMessageError(commonmetrics.PulsarMessageErrorProcessing)
->>>>>>> 0449fb32
+func (s *Service) handleJobRunErrors(ts time.Time, event *armadaevents.JobRunErrors, update *model.InstructionSet) error {
+	jobId, err := armadaevents.UlidStringFromProtoUuid(event.GetJobId())
+	if err != nil {
+		s.m.RecordPulsarMessageError(commonmetrics.PulsarMessageErrorProcessing)
 		return errors.WithStack(err)
 	}
 
 	runId, err := armadaevents.UuidStringFromProtoUuid(event.RunId)
 	if err != nil {
-<<<<<<< HEAD
-		c.metrics.RecordPulsarMessageError(metrics.PulsarMessageErrorProcessing)
-=======
-		s.m.RecordPulsarMessageError(commonmetrics.PulsarMessageErrorProcessing)
->>>>>>> 0449fb32
+		s.m.RecordPulsarMessageError(commonmetrics.PulsarMessageErrorProcessing)
 		return errors.WithStack(err)
 	}
 
