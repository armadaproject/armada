--- conflicted
+++ resolved
@@ -25,8 +25,6 @@
 	"github.com/G-Research/armada/internal/pulsarutils/pulsarrequestid"
 	"github.com/G-Research/armada/pkg/armadaevents"
 )
-
-const maxMessageLength = 2048
 
 // Convert takes a channel containing incoming pulsar messages and returns a channel with the corresponding
 // InstructionSets.  Each pulsar message will generate exactly one InstructionSet.
@@ -416,11 +414,7 @@
 
 			switch reason := e.Reason.(type) {
 			case *armadaevents.Error_PodError:
-<<<<<<< HEAD
-				truncatedMsg := truncate(reason.PodError.GetMessage(), maxMessageLength)
-=======
 				truncatedMsg := util.Truncate(util.RemoveNullsFromString(reason.PodError.GetMessage()), util.MaxMessageLength)
->>>>>>> 649b124e
 				jobRunUpdate.Error = pointer.String(truncatedMsg)
 				jobRunUpdate.Node = pointer.String(reason.PodError.NodeName)
 				for _, containerError := range reason.PodError.ContainerErrors {
@@ -431,20 +425,16 @@
 					})
 				}
 			case *armadaevents.Error_PodTerminated:
-<<<<<<< HEAD
-				truncatedMsg := truncate(reason.PodTerminated.GetMessage(), maxMessageLength)
-=======
 				truncatedMsg := util.Truncate(util.RemoveNullsFromString(reason.PodTerminated.GetMessage()), util.MaxMessageLength)
->>>>>>> 649b124e
 				jobRunUpdate.Error = pointer.String(truncatedMsg)
 				jobRunUpdate.Node = pointer.String(reason.PodTerminated.NodeName)
 			case *armadaevents.Error_PodUnschedulable:
-				truncatedMsg := truncate(reason.PodUnschedulable.GetMessage(), maxMessageLength)
+				truncatedMsg := util.Truncate(util.RemoveNullsFromString(reason.PodUnschedulable.GetMessage()), util.MaxMessageLength)
 				jobRunUpdate.Error = pointer.String(truncatedMsg)
 				jobRunUpdate.UnableToSchedule = pointer.Bool(true)
 				jobRunUpdate.Node = pointer.String(reason.PodUnschedulable.NodeName)
 			case *armadaevents.Error_PodLeaseReturned:
-				truncatedMsg := truncate(reason.PodLeaseReturned.GetMessage(), maxMessageLength)
+				truncatedMsg := util.Truncate(util.RemoveNullsFromString(reason.PodLeaseReturned.GetMessage()), util.MaxMessageLength)
 				jobRunUpdate.Error = pointer.String(truncatedMsg)
 				jobRunUpdate.UnableToSchedule = pointer.Bool(true)
 			case *armadaevents.Error_LeaseExpired:
