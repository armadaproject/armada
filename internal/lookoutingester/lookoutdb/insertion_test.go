package lookoutdb

import (
	"context"
	"fmt"
	"sort"
	"testing"
	"time"

	"github.com/apache/pulsar-client-go/pulsar"
	"github.com/jackc/pgx/v4/pgxpool"
	"github.com/stretchr/testify/assert"
	"k8s.io/utils/pointer"

	"github.com/G-Research/armada/internal/lookout/repository"
	"github.com/G-Research/armada/internal/lookout/testutil"
	"github.com/G-Research/armada/internal/lookoutingester/metrics"
	"github.com/G-Research/armada/internal/lookoutingester/model"
	"github.com/G-Research/armada/internal/pulsarutils"
)

const (
	jobIdString    = "01f3j0g1md4qx7z5qb148qnh4r"
	runIdString    = "123e4567-e89b-12d3-a456-426614174000"
	jobSetName     = "testJobset"
	executorId     = "testCluster"
	nodeName       = "testNode"
	queue          = "test-queue"
	userId         = "testUser"
	priority       = 3
	updatePriority = 4
	updateState    = 5
	podNumber      = 6
	jobJson        = `{"foo": "bar"}`
	jobProto       = "hello world"
	containerName  = "testContainer"
)

var (
	baseTime, _      = time.Parse("2006-01-02T15:04:05.000Z", "2022-03-01T15:04:05.000Z")
	updateTime, _    = time.Parse("2006-01-02T15:04:05.000Z", "2022-03-01T15:04:06.000Z")
	startTime, _     = time.Parse("2006-01-02T15:04:05.000Z", "2022-03-01T15:04:07.000Z")
	finishedTime, _  = time.Parse("2006-01-02T15:04:05.000Z", "2022-03-01T15:04:08.000Z")
	preemptedTime, _ = time.Parse("2006-01-02T15:04:05.000Z", "2022-03-01T15:04:09.000Z")
)

// An invalid job id that exceeds th varchar count
var invalidId = "aaaaaaaaaaaaaaaaaaaaaaaaaaaaaaaaaaaaaaaaaaaaaaaaaaaaaaaaaaaaaaaaaaaaaaaaaaaaaaaaaaa"

type JobRow struct {
	JobId     string
	Queue     string
	Owner     string
	JobSet    string
	Priority  uint32
	Submitted time.Time
	JobProto  []byte
	State     int64
	Duplicate bool
	Updated   time.Time
	Cancelled *time.Time
}

type JobRunRow struct {
	RunId            string
	JobId            string
	Cluster          string
	Node             *string
	Created          time.Time
	Started          *time.Time
	Finished         *time.Time
	Preempted        *time.Time
	Succeeded        *bool
	Error            *string
	PodNumber        int
	UnableToSchedule *bool
}

type UserAnnotationRow struct {
	JobId string
	Key   string
	Value string
}

type JobRunContainerRow struct {
	RunId         string
	ContainerName string
	ExitCode      int
}

func defaultInstructionSet() *model.InstructionSet {
	return &model.InstructionSet{
		JobsToCreate: []*model.CreateJobInstruction{{
			JobId:     jobIdString,
			Queue:     queue,
			Owner:     userId,
			JobSet:    jobSetName,
			Priority:  priority,
			Submitted: baseTime,
			JobProto:  []byte(jobProto),
			State:     0,
			Updated:   baseTime,
		}},
		JobsToUpdate: []*model.UpdateJobInstruction{{
			JobId:    jobIdString,
			Priority: pointer.Int32(updatePriority),
			State:    pointer.Int32(updateState),
			Updated:  updateTime,
		}},
		JobRunsToCreate: []*model.CreateJobRunInstruction{{
			RunId:   runIdString,
			JobId:   jobIdString,
			Cluster: executorId,
			Created: updateTime,
		}},
		JobRunsToUpdate: []*model.UpdateJobRunInstruction{{
			RunId:            runIdString,
			Node:             pointer.String(nodeName),
			Started:          &startTime,
			Finished:         &finishedTime,
			Succeeded:        pointer.Bool(true),
			Preempted:        &preemptedTime,
			Error:            nil,
			PodNumber:        pointer.Int32(podNumber),
			UnableToSchedule: nil,
		}},
		UserAnnotationsToCreate: []*model.CreateUserAnnotationInstruction{{
			JobId: jobIdString,
			Key:   "someKey",
			Value: "someValue",
		}},
		JobRunContainersToCreate: []*model.CreateJobRunContainerInstruction{{
			RunId:         runIdString,
			ContainerName: containerName,
			ExitCode:      3,
		}},
		MessageIds: []pulsar.MessageID{pulsarutils.NewMessageId(3), pulsarutils.NewMessageId(4)},
	}
}

var expectedJobAfterSubmit = JobRow{
	JobId:     jobIdString,
	Queue:     queue,
	Owner:     userId,
	JobSet:    jobSetName,
	Priority:  priority,
	Submitted: baseTime,
	JobProto:  []byte(jobProto),
	State:     0,
	Updated:   baseTime,
	Duplicate: false,
}

var expectedJobAfterUpdate = JobRow{
	JobId:     jobIdString,
	Queue:     queue,
	Owner:     userId,
	JobSet:    jobSetName,
	Priority:  updatePriority,
	State:     updateState,
	Updated:   updateTime,
	Submitted: baseTime,
	JobProto:  []byte(jobProto),
	Duplicate: false,
}

var expectedJobRun = JobRunRow{
	RunId:     runIdString,
	JobId:     jobIdString,
	Cluster:   executorId,
	Created:   updateTime,
	PodNumber: 0,
}

var expectedJobRunAfterUpdate = JobRunRow{
	RunId:            runIdString,
	JobId:            jobIdString,
	Cluster:          executorId,
	Created:          updateTime,
	Node:             pointer.String(nodeName),
	Started:          &startTime,
	Finished:         &finishedTime,
	Succeeded:        pointer.Bool(true),
	Error:            nil,
	PodNumber:        podNumber,
	UnableToSchedule: nil,
	Preempted:        &preemptedTime,
}

var expectedUserAnnotation = UserAnnotationRow{
	JobId: jobIdString,
	Key:   "someKey",
	Value: "someValue",
}

var expectedJobRunContainer = JobRunContainerRow{
	RunId:         runIdString,
	ContainerName: containerName,
	ExitCode:      3,
}

func TestCreateJobsBatch(t *testing.T) {
	err := testutil.WithDatabasePgx(func(db *pgxpool.Pool) error {
		ldb := &LookoutDb{db: db, metrics: metrics.Get()}
		// Insert
		err := ldb.CreateJobsBatch(context.Background(), defaultInstructionSet().JobsToCreate)
		assert.Nil(t, err)
		job := getJob(t, db, jobIdString)
		assert.Equal(t, expectedJobAfterSubmit, job)

		// Insert again and test that it's idempotent
		err = ldb.CreateJobsBatch(context.Background(), defaultInstructionSet().JobsToCreate)
		assert.Nil(t, err)
		job = getJob(t, db, jobIdString)
		assert.Equal(t, expectedJobAfterSubmit, job)

		// If a row is bad then we should return an error and no updates should happen
		_, err = db.Exec(context.Background(), "DELETE FROM job")
		assert.NoError(t, err)
		invalidJob := &model.CreateJobInstruction{
			JobId: invalidId,
		}
		err = ldb.CreateJobsBatch(context.Background(), append(defaultInstructionSet().JobsToCreate, invalidJob))
		assert.Error(t, err)
		assertNoRows(t, db, "job")
		return nil
	})
	assert.NoError(t, err)
}

func TestUpdateJobsBatch(t *testing.T) {
	err := testutil.WithDatabasePgx(func(db *pgxpool.Pool) error {
		ldb := &LookoutDb{db: db, metrics: metrics.Get()}
		// Insert
		err := ldb.CreateJobsBatch(context.Background(), defaultInstructionSet().JobsToCreate)
		assert.Nil(t, err)

		// Update
		err = ldb.UpdateJobsBatch(context.Background(), defaultInstructionSet().JobsToUpdate)
		assert.Nil(t, err)
		job := getJob(t, db, jobIdString)
		assert.Equal(t, expectedJobAfterUpdate, job)

		err = ldb.UpdateJobsBatch(context.Background(), defaultInstructionSet().JobsToUpdate)
		assert.Nil(t, err)
		job = getJob(t, db, jobIdString)
		assert.Equal(t, expectedJobAfterUpdate, job)

		// If an update is bad then we should return an error and no updates should happen
		_, err = db.Exec(context.Background(), "DELETE FROM job")
		assert.NoError(t, err)
		err = ldb.CreateJobsBatch(context.Background(), defaultInstructionSet().JobsToCreate)
		assert.Nil(t, err)
		invalidUpdate := &model.UpdateJobInstruction{
			JobId: invalidId,
		}
		err = ldb.UpdateJobsBatch(context.Background(), append(defaultInstructionSet().JobsToUpdate, invalidUpdate))
		assert.Error(t, err)
		job = getJob(t, db, jobIdString)
		assert.Equal(t, expectedJobAfterSubmit, job)
		return nil
	})
	assert.NoError(t, err)
}

func TestUpdateJobsScalar(t *testing.T) {
	err := testutil.WithDatabasePgx(func(db *pgxpool.Pool) error {
		ldb := &LookoutDb{db: db, metrics: metrics.Get()}
		// Insert
		err := ldb.CreateJobsBatch(context.Background(), defaultInstructionSet().JobsToCreate)
		assert.Nil(t, err)

		// Update
		ldb.UpdateJobsScalar(context.Background(), defaultInstructionSet().JobsToUpdate)
		job := getJob(t, db, jobIdString)
		assert.Equal(t, expectedJobAfterUpdate, job)

		// Insert again and test that it's idempotent
		ldb.UpdateJobsScalar(context.Background(), defaultInstructionSet().JobsToUpdate)
		job = getJob(t, db, jobIdString)
		assert.Equal(t, expectedJobAfterUpdate, job)

		// If a update is bad then we should return an error and no updates should happen
		_, err = db.Exec(context.Background(), "DELETE FROM job")
		assert.NoError(t, err)
		err = ldb.CreateJobsBatch(context.Background(), defaultInstructionSet().JobsToCreate)
		assert.Nil(t, err)
		invalidUpdate := &model.UpdateJobInstruction{
			JobId: invalidId,
		}
		ldb.UpdateJobsScalar(context.Background(), append(defaultInstructionSet().JobsToUpdate, invalidUpdate))
		job = getJob(t, db, jobIdString)
		assert.Equal(t, expectedJobAfterUpdate, job)
		return nil
	})
	assert.NoError(t, err)
}

func TestUpdateJobsWithCancelled(t *testing.T) {
	err := testutil.WithDatabasePgx(func(db *pgxpool.Pool) error {
		initial := []*model.CreateJobInstruction{{
			JobId:     jobIdString,
			Queue:     queue,
			Owner:     userId,
			JobSet:    jobSetName,
			Priority:  priority,
			Submitted: baseTime,
			JobProto:  []byte(jobProto),
			State:     0,
			Updated:   baseTime,
		}}

		update1 := []*model.UpdateJobInstruction{{
			JobId:   jobIdString,
			State:   pointer.Int32(repository.JobCancelledOrdinal),
			Updated: baseTime,
		}}

		update2 := []*model.UpdateJobInstruction{{
			JobId:   jobIdString,
			State:   pointer.Int32(repository.JobRunningOrdinal),
			Updated: baseTime,
		}}

		ldb := &LookoutDb{db: db, metrics: metrics.Get()}

		// Insert
		ldb.CreateJobs(context.Background(), initial)

		// Cancel the job
		ldb.UpdateJobs(context.Background(), update1)

		// Update the job - this should be discarded
		ldb.UpdateJobs(context.Background(), update2)

		// Assert the state is still cancelled
		job := getJob(t, db, jobIdString)
		assert.Equal(t, repository.JobCancelledOrdinal, int(job.State))

		return nil
	})
	assert.NoError(t, err)
}

func TestCreateJobsScalar(t *testing.T) {
	err := testutil.WithDatabasePgx(func(db *pgxpool.Pool) error {
		ldb := &LookoutDb{db: db, metrics: metrics.Get()}
		// Simple create
		ldb.CreateJobsScalar(context.Background(), defaultInstructionSet().JobsToCreate)
		job := getJob(t, db, jobIdString)
		assert.Equal(t, expectedJobAfterSubmit, job)

		// Insert again and check for idempotency
		ldb.CreateJobsScalar(context.Background(), defaultInstructionSet().JobsToCreate)
		job = getJob(t, db, jobIdString)
		assert.Equal(t, expectedJobAfterSubmit, job)

		// If a row is bad then we should update only the good rows
		_, err := ldb.db.Exec(context.Background(), "DELETE FROM job")
		assert.NoError(t, err)
		invalidJob := &model.CreateJobInstruction{
			JobId: invalidId,
		}
		ldb.CreateJobsScalar(context.Background(), append(defaultInstructionSet().JobsToCreate, invalidJob))
		job = getJob(t, db, jobIdString)
		assert.Equal(t, expectedJobAfterSubmit, job)
		return nil
	})
	assert.NoError(t, err)
}

func TestCreateJobRunsBatch(t *testing.T) {
	err := testutil.WithDatabasePgx(func(db *pgxpool.Pool) error {
		ldb := &LookoutDb{db: db, metrics: metrics.Get()}
		// Need to make sure we have a job, so we can satisfy PK
		err := ldb.CreateJobsBatch(context.Background(), defaultInstructionSet().JobsToCreate)
		assert.Nil(t, err)

		// Insert
		err = ldb.CreateJobRunsBatch(context.Background(), defaultInstructionSet().JobRunsToCreate)
		assert.Nil(t, err)
		job := getJobRun(t, db, runIdString)
		assert.Equal(t, expectedJobRun, job)

		// Insert again and test that it's idempotent
		err = ldb.CreateJobRunsBatch(context.Background(), defaultInstructionSet().JobRunsToCreate)
		assert.Nil(t, err)
		job = getJobRun(t, db, runIdString)
		assert.Equal(t, expectedJobRun, job)

		// If a row is bad then we should return an error and no updates should happen
		_, err = ldb.db.Exec(context.Background(), "DELETE FROM job_run")
		assert.NoError(t, err)
		invalidRun := &model.CreateJobRunInstruction{
			RunId: invalidId,
		}
		err = ldb.CreateJobRunsBatch(context.Background(), append(defaultInstructionSet().JobRunsToCreate, invalidRun))
		assert.Error(t, err)
		assertNoRows(t, db, "job_run")
		return nil
	})
	assert.NoError(t, err)
}

func TestCreateJobRunsScalar(t *testing.T) {
	err := testutil.WithDatabasePgx(func(db *pgxpool.Pool) error {
		ldb := &LookoutDb{db: db, metrics: metrics.Get()}
		// Need to make sure we have a job, so we can satisfy PK
		err := ldb.CreateJobsBatch(context.Background(), defaultInstructionSet().JobsToCreate)
		assert.Nil(t, err)

		// Insert
		ldb.CreateJobRunsScalar(context.Background(), defaultInstructionSet().JobRunsToCreate)
		job := getJobRun(t, db, runIdString)
		assert.Equal(t, expectedJobRun, job)

		// Insert again and test that it's idempotent
		ldb.CreateJobRunsScalar(context.Background(), defaultInstructionSet().JobRunsToCreate)
		job = getJobRun(t, db, runIdString)
		assert.Equal(t, expectedJobRun, job)

		// If a row is bad then we create rows that can be created
		_, err = db.Exec(context.Background(), "DELETE FROM job_run")
		assert.NoError(t, err)
		invalidRun := &model.CreateJobRunInstruction{
			RunId: invalidId,
		}
		ldb.CreateJobRunsScalar(context.Background(), append(defaultInstructionSet().JobRunsToCreate, invalidRun))
		job = getJobRun(t, db, runIdString)
		assert.Equal(t, expectedJobRun, job)
		return nil
	})
	assert.NoError(t, err)
}

func TestUpdateJobRunsBatch(t *testing.T) {
	err := testutil.WithDatabasePgx(func(db *pgxpool.Pool) error {
		ldb := &LookoutDb{db: db, metrics: metrics.Get()}
		// Need to make sure we have a job and run
		err := ldb.CreateJobsBatch(context.Background(), defaultInstructionSet().JobsToCreate)
		assert.Nil(t, err)

		err = ldb.CreateJobRunsBatch(context.Background(), defaultInstructionSet().JobRunsToCreate)
		assert.Nil(t, err)

		// Update
		err = ldb.UpdateJobRunsBatch(context.Background(), defaultInstructionSet().JobRunsToUpdate)
		assert.Nil(t, err)
		run := getJobRun(t, db, runIdString)
		assert.Equal(t, expectedJobRunAfterUpdate, run)

		// Update again and test that it's idempotent
		err = ldb.UpdateJobRunsBatch(context.Background(), defaultInstructionSet().JobRunsToUpdate)
		assert.Nil(t, err)
		run = getJobRun(t, db, runIdString)
		assert.Equal(t, expectedJobRunAfterUpdate, run)

		// If a row is bad then we should return an error and no updates should happen
		_, err = db.Exec(context.Background(), "DELETE FROM job_run;")
		assert.Nil(t, err)
		invalidRun := &model.UpdateJobRunInstruction{
			RunId: invalidId,
		}
		err = ldb.CreateJobRunsBatch(context.Background(), defaultInstructionSet().JobRunsToCreate)
		assert.Nil(t, err)
		err = ldb.UpdateJobRunsBatch(context.Background(), append(defaultInstructionSet().JobRunsToUpdate, invalidRun))
		assert.Error(t, err)
		run = getJobRun(t, db, runIdString)
		assert.Equal(t, expectedJobRun, run)
		return nil
	})
	assert.NoError(t, err)
}

func TestUpdateJobRunsScalar(t *testing.T) {
	err := testutil.WithDatabasePgx(func(db *pgxpool.Pool) error {
		ldb := &LookoutDb{db: db, metrics: metrics.Get()}
		// Need to make sure we have a job and run
		err := ldb.CreateJobsBatch(context.Background(), defaultInstructionSet().JobsToCreate)
		assert.Nil(t, err)

		err = ldb.CreateJobRunsBatch(context.Background(), defaultInstructionSet().JobRunsToCreate)
		assert.Nil(t, err)

		// Update
		ldb.UpdateJobRunsScalar(context.Background(), defaultInstructionSet().JobRunsToUpdate)
		assert.Nil(t, err)
		run := getJobRun(t, db, runIdString)
		assert.Equal(t, expectedJobRunAfterUpdate, run)

		// Update again and test that it's idempotent
		ldb.UpdateJobRunsScalar(context.Background(), defaultInstructionSet().JobRunsToUpdate)
		assert.Nil(t, err)
		run = getJobRun(t, db, runIdString)
		assert.Equal(t, expectedJobRunAfterUpdate, run)

		// If a row is bad then we should update the rows we can
		_, err = ldb.db.Exec(context.Background(), "DELETE FROM job_run;")
		assert.Nil(t, err)
		invalidRun := &model.UpdateJobRunInstruction{
			RunId: invalidId,
		}
		err = ldb.CreateJobRunsBatch(context.Background(), defaultInstructionSet().JobRunsToCreate)
		assert.Nil(t, err)
		ldb.UpdateJobRunsScalar(context.Background(), append(defaultInstructionSet().JobRunsToUpdate, invalidRun))
		run = getJobRun(t, ldb.db, runIdString)
		assert.Equal(t, expectedJobRunAfterUpdate, run)
		return nil
	})
	assert.NoError(t, err)
}

func TestCreateUserAnnotationsBatch(t *testing.T) {
	err := testutil.WithDatabasePgx(func(db *pgxpool.Pool) error {
		ldb := &LookoutDb{db: db, metrics: metrics.Get()}
		// Need to make sure we have a job
		err := ldb.CreateJobsBatch(context.Background(), defaultInstructionSet().JobsToCreate)
		assert.Nil(t, err)

		// Insert
		err = ldb.CreateUserAnnotationsBatch(context.Background(), defaultInstructionSet().UserAnnotationsToCreate)
		assert.Nil(t, err)
		annotation := getUserAnnotationLookup(t, db, jobIdString)
		assert.Equal(t, expectedUserAnnotation, annotation)

		// Insert again and test that it's idempotent
		err = ldb.CreateUserAnnotationsBatch(context.Background(), defaultInstructionSet().UserAnnotationsToCreate)
		assert.Nil(t, err)
		annotation = getUserAnnotationLookup(t, db, jobIdString)
		assert.Equal(t, expectedUserAnnotation, annotation)

		// If a row is bad then we should return an error and no updates should happen
		_, err = ldb.db.Exec(context.Background(), "DELETE FROM user_annotation_lookup")
		assert.NoError(t, err)
		invalidAnnotation := &model.CreateUserAnnotationInstruction{
			JobId: invalidId,
		}
		err = ldb.CreateUserAnnotationsBatch(context.Background(), append(defaultInstructionSet().UserAnnotationsToCreate, invalidAnnotation))
		assert.Error(t, err)
		assertNoRows(t, ldb.db, "user_annotation_lookup")
		return nil
	})
	assert.NoError(t, err)
}

func TestEmptyUpdate(t *testing.T) {
	err := testutil.WithDatabasePgx(func(db *pgxpool.Pool) error {
		ldb := &LookoutDb{db: db, metrics: metrics.Get()}
		ldb.Store(context.Background(), &model.InstructionSet{})
		assertNoRows(t, ldb.db, "job")
		assertNoRows(t, ldb.db, "job_run")
		assertNoRows(t, ldb.db, "user_annotation_lookup")
		assertNoRows(t, ldb.db, "job_run_container")
		return nil
	})
	assert.NoError(t, err)
}

func TestCreateUserAnnotationsScalar(t *testing.T) {
	err := testutil.WithDatabasePgx(func(db *pgxpool.Pool) error {
		ldb := &LookoutDb{db: db, metrics: metrics.Get()}
		// Need to make sure we have a job
		err := ldb.CreateJobsBatch(context.Background(), defaultInstructionSet().JobsToCreate)
		assert.Nil(t, err)

		// Insert
		ldb.CreateUserAnnotationsScalar(context.Background(), defaultInstructionSet().UserAnnotationsToCreate)
		annotation := getUserAnnotationLookup(t, db, jobIdString)
		assert.Equal(t, expectedUserAnnotation, annotation)

		// Insert again and test that it's idempotent
		ldb.CreateUserAnnotationsScalar(context.Background(), defaultInstructionSet().UserAnnotationsToCreate)
		annotation = getUserAnnotationLookup(t, db, jobIdString)
		assert.Equal(t, expectedUserAnnotation, annotation)

		// If a row is bad then we should update the rows we can
		_, err = ldb.db.Exec(context.Background(), "DELETE FROM user_annotation_lookup")
		assert.NoError(t, err)
		invalidAnnotation := &model.CreateUserAnnotationInstruction{
			JobId: invalidId,
		}
		ldb.CreateUserAnnotationsScalar(context.Background(), append(defaultInstructionSet().UserAnnotationsToCreate, invalidAnnotation))
		annotation = getUserAnnotationLookup(t, ldb.db, jobIdString)
		assert.Equal(t, expectedUserAnnotation, annotation)
		return nil
	})
	assert.NoError(t, err)
}

func TestUpdate(t *testing.T) {
	err := testutil.WithDatabasePgx(func(db *pgxpool.Pool) error {
		ldb := &LookoutDb{db: db, metrics: metrics.Get()}
		// Do the update
		ldb.Store(context.Background(), defaultInstructionSet())

		job := getJob(t, ldb.db, jobIdString)
		jobRun := getJobRun(t, ldb.db, runIdString)
		annotation := getUserAnnotationLookup(t, ldb.db, jobIdString)
		container := getJobRunContainer(t, ldb.db, runIdString)

		assert.Equal(t, expectedJobAfterUpdate, job)
		assert.Equal(t, expectedJobRunAfterUpdate, jobRun)
		assert.Equal(t, expectedJobRunContainer, container)
		assert.Equal(t, expectedUserAnnotation, annotation)
		return nil
	})
	assert.NoError(t, err)
}

func TestConflateJobUpdates(T *testing.T) {
	// Empty
	updates := conflateJobUpdates([]*model.UpdateJobInstruction{})
	assert.Equal(T, []*model.UpdateJobInstruction{}, updates)

	// Non-Empty
	updates = conflateJobUpdates([]*model.UpdateJobInstruction{
		{JobId: jobIdString, Priority: pointer.Int32(3)},
		{JobId: jobIdString, State: pointer.Int32(2)},
		{JobId: "someOtherJob", State: pointer.Int32(3)},
	})

	expected := []*model.UpdateJobInstruction{
		{JobId: jobIdString, Priority: pointer.Int32(3), State: pointer.Int32(2)},
		{JobId: "someOtherJob", State: pointer.Int32(3)},
	}
	sort.Slice(updates, func(i, j int) bool {
		return updates[i].JobId < updates[j].JobId
	})

	sort.Slice(expected, func(i, j int) bool {
		return expected[i].JobId < expected[j].JobId
	})
	assert.Equal(T, expected, updates)
}

func TestConflateJobUpdatesWithCancelled(T *testing.T) {
	// Updates after the cancelled shouldn't be processed
	updates := conflateJobUpdates([]*model.UpdateJobInstruction{
		{JobId: jobIdString, State: pointer.Int32(repository.JobCancelledOrdinal)},
		{JobId: jobIdString, State: pointer.Int32(repository.JobRunningOrdinal)},
	})

	expected := []*model.UpdateJobInstruction{
		{JobId: jobIdString, State: pointer.Int32(repository.JobCancelledOrdinal)},
	}
	assert.Equal(T, expected, updates)
}

func TestConflateJobRunUpdates(T *testing.T) {
	// Empty
	updates := conflateJobRunUpdates([]*model.UpdateJobRunInstruction{})
	assert.Equal(T, []*model.UpdateJobRunInstruction{}, updates)

	// Non-Empty
	updates = conflateJobRunUpdates([]*model.UpdateJobRunInstruction{
		{RunId: runIdString, Started: &baseTime},
		{RunId: runIdString, Node: pointer.String(nodeName)},
		{RunId: "someOtherJobRun", Started: &baseTime},
	})

	expected := []*model.UpdateJobRunInstruction{
		{RunId: runIdString, Started: &baseTime, Node: pointer.String(nodeName)},
		{RunId: "someOtherJobRun", Started: &baseTime},
	}

	sort.Slice(updates, func(i, j int) bool {
		return updates[i].RunId < updates[j].RunId
	})

	sort.Slice(expected, func(i, j int) bool {
		return expected[i].RunId < expected[j].RunId
	})
	assert.Equal(T, expected, updates)
}

func getJob(t *testing.T, db *pgxpool.Pool, jobId string) JobRow {
	job := JobRow{}
	r := db.QueryRow(
		context.Background(),
		`SELECT job_id, queue, owner, jobset, priority, submitted, state, duplicate, job_updated,  orig_job_spec, cancelled FROM job WHERE job_id = $1`,
		jobId)
	err := r.Scan(
		&job.JobId,
		&job.Queue,
		&job.Owner,
		&job.JobSet,
		&job.Priority,
		&job.Submitted,
		&job.State,
		&job.Duplicate,
		&job.Updated,
		&job.JobProto,
		&job.Cancelled,
	)
	assert.Nil(t, err)
	return job
}

func getJobRun(t *testing.T, db *pgxpool.Pool, runId string) JobRunRow {
	run := JobRunRow{}
	r := db.QueryRow(
<<<<<<< HEAD
		context.Background(),
		`SELECT run_id, job_id, cluster, node, created, started, finished, succeeded, error, pod_number, unable_to_schedule FROM job_run WHERE run_id = $1`,
=======
		ctx.Background(),
		`SELECT run_id, job_id, cluster, node, created, started, finished, succeeded, error, pod_number, unable_to_schedule, preempted FROM job_run WHERE run_id = $1`,
>>>>>>> 7f7fc57d
		runId)
	err := r.Scan(
		&run.RunId,
		&run.JobId,
		&run.Cluster,
		&run.Node,
		&run.Created,
		&run.Started,
		&run.Finished,
		&run.Succeeded,
		&run.Error,
		&run.PodNumber,
		&run.UnableToSchedule,
		&run.Preempted,
	)
	assert.Nil(t, err)
	return run
}

func getJobRunContainer(t *testing.T, db *pgxpool.Pool, runId string) JobRunContainerRow {
	container := JobRunContainerRow{}
	r := db.QueryRow(
		context.Background(),
		`SELECT run_id, container_name, exit_code FROM job_run_container WHERE run_id = $1`,
		runId)
	err := r.Scan(&container.RunId, &container.ContainerName, &container.ExitCode)
	assert.Nil(t, err)
	return container
}

func getUserAnnotationLookup(t *testing.T, db *pgxpool.Pool, jobId string) UserAnnotationRow {
	annotation := UserAnnotationRow{}
	r := db.QueryRow(
		context.Background(),
		`SELECT job_id, key, value  FROM user_annotation_lookup WHERE job_id = $1`,
		jobId)
	err := r.Scan(&annotation.JobId, &annotation.Key, &annotation.Value)
	assert.Nil(t, err)
	return annotation
}

func assertNoRows(t *testing.T, db *pgxpool.Pool, table string) {
	var count int
	r := db.QueryRow(context.Background(), fmt.Sprintf("SELECT COUNT(*) FROM %s", table))
	err := r.Scan(&count)
	assert.Nil(t, err)
	assert.Equal(t, 0, count)
}<|MERGE_RESOLUTION|>--- conflicted
+++ resolved
@@ -699,13 +699,8 @@
 func getJobRun(t *testing.T, db *pgxpool.Pool, runId string) JobRunRow {
 	run := JobRunRow{}
 	r := db.QueryRow(
-<<<<<<< HEAD
 		context.Background(),
 		`SELECT run_id, job_id, cluster, node, created, started, finished, succeeded, error, pod_number, unable_to_schedule FROM job_run WHERE run_id = $1`,
-=======
-		ctx.Background(),
-		`SELECT run_id, job_id, cluster, node, created, started, finished, succeeded, error, pod_number, unable_to_schedule, preempted FROM job_run WHERE run_id = $1`,
->>>>>>> 7f7fc57d
 		runId)
 	err := r.Scan(
 		&run.RunId,
