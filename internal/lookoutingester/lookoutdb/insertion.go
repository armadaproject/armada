--- conflicted
+++ resolved
@@ -37,13 +37,7 @@
 // * Job Run Updates, New Job Containers
 // In each case we first try to bach insert the rows using the postgres copy protocol.  If this fails then we try a
 // slower, serial insert and discard any rows that cannot be inserted.
-<<<<<<< HEAD
-func (l *LookoutDb) Store(instructions *model.InstructionSet) error {
-	ctx := context.Background()
-
-=======
 func (l *LookoutDb) Store(ctx context.Context, instructions *model.InstructionSet) error {
->>>>>>> 37e72fde
 	// We might have multiple updates for the same job or job run
 	// These can be conflated to help performance
 	jobsToUpdate := conflateJobUpdates(instructions.JobsToUpdate)
