package configuration

import (
	"time"

	"github.com/go-redis/redis"
	v1 "k8s.io/api/core/v1"

	"github.com/G-Research/armada/internal/common"
	authconfig "github.com/G-Research/armada/internal/common/auth/configuration"
	grpcconfig "github.com/G-Research/armada/internal/common/grpc/configuration"
	"github.com/G-Research/armada/pkg/client/queue"
)

type ArmadaConfig struct {
	Auth authconfig.AuthConfig

	GrpcPort    uint16
	HttpPort    uint16
	MetricsPort uint16

	CorsAllowedOrigins []string

	Grpc grpcconfig.GrpcConfig

	PriorityHalfTime      time.Duration
	CancelJobsBatchSize   int
	Redis                 redis.UniversalOptions
	Events                EventsConfig
	EventsNats            NatsConfig
	EventsJetstream       JetstreamConfig
	EventsRedis           redis.UniversalOptions
	EventsApiRedis        redis.UniversalOptions
	DefaultToLegacyEvents bool

	Scheduling        SchedulingConfig
	NewScheduler      NewSchedulerConfig
	QueueManagement   QueueManagementConfig
	DatabaseRetention DatabaseRetentionPolicy
	EventRetention    EventRetentionPolicy
	Pulsar            PulsarConfig
	Postgres          PostgresConfig // Used for Pulsar submit API deduplication
	EventApi          EventApiConfig
	Metrics           MetricsConfig
}

type PulsarConfig struct {
	// Flag controlling if Pulsar is enabled or not.
	Enabled bool
	// Pulsar URL
	URL string
	// Path to the trusted TLS certificate file (must exist)
	TLSTrustCertsFilePath string
	// Whether Pulsar client accept untrusted TLS certificate from broker
	TLSAllowInsecureConnection bool
	// Whether the Pulsar client will validate the hostname in the broker's TLS Cert matches the actual hostname.
	TLSValidateHostname bool
	// Max number of connections to a single broker that will be kept in the pool. (Default: 1 connection)
	MaxConnectionsPerBroker int
	// Whether Pulsar authentication is enabled
	AuthenticationEnabled bool
	// Authentication type. For now only "JWT" auth is valid
	AuthenticationType string
	// Path to the JWT token (must exist). This must be set if AutheticationType is "JWT"
	JwtTokenPath                 string
	JobsetEventsTopic            string
	RedisFromPulsarSubscription  string
	PulsarFromPulsarSubscription string
	// Compression to use.  Valid values are "None", "LZ4", "Zlib", "Zstd".  Default is "None"
	CompressionType string
	// Compression Level to use.  Valid values are "Default", "Better", "Faster".  Default is "Default"
	CompressionLevel string
	// Used to construct an executorconfig.IngressConfiguration,
	// which is used when converting Armada-specific IngressConfig and ServiceConfig objects into k8s objects.
	HostnameSuffix string
	CertNameSuffix string
	Annotations    map[string]string
	// Settings for deduplication, which relies on a postgres server.
	DedupTable string
	// Log all pulsar events
	EventsPrinterSubscription string
	EventsPrinter             bool
	// Maximum allowed message size in bytes
	MaxAllowedMessageSize uint
}

type SchedulingConfig struct {
	Preemption                                PreemptionConfig
	UseProbabilisticSchedulingForAllResources bool
	QueueLeaseBatchSize                       uint
	MinimumResourceToSchedule                 common.ComputeResourcesFloat
	MaximumLeasePayloadSizeBytes              int
	MaximalClusterFractionToSchedule          map[string]float64
	MaximalResourceFractionToSchedulePerQueue map[string]float64
	MaximalResourceFractionPerQueue           map[string]float64
	MaximumJobsToSchedule                     int
	Lease                                     LeaseSettings
	DefaultJobLimits                          common.ComputeResources
	DefaultJobTolerations                     []v1.Toleration
	MaxRetries                                uint // Maximum number of retries before a Job is failed
	ResourceScarcity                          map[string]float64
	PoolResourceScarcity                      map[string]map[string]float64
	MaxPodSpecSizeBytes                       uint
	MinJobResources                           v1.ResourceList
}

<<<<<<< HEAD
// NewSchedulerConfig stores config for the new Pulsar-based scheduler.
// This scheduler will eventually replace the current scheduler.
type NewSchedulerConfig struct {
	Enabled bool
=======
type PreemptionConfig struct {
	// If true, Armada will:
	// 1. Validate that submitted pods specify no or a valid priority class.
	// 2. Assign a default priority class to submitted pods that do not specify a priority class.
	// 3. Assign jobs to executors that may preempt currently running jobs.
	Enabled bool
	// Map from priority class name to priority.
	// Must be consistent with Kubernetes priority classes.
	// I.e., priority classes defined here must be defined in all executor clusters and should map to the same priority.
	PriorityClasses map[string]int32
	// Priority class assigned to pods that do not specify one.
	// Must be an entry in PriorityClasses above.
	DefaultPriorityClass string
>>>>>>> af0c4362
}

type DatabaseRetentionPolicy struct {
	JobRetentionDuration time.Duration
}

type EventRetentionPolicy struct {
	ExpiryEnabled     bool
	RetentionDuration time.Duration
}

type LeaseSettings struct {
	ExpireAfter        time.Duration
	ExpiryLoopInterval time.Duration
}

type EventsConfig struct {
	StoreQueue     string // Queue group for event storage processors
	JobStatusQueue string // Queue group for running job status processor

	ProcessorBatchSize             int           // Maximum event batch size
	ProcessorMaxTimeBetweenBatches time.Duration // Maximum time between batches
	ProcessorTimeout               time.Duration // Timeout for reporting event or stopping batcher before erroring out
}

type PostgresConfig struct {
	MaxOpenConns    int
	MaxIdleConns    int
	ConnMaxLifetime time.Duration
	Connection      map[string]string
}

type NatsConfig struct {
	Servers   []string
	ClusterID string
	Subject   string
	Timeout   time.Duration // Timeout for receiving a reply back from the stan server for PublishAsync
}

type JetstreamConfig struct {
	Servers     []string
	StreamName  string
	Replicas    int
	Subject     string
	MaxAgeDays  int
	ConnTimeout time.Duration
	InMemory    bool // Whether stream should be stored in memory (as opposed to on disk)
}

type QueueManagementConfig struct {
	AutoCreateQueues       bool
	DefaultPriorityFactor  queue.PriorityFactor
	DefaultQueuedJobsLimit int
}

type MetricsConfig struct {
	RefreshInterval time.Duration
}

type EventApiConfig struct {
	Enabled          bool
	QueryConcurrency int
	JobsetCacheSize  int
	UpdateTopic      string
	Postgres         PostgresConfig
}<|MERGE_RESOLUTION|>--- conflicted
+++ resolved
@@ -104,12 +104,12 @@
 	MinJobResources                           v1.ResourceList
 }
 
-<<<<<<< HEAD
 // NewSchedulerConfig stores config for the new Pulsar-based scheduler.
 // This scheduler will eventually replace the current scheduler.
 type NewSchedulerConfig struct {
 	Enabled bool
-=======
+}
+
 type PreemptionConfig struct {
 	// If true, Armada will:
 	// 1. Validate that submitted pods specify no or a valid priority class.
@@ -123,7 +123,6 @@
 	// Priority class assigned to pods that do not specify one.
 	// Must be an entry in PriorityClasses above.
 	DefaultPriorityClass string
->>>>>>> af0c4362
 }
 
 type DatabaseRetentionPolicy struct {
