--- conflicted
+++ resolved
@@ -18,23 +18,13 @@
 	MetricsPort        uint16
 	CorsAllowedOrigins []string
 
-<<<<<<< HEAD
 	PriorityHalfTime    time.Duration
 	CancelJobsBatchSize int
 	Redis               redis.UniversalOptions
-	EventStoreQueue     string
-	EventJobStatusQueue string
+	Events              EventsConfig
 	EventsNats          NatsConfig
 	EventsJetstream     JetstreamConfig
 	EventsRedis         redis.UniversalOptions
-=======
-	PriorityHalfTime time.Duration
-	Redis            redis.UniversalOptions
-	Events           EventsConfig
-	EventsNats       NatsConfig
-	EventsJetstream  JetstreamConfig
-	EventsRedis      redis.UniversalOptions
->>>>>>> 5949e32a
 
 	Scheduling        SchedulingConfig
 	QueueManagement   QueueManagementConfig
