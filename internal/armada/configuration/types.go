package configuration

import (
	"time"

	"github.com/go-redis/redis"

	"github.com/G-Research/armada/internal/armada/authorization/permissions"
)

type UserInfo struct {
	Password string
	Groups   []string
}

type ArmadaConfig struct {
<<<<<<< HEAD
	Development bool

	GrpcPort               string
	PriorityHalfTime       time.Duration
	Redis                  redis.UniversalOptions
	EventsRedis            redis.UniversalOptions
	BasicAuth              BasicAuthenticationConfig
	OpenIdAuth             OpenIdAuthenticationConfig
	PermissionGroupMapping map[permissions.Permission][]string
	PermissionScopeMapping map[permissions.Permission][]string
=======
	GrpcPort         uint16
	MetricsPort      uint16
	PriorityHalfTime time.Duration
	Redis            redis.UniversalOptions
	EventsRedis      redis.UniversalOptions
	BasicAuth        AuthenticationConfig
	OpenIdAuth       OpenIdAuthenticationConfig
>>>>>>> 49b4d216
}

type OpenIdAuthenticationConfig struct {
	ProviderUrl string
	GroupsClaim string
}

type BasicAuthenticationConfig struct {
	EnableAuthentication bool
	Users                map[string]UserInfo
}<|MERGE_RESOLUTION|>--- conflicted
+++ resolved
@@ -14,10 +14,10 @@
 }
 
 type ArmadaConfig struct {
-<<<<<<< HEAD
 	Development bool
 
-	GrpcPort               string
+	GrpcPort         uint16
+	MetricsPort      uint16
 	PriorityHalfTime       time.Duration
 	Redis                  redis.UniversalOptions
 	EventsRedis            redis.UniversalOptions
@@ -25,15 +25,6 @@
 	OpenIdAuth             OpenIdAuthenticationConfig
 	PermissionGroupMapping map[permissions.Permission][]string
 	PermissionScopeMapping map[permissions.Permission][]string
-=======
-	GrpcPort         uint16
-	MetricsPort      uint16
-	PriorityHalfTime time.Duration
-	Redis            redis.UniversalOptions
-	EventsRedis      redis.UniversalOptions
-	BasicAuth        AuthenticationConfig
-	OpenIdAuth       OpenIdAuthenticationConfig
->>>>>>> 49b4d216
 }
 
 type OpenIdAuthenticationConfig struct {
