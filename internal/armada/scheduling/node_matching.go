package scheduling

import (
	"fmt"
	"sort"
	"strings"
	"time"

	"github.com/pkg/errors"
	v1 "k8s.io/api/core/v1"
	"k8s.io/apimachinery/pkg/api/resource"

	"github.com/G-Research/armada/internal/common"
	"github.com/G-Research/armada/internal/common/armadaerrors"
	"github.com/G-Research/armada/pkg/api"
)

func CreateClusterSchedulingInfoReport(leaseRequest *api.LeaseRequest, nodeAllocations []*nodeTypeAllocation) *api.ClusterSchedulingInfoReport {
	return &api.ClusterSchedulingInfoReport{
		ClusterId:      leaseRequest.ClusterId,
		Pool:           leaseRequest.Pool,
		ReportTime:     time.Now(),
		NodeTypes:      extractNodeTypes(nodeAllocations),
		MinimumJobSize: leaseRequest.MinimumJobSize,
	}
}

func extractNodeTypes(allocations []*nodeTypeAllocation) []*api.NodeType {
	var result []*api.NodeType
	for _, n := range allocations {
		result = append(result, &n.nodeType)
	}
	return result
}

// MatchSchedulingRequirementsOnAnyCluster returns true if the provided job can be scheduled.
// If returning false, the reason for not being able to schedule the pod is indicated by the returned error,
// which is of type *armadaerrors.ErrPodUnschedulable.
func MatchSchedulingRequirementsOnAnyCluster(job *api.Job, allClusterSchedulingInfos map[string]*api.ClusterSchedulingInfoReport) (bool, error) {
	var errs []error
	for _, schedulingInfo := range allClusterSchedulingInfos {
		if ok, err := MatchSchedulingRequirements(job, schedulingInfo); ok {
			return true, nil
		} else {
			errs = append(errs, err)
		}
	}
	if len(errs) == 0 {
		errs = append(errs, errors.Errorf("no matching node types available"))
	}
	// Return a merged error report.
	// The idea is that users don't care how nodes are split between clusters.
	// These errors do not include info about which pod in the job caused the error.
	// However, this is fine since we currently only support single-pod jobs.
	return false, armadaerrors.NewCombinedErrPodUnschedulable(errs...)
}

func MatchSchedulingRequirements(job *api.Job, schedulingInfo *api.ClusterSchedulingInfoReport) (bool, error) {
	if !isLargeEnough(job, schedulingInfo.MinimumJobSize) {
		err := &armadaerrors.ErrPodUnschedulable{}
		err = err.Add(fmt.Sprintf("pod resource requests too low; the minimum allowed is %v", schedulingInfo.MinimumJobSize), len(schedulingInfo.NodeTypes))
		return false, err
	}
	for i, podSpec := range job.GetAllPodSpecs() {
		// TODO: make sure there are enough nodes available for all the job pods.
		if ok, err := matchAnyNodeType(podSpec, schedulingInfo.NodeTypes); !ok {
			if err != nil {
				return false, err
			}
			return false, errors.Errorf("%d-th pod can't be scheduled", i)
		}
	}
	return true, nil
}

func isLargeEnough(job *api.Job, minimumJobSize common.ComputeResources) bool {
	resourceRequest := common.TotalJobResourceRequest(job)
	resourceRequest.Sub(minimumJobSize)
	return resourceRequest.IsValid()
}

// matchAnyNodeType returns true if the pod can be scheduled on at least one node type.
// If not, an error is returned indicating why the pod can't be scheduled.
// The error is of type *armadaerrors.ErrPodUnschedulable.
func matchAnyNodeType(podSpec *v1.PodSpec, nodeTypes []*api.NodeType) (bool, error) {
	if len(nodeTypes) == 0 {
		return false, errors.Errorf("no node types available")
	}

	var result *armadaerrors.ErrPodUnschedulable
	podMatchingContext := NewPodMatchingContext(podSpec)
	for _, nodeType := range nodeTypes {
		nodeResources := common.ComputeResources(nodeType.AllocatableResources).AsFloat()
		ok, err := podMatchingContext.Matches(nodeType, nodeResources)
		switch {
		case ok:
			return true, nil
		case err != nil:
			result = result.Add(err.Error(), 1)
		default:
			result = result.Add("unknown reason", 1)
		}
	}
	return false, result
}

func matchAnyNodeTypeAllocation(
	job *api.Job,
	nodeAllocations []*nodeTypeAllocation,
	alreadyConsumed nodeTypeUsedResources,
	supportedPriorityClasses map[string]int32,
) (nodeTypeUsedResources, bool, error) {
	newlyConsumed := nodeTypeUsedResources{}

	for _, podSpec := range job.GetAllPodSpecs() {

		nodeType, ok, err := matchAnyNodeTypePodAllocation(podSpec, nodeAllocations, alreadyConsumed, newlyConsumed, supportedPriorityClasses)

		if !ok {
			return nodeTypeUsedResources{}, false, err
		}
		resourceRequest := common.TotalPodResourceRequest(podSpec).AsFloat()
		resourceRequest.Add(newlyConsumed[nodeType])
		newlyConsumed[nodeType] = resourceRequest
	}
	return newlyConsumed, true, nil
}

func matchAnyNodeTypePodAllocation(
	podSpec *v1.PodSpec,
	nodeAllocations []*nodeTypeAllocation,
	alreadyConsumed nodeTypeUsedResources,
	newlyConsumed nodeTypeUsedResources,
	supportedPriorityClasses map[string]int32,
) (*nodeTypeAllocation, bool, error) {
	if len(nodeAllocations) == 0 {
		return nil, false, errors.Errorf("no nodes available")
	}

	podMatchingContext := NewPodMatchingContext(podSpec)
	var result *armadaerrors.ErrPodUnschedulable
	for _, node := range nodeAllocations {
		available := node.availableResources.DeepCopy()
		available.Sub(alreadyConsumed[node])
		available.Sub(newlyConsumed[node])
		available.LimitWith(common.ComputeResources(node.nodeType.AllocatableResources).AsFloat())

		resources := available
		if hasPriorityClass(podSpec) {
			preemptible, err := getPreemptibleResources(
				supportedPriorityClasses,
				podSpec.PriorityClassName,
				node.allocatedResources,
			)
			if err != nil {
				return nil, false, err
			}
			// resources which can be allocated to prioritised jobs are Sum(preemptible resources, allocatable resources)
			preemptible.Add(available)
			resources = preemptible
		}
		ok, err := podMatchingContext.Matches(&node.nodeType, resources)
		switch {
		case ok:
			return node, true, nil
		case err != nil:
			result = result.Add(err.Error(), 1)
		default:
			result = result.Add("unknown reason", 1)
		}
	}
	return nil, false, result
}

<<<<<<< HEAD
// AggregateNodeTypeAllocations computes the total available resources for each node type.
=======
func getPreemptibleResources(
	supportedPriorityClasses map[string]int32,
	targetPriorityClass string,
	allocatedResources map[int32]common.ComputeResourcesFloat,
) (common.ComputeResourcesFloat, error) {
	targetPriority, ok := supportedPriorityClasses[targetPriorityClass]
	if !ok {
		return nil, errors.Errorf("unsupported prirority class: %s", targetPriorityClass)
	}
	preemptibleResources := make(common.ComputeResourcesFloat)

	for priority, resources := range allocatedResources {
		if priority < targetPriority {
			preemptibleResources.Add(resources)
		}
	}

	return preemptibleResources, nil
}

>>>>>>> af0c4362
func AggregateNodeTypeAllocations(nodes []api.NodeInfo) []*nodeTypeAllocation {
	nodeTypesIndex := map[string]*nodeTypeAllocation{}

	for i, n := range nodes {
		description := createNodeDescription(&nodes[i])
		typeDescription, exists := nodeTypesIndex[description]

		nodeAvailableResources := common.ComputeResources(n.AvailableResources).AsFloat()
		nodeTotalResources := common.ComputeResources(n.TotalResources).AsFloat()
		nodeAllocatedResources := make(map[int32]common.ComputeResourcesFloat)
		for k, v := range n.AllocatedResources {
			nodeAllocatedResources[k] = common.ComputeResources(v.Resources).AsFloat()
		}

		if !exists {
			typeDescription = &nodeTypeAllocation{
				nodeType: api.NodeType{
					Taints:               n.Taints,
					Labels:               n.Labels,
					AllocatableResources: n.AllocatableResources,
				},
				availableResources: nodeAvailableResources,
				totalResources:     nodeTotalResources,
				allocatedResources: nodeAllocatedResources,
			}
		} else {
			typeDescription.totalResources.Add(nodeTotalResources)
			typeDescription.availableResources.Add(nodeAvailableResources)

			for priority, resources := range nodeAllocatedResources {
				totalAllocatedResources, exists := typeDescription.allocatedResources[priority]
				if exists {
					totalAllocatedResources.Add(resources)
				} else {
					typeDescription.allocatedResources[priority] = resources
				}
			}
		}
		nodeTypesIndex[description] = typeDescription
	}

	var result []*nodeTypeAllocation
	for _, n := range nodeTypesIndex {
		result = append(result, n)
	}

	sort.Slice(result, func(i, j int) bool {
		// assign more tainted nodes first, then smaller nodes first
		return len(result[i].nodeType.Taints) > len(result[j].nodeType.Taints) ||
			len(result[i].nodeType.Taints) == len(result[j].nodeType.Taints) &&
				dominates(result[j].nodeType.AllocatableResources, result[i].nodeType.AllocatableResources)
	})

	return result
}

func dominates(a map[string]resource.Quantity, b map[string]resource.Quantity) bool {
	return (common.ComputeResources(a)).Dominates(common.ComputeResources(b))
}

// createNodeDescription maps the labels, taints, and allocatable resources of a node to a unique string.
func createNodeDescription(n *api.NodeInfo) string {
	data := make([]string, 0, len(n.Labels)+len(n.Taints)+len(n.AllocatableResources))
	for k, v := range n.Labels {
		data = append(data, "l"+k+"="+v)
	}
	for _, t := range n.Taints {
		if t.Effect == v1.TaintEffectNoSchedule {
			data = append(data, "t"+t.Key+"="+t.Value)
		}
	}
	for k, v := range n.AllocatableResources {
		data = append(data, "t"+k+"="+v.String())
	}
	sort.Strings(data)
	return strings.Join(data, "|")
}<|MERGE_RESOLUTION|>--- conflicted
+++ resolved
@@ -172,9 +172,6 @@
 	return nil, false, result
 }
 
-<<<<<<< HEAD
-// AggregateNodeTypeAllocations computes the total available resources for each node type.
-=======
 func getPreemptibleResources(
 	supportedPriorityClasses map[string]int32,
 	targetPriorityClass string,
@@ -195,7 +192,7 @@
 	return preemptibleResources, nil
 }
 
->>>>>>> af0c4362
+// AggregateNodeTypeAllocations computes the total available resources for each node type.
 func AggregateNodeTypeAllocations(nodes []api.NodeInfo) []*nodeTypeAllocation {
 	nodeTypesIndex := map[string]*nodeTypeAllocation{}
 
