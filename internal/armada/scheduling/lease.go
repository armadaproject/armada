--- conflicted
+++ resolved
@@ -240,7 +240,7 @@
 			requirement := common.TotalResourceRequest(job.PodSpec).AsFloat()
 			remainder = slice.DeepCopy()
 			remainder.Sub(requirement)
-			if remainder.IsValid() && MatchSchedulingRequirements(job, c.clusterNodeInfo) {
+			if remainder.IsValid() && matchRequirements(job, c.request) {
 				slice = remainder
 				candidates = append(candidates, job)
 			}
@@ -314,15 +314,10 @@
 	return lastQueue
 }
 
-<<<<<<< HEAD
 func MatchSchedulingRequirements(job *api.Job, nodeInfo *api.ClusterNodeInfoReport) bool {
-	return matchNodeLabels(job, nodeInfo) && isAbleToFitOnAvailableNodes(job, nodeInfo)
-=======
-func matchRequirements(job *api.Job, request *api.LeaseRequest) bool {
-	return matchNodeLabels(job, request) &&
-		isAbleToFitOnAvailableNodes(job, request) &&
-		isLargeEnough(job, request)
->>>>>>> 1f017c33
+	return matchNodeLabels(job, nodeInfo) &&
+		isAbleToFitOnAvailableNodes(job, nodeInfo) &&
+		isLargeEnough(job, nodeInfo)
 }
 
 func isAbleToFitOnAvailableNodes(job *api.Job, nodeInfo *api.ClusterNodeInfoReport) bool {
@@ -366,9 +361,9 @@
 	return result
 }
 
-func isLargeEnough(job *api.Job, request *api.LeaseRequest) bool {
+func isLargeEnough(job *api.Job, nodeInfo *api.ClusterNodeInfoReport) bool {
 	resourceRequest := common.TotalResourceRequest(job.PodSpec)
-	minimum := common.ComputeResources(request.MinimumJobSize)
+	minimum := common.ComputeResources(nodeInfo.MinimumJobSize)
 	resourceRequest.Sub(minimum)
 	return resourceRequest.IsValid()
 }