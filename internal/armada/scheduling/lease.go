package scheduling

import (
	"context"
	"math"
	"math/rand"

	log "github.com/sirupsen/logrus"
	"k8s.io/apimachinery/pkg/api/resource"

	"github.com/G-Research/armada/internal/armada/configuration"
	"github.com/G-Research/armada/internal/common"
	"github.com/G-Research/armada/internal/common/util"
	"github.com/G-Research/armada/pkg/api"
)

type JobQueue interface {
	PeekClusterQueue(clusterId, queue string, limit int64) ([]*api.Job, error)
	TryLeaseJobs(clusterId string, queue string, jobs []*api.Job) ([]*api.Job, error)
}

type leaseContext struct {
	schedulingConfig *configuration.SchedulingConfig
	queue            JobQueue
	onJobsLeased     func([]*api.Job)

	ctx       context.Context
	clusterId string

	queueSchedulingInfo map[*api.Queue]*QueueSchedulingInfo
	resourceScarcity    map[string]float64
	priorities          map[*api.Queue]QueuePriorityInfo

	nodeResources  []*nodeTypeAllocation
	minimumJobSize map[string]resource.Quantity

	queueCache map[string][]*api.Job
}

type SchedulingLimit struct {
	numberJobsLeftToSchedule       int
	remainingPayloadSizeToSchedule int
	minimumRemaningPayloadSize     int
}

func NewSchedulingLimit(numberOfJobsLimit int, payloadSizeLimitBytes int, minimumRemaningPayloadSize int) SchedulingLimit {
	return SchedulingLimit{
		numberJobsLeftToSchedule:       numberOfJobsLimit,
		remainingPayloadSizeToSchedule: payloadSizeLimitBytes,
		minimumRemaningPayloadSize:     minimumRemaningPayloadSize,
	}
}

func (s *SchedulingLimit) RemoveFromRemainingLimit(jobs ...*api.Job) {
	for _, job := range jobs {
		s.numberJobsLeftToSchedule -= 1
		s.remainingPayloadSizeToSchedule -= job.Size()
	}
}

func (s *SchedulingLimit) AtLimit() bool {
	return s.numberJobsLeftToSchedule <= 0 || s.remainingPayloadSizeToSchedule <= s.minimumRemaningPayloadSize
}

func (s *SchedulingLimit) IsWithinLimit(job *api.Job) bool {
	return s.numberJobsLeftToSchedule >= 1 && s.remainingPayloadSizeToSchedule-job.Size() >= 0
}

func LeaseJobs(ctx context.Context,
	config *configuration.SchedulingConfig,
	jobQueue JobQueue,
	onJobLease func([]*api.Job),
	request *api.LeaseRequest,
	nodeResources []*nodeTypeAllocation,
	activeClusterReports map[string]*api.ClusterUsageReport,
	activeClusterLeaseJobReports map[string]*api.ClusterLeasedReport,
	clusterPriorities map[string]map[string]float64,
	activeQueues []*api.Queue) ([]*api.Job, error) {

	resourcesToSchedule := common.ComputeResources(request.Resources).AsFloat()
	currentClusterReport, ok := activeClusterReports[request.ClusterId]

	totalCapacity := &common.ComputeResources{}
	for _, clusterReport := range activeClusterReports {
		totalCapacity.Add(util.GetClusterAvailableCapacity(clusterReport))
	}

	resourceAllocatedByQueue := CombineLeasedReportResourceByQueue(activeClusterLeaseJobReports)
	maxResourceToSchedulePerQueue := totalCapacity.MulByResource(config.MaximalResourceFractionToSchedulePerQueue)
	maxResourcePerQueue := totalCapacity.MulByResource(config.MaximalResourceFractionPerQueue)
	queueSchedulingInfo := calculateQueueSchedulingLimits(activeQueues, maxResourceToSchedulePerQueue, maxResourcePerQueue, totalCapacity, resourceAllocatedByQueue)

	if ok {
		capacity := util.GetClusterCapacity(currentClusterReport)
		resourcesToSchedule = resourcesToSchedule.LimitWith(capacity.MulByResource(config.MaximalClusterFractionToSchedule))
	}

	activeQueuePriority := CalculateQueuesPriorityInfo(clusterPriorities, activeClusterReports, activeQueues)
	scarcity := config.GetResourceScarcity(request.Pool)
	if scarcity == nil {
		scarcity = ResourceScarcityFromReports(activeClusterReports)
	}
	activeQueueSchedulingInfo := SliceResourceWithLimits(scarcity, queueSchedulingInfo, activeQueuePriority, resourcesToSchedule)

	lc := &leaseContext{
		schedulingConfig: config,
		queue:            jobQueue,

		ctx:       ctx,
		clusterId: request.ClusterId,

		resourceScarcity:    scarcity,
		queueSchedulingInfo: activeQueueSchedulingInfo,
		priorities:          activeQueuePriority,
		nodeResources:       nodeResources,
		minimumJobSize:      request.MinimumJobSize,

		queueCache: map[string][]*api.Job{},

		onJobsLeased: onJobLease,
	}

	schedulingLimit := NewSchedulingLimit(config.MaximumJobsToSchedule, config.MaximumLeasePayloadSizeBytes, int(config.MaxPodSpecSizeBytes)*2)
	return lc.scheduleJobs(schedulingLimit)
}

func calculateQueueSchedulingLimits(
	activeQueues []*api.Queue,
	schedulingLimitPerQueue common.ComputeResourcesFloat,
	resourceLimitPerQueue common.ComputeResourcesFloat,
	totalCapacity *common.ComputeResources,
	currentQueueResourceAllocation map[string]common.ComputeResources) map[*api.Queue]*QueueSchedulingInfo {
	schedulingInfo := make(map[*api.Queue]*QueueSchedulingInfo, len(activeQueues))
	for _, queue := range activeQueues {
		remainingGlobalLimit := resourceLimitPerQueue.DeepCopy()
		if len(queue.ResourceLimits) > 0 {
			customQueueLimit := totalCapacity.MulByResource(queue.ResourceLimits)
			remainingGlobalLimit = remainingGlobalLimit.MergeWith(customQueueLimit)
		}
		if usage, ok := currentQueueResourceAllocation[queue.Name]; ok {
			remainingGlobalLimit.Sub(usage.AsFloat())
			remainingGlobalLimit.LimitToZero()
		}

		schedulingRoundLimit := schedulingLimitPerQueue.DeepCopy()

		schedulingRoundLimit = schedulingRoundLimit.LimitWith(remainingGlobalLimit)
		schedulingInfo[queue] = NewQueueSchedulingInfo(schedulingRoundLimit, common.ComputeResourcesFloat{}, common.ComputeResourcesFloat{})
	}
	return schedulingInfo
}

func (c *leaseContext) scheduleJobs(limit SchedulingLimit) ([]*api.Job, error) {
	jobs := []*api.Job{}

	if !c.schedulingConfig.UseProbabilisticSchedulingForAllResources {
		assignedJobs, e := c.assignJobs(limit)
		if e != nil {
			log.Errorf("Error when leasing jobs for cluster %s: %s", c.clusterId, e)
			return nil, e
		}
		jobs = assignedJobs
		limit.RemoveFromRemainingLimit(jobs...)
	}

	additionalJobs, e := c.distributeRemainder(limit)
	if e != nil {
		log.Errorf("Error when leasing jobs for cluster %s: %s", c.clusterId, e)
		return nil, e
	}
	jobs = append(jobs, additionalJobs...)

	if c.schedulingConfig.UseProbabilisticSchedulingForAllResources {
		log.WithField("clusterId", c.clusterId).Infof("Leasing %d jobs. (using probabilistic scheduling)", len(jobs))
	} else {
		log.WithField("clusterId", c.clusterId).Infof("Leasing %d jobs. (by remainder distribution: %d)", len(jobs), len(additionalJobs))
	}

	return jobs, nil
}

func (c *leaseContext) assignJobs(limit SchedulingLimit) ([]*api.Job, error) {
	jobs := make([]*api.Job, 0)
	// TODO: parallelize
	for queue, info := range c.queueSchedulingInfo {
		// TODO: partition limit by priority instead
		partitionLimit := NewSchedulingLimit(
			limit.numberJobsLeftToSchedule/len(c.queueSchedulingInfo),
			limit.remainingPayloadSizeToSchedule/limit.numberJobsLeftToSchedule/len(c.queueSchedulingInfo),
			limit.minimumRemaningPayloadSize)
		leased, remainder, e := c.leaseJobs(queue, info.adjustedShare, partitionLimit)
		if e != nil {
			log.Error(e)
			continue
		}
		scheduled := info.adjustedShare.DeepCopy()
		scheduled.Sub(remainder)
		c.queueSchedulingInfo[queue].UpdateLimits(scheduled)
		jobs = append(jobs, leased...)

		if util.CloseToDeadline(c.ctx) {
			break
		}
	}
	return jobs, nil
}

func (c *leaseContext) distributeRemainder(limit SchedulingLimit) ([]*api.Job, error) {

	jobs := []*api.Job{}
	if limit.AtLimit() {
		return jobs, nil
	}

	remainder := SumRemainingResource(c.queueSchedulingInfo)
	shares := QueueSlicesToShares(c.resourceScarcity, c.queueSchedulingInfo)

	queueCount := len(c.queueSchedulingInfo)
	emptySteps := 0

	minimumJobSize := common.ComputeResources(c.minimumJobSize).AsFloat()
	minimumResource := c.schedulingConfig.MinimumResourceToSchedule.DeepCopy()
	minimumResource.Max(minimumJobSize)

	for !remainder.IsLessThan(minimumResource) && len(shares) > 0 && emptySteps < queueCount {
		queue := pickQueueRandomly(shares)
		emptySteps++

		amountToSchedule := remainder.DeepCopy()
		amountToSchedule = amountToSchedule.LimitWith(c.queueSchedulingInfo[queue].remainingSchedulingLimit)
		leaseLimit := NewSchedulingLimit(1, limit.remainingPayloadSizeToSchedule, limit.minimumRemaningPayloadSize)
		leased, remaining, e := c.leaseJobs(queue, amountToSchedule, leaseLimit)
		if e != nil {
			log.Error(e)
			continue
		}
		if len(leased) > 0 {
			emptySteps = 0
			jobs = append(jobs, leased...)

			scheduled := amountToSchedule.DeepCopy()
			scheduled.Sub(remaining)

			c.queueSchedulingInfo[queue].UpdateLimits(scheduled)
			remainder.Sub(scheduled)
			shares[queue] = math.Max(0, ResourcesFloatAsUsage(c.resourceScarcity, c.queueSchedulingInfo[queue].schedulingShare))
		} else {
			// if there are no suitable jobs to lease eliminate queue from the scheduling
			delete(c.queueSchedulingInfo, queue)
			delete(c.priorities, queue)
			c.queueSchedulingInfo = SliceResourceWithLimits(c.resourceScarcity, c.queueSchedulingInfo, c.priorities, remainder)
			shares = QueueSlicesToShares(c.resourceScarcity, c.queueSchedulingInfo)
		}

<<<<<<< HEAD
		limit.RemoveFromRemainingLimit(leased...)
		if limit.AtLimit() || c.closeToDeadline() {
=======
		limit -= len(leased)
		if limit <= 0 || util.CloseToDeadline(c.ctx) {
>>>>>>> 7f8e2d81
			break
		}
	}

	return jobs, nil
}

func (c *leaseContext) leaseJobs(queue *api.Queue, slice common.ComputeResourcesFloat, limit SchedulingLimit) ([]*api.Job, common.ComputeResourcesFloat, error) {
	jobs := make([]*api.Job, 0)
	remainder := slice
	for slice.IsValid() {
		if limit.AtLimit() {
			break
		}

		topJobs, ok := c.queueCache[queue.Name]
		if !ok || len(topJobs) < int(c.schedulingConfig.QueueLeaseBatchSize/2) {
			newTop, e := c.queue.PeekClusterQueue(c.clusterId, queue.Name, int64(c.schedulingConfig.QueueLeaseBatchSize))
			if e != nil {
				return nil, slice, e
			}
			c.queueCache[queue.Name] = newTop
			topJobs = c.queueCache[queue.Name]
		}

		candidates := make([]*api.Job, 0)
		candidatesLimit := NewSchedulingLimit(limit.numberJobsLeftToSchedule, limit.remainingPayloadSizeToSchedule, limit.minimumRemaningPayloadSize)
		candidateNodes := map[*api.Job]nodeTypeUsedResources{}
		consumedNodeResources := nodeTypeUsedResources{}

		for _, job := range topJobs {
			requirement := common.TotalJobResourceRequest(job).AsFloat()
			remainder = slice.DeepCopy()
			remainder.Sub(requirement)
			if isLargeEnough(job, c.minimumJobSize) && remainder.IsValid() && candidatesLimit.IsWithinLimit(job) {
				newlyConsumed, ok := matchAnyNodeTypeAllocation(job, c.nodeResources, consumedNodeResources)
				if ok {
					slice = remainder
					candidates = append(candidates, job)
					candidatesLimit.RemoveFromRemainingLimit(job)
					candidateNodes[job] = newlyConsumed
					consumedNodeResources.Add(newlyConsumed)
				}
			}
			if candidatesLimit.AtLimit() {
				break
			}
		}
		c.queueCache[queue.Name] = removeJobs(c.queueCache[queue.Name], candidates)

		leased, e := c.queue.TryLeaseJobs(c.clusterId, queue.Name, candidates)
		if e != nil {
			return nil, slice, e
		}

		jobs = append(jobs, leased...)
		limit.RemoveFromRemainingLimit(leased...)

		c.decreaseNodeResources(leased, candidateNodes)

		// stop scheduling round if we leased less then batch (either the slice is too small or queue is empty)
		// TODO: should we look at next batch?
		if len(candidates) < int(c.schedulingConfig.QueueLeaseBatchSize) {
			break
		}
		if util.CloseToDeadline(c.ctx) {
			break
		}
	}

	go c.onJobsLeased(jobs)

	return jobs, slice, nil
}

func (c *leaseContext) decreaseNodeResources(leased []*api.Job, nodeTypeUsage map[*api.Job]nodeTypeUsedResources) {
	for _, j := range leased {
		for nodeType, resources := range nodeTypeUsage[j] {
			nodeType.availableResources.Sub(resources)
		}
	}
}

func removeJobs(jobs []*api.Job, jobsToRemove []*api.Job) []*api.Job {
	jobsToRemoveIds := make(map[string]bool, len(jobsToRemove))
	for _, job := range jobsToRemove {
		jobsToRemoveIds[job.Id] = true
	}

	result := make([]*api.Job, 0, len(jobs))
	for _, job := range jobs {
		if _, shouldRemove := jobsToRemoveIds[job.Id]; !shouldRemove {
			result = append(result, job)
		}
	}
	return result
}

func pickQueueRandomly(shares map[*api.Queue]float64) *api.Queue {
	sum := 0.0
	for _, share := range shares {
		sum += share
	}

	pick := sum * rand.Float64()
	current := 0.0

	var lastQueue *api.Queue
	for queue, share := range shares {
		current += share
		if current >= pick {
			return queue
		}
		lastQueue = queue
	}
	log.Error("Could not randomly pick a queue, this should not happen!")
	return lastQueue
}<|MERGE_RESOLUTION|>--- conflicted
+++ resolved
@@ -252,13 +252,8 @@
 			shares = QueueSlicesToShares(c.resourceScarcity, c.queueSchedulingInfo)
 		}
 
-<<<<<<< HEAD
 		limit.RemoveFromRemainingLimit(leased...)
-		if limit.AtLimit() || c.closeToDeadline() {
-=======
-		limit -= len(leased)
-		if limit <= 0 || util.CloseToDeadline(c.ctx) {
->>>>>>> 7f8e2d81
+		if limit.AtLimit() || util.CloseToDeadline(c.ctx) {
 			break
 		}
 	}
