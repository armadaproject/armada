package scheduling

import (
	"context"
	"math"
	"math/rand"
	"time"

	log "github.com/sirupsen/logrus"
	"k8s.io/apimachinery/pkg/api/resource"

	"github.com/G-Research/armada/internal/armada/configuration"
	"github.com/G-Research/armada/internal/common"
	"github.com/G-Research/armada/internal/common/util"
	"github.com/G-Research/armada/pkg/api"
)

<<<<<<< HEAD
const maxJobsPerLease = 10000
const leaseDeadlineTolerance = time.Second * 3

=======
>>>>>>> 3f145a4c
type JobQueue interface {
	PeekClusterQueue(clusterId, queue string, limit int64) ([]*api.Job, error)
	TryLeaseJobs(clusterId string, queue string, jobs []*api.Job) ([]*api.Job, error)
}

type leaseContext struct {
	schedulingConfig *configuration.SchedulingConfig
	queue            JobQueue
	onJobsLeased     func([]*api.Job)

	ctx       context.Context
	clusterId string

	queueSchedulingInfo map[*api.Queue]*QueueSchedulingInfo
	resourceScarcity    map[string]float64
	priorities          map[*api.Queue]QueuePriorityInfo

	nodeResources  []*nodeTypeAllocation
	minimumJobSize map[string]resource.Quantity

	queueCache map[string][]*api.Job
}

func LeaseJobs(ctx context.Context,
	config *configuration.SchedulingConfig,
	jobQueue JobQueue,
	onJobLease func([]*api.Job),
	request *api.LeaseRequest,
	nodeResources []*nodeTypeAllocation,
	activeClusterReports map[string]*api.ClusterUsageReport,
	activeClusterLeaseJobReports map[string]*api.ClusterLeasedReport,
	clusterPriorities map[string]map[string]float64,
	activeQueues []*api.Queue) ([]*api.Job, error) {

	resourcesToSchedule := common.ComputeResources(request.Resources).AsFloat()
	currentClusterReport, ok := activeClusterReports[request.ClusterId]

	totalCapacity := &common.ComputeResources{}
	for _, clusterReport := range activeClusterReports {
		totalCapacity.Add(util.GetClusterAvailableCapacity(clusterReport))
	}

	resourceAllocatedByQueue := CombineLeasedReportResourceByQueue(activeClusterLeaseJobReports)
	maxResourceToSchedulePerQueue := totalCapacity.MulByResource(config.MaximalResourceFractionToSchedulePerQueue)
	maxResourcePerQueue := totalCapacity.MulByResource(config.MaximalResourceFractionPerQueue)
	queueSchedulingInfo := calculateQueueSchedulingLimits(activeQueues, maxResourceToSchedulePerQueue, maxResourcePerQueue, totalCapacity, resourceAllocatedByQueue)

	if ok {
		capacity := util.GetClusterCapacity(currentClusterReport)
		resourcesToSchedule = resourcesToSchedule.LimitWith(capacity.MulByResource(config.MaximalClusterFractionToSchedule))
	}

	activeQueuePriority := CalculateQueuesPriorityInfo(clusterPriorities, activeClusterReports, activeQueues)
	scarcity := config.GetResourceScarcity(request.Pool)
	if scarcity == nil {
		scarcity = ResourceScarcityFromReports(activeClusterReports)
	}
	activeQueueSchedulingInfo := SliceResourceWithLimits(scarcity, queueSchedulingInfo, activeQueuePriority, resourcesToSchedule)

	lc := &leaseContext{
		schedulingConfig: config,
		queue:            jobQueue,

		ctx:       ctx,
		clusterId: request.ClusterId,

		resourceScarcity:    scarcity,
		queueSchedulingInfo: activeQueueSchedulingInfo,
		priorities:          activeQueuePriority,
		nodeResources:       nodeResources,
		minimumJobSize:      request.MinimumJobSize,

		queueCache: map[string][]*api.Job{},

		onJobsLeased: onJobLease,
	}

	return lc.scheduleJobs(config.MaximumJobsToSchedule)
}

func calculateQueueSchedulingLimits(
	activeQueues []*api.Queue,
	schedulingLimitPerQueue common.ComputeResourcesFloat,
	resourceLimitPerQueue common.ComputeResourcesFloat,
	totalCapacity *common.ComputeResources,
	currentQueueResourceAllocation map[string]common.ComputeResources) map[*api.Queue]*QueueSchedulingInfo {
	schedulingInfo := make(map[*api.Queue]*QueueSchedulingInfo, len(activeQueues))
	for _, queue := range activeQueues {
		remainingGlobalLimit := resourceLimitPerQueue.DeepCopy()
		if len(queue.ResourceLimits) > 0 {
			customQueueLimit := totalCapacity.MulByResource(queue.ResourceLimits)
			remainingGlobalLimit = remainingGlobalLimit.MergeWith(customQueueLimit)
		}
		if usage, ok := currentQueueResourceAllocation[queue.Name]; ok {
			remainingGlobalLimit.Sub(usage.AsFloat())
			remainingGlobalLimit.LimitToZero()
		}

		schedulingRoundLimit := schedulingLimitPerQueue.DeepCopy()

		schedulingRoundLimit = schedulingRoundLimit.LimitWith(remainingGlobalLimit)
		schedulingInfo[queue] = NewQueueSchedulingInfo(schedulingRoundLimit, common.ComputeResourcesFloat{}, common.ComputeResourcesFloat{})
	}
	return schedulingInfo
}

func (c *leaseContext) scheduleJobs(limit int) ([]*api.Job, error) {
	jobs := []*api.Job{}

	if !c.schedulingConfig.UseProbabilisticSchedulingForAllResources {
		assignedJobs, e := c.assignJobs(limit)
		if e != nil {
			log.Errorf("Error when leasing jobs for cluster %s: %s", c.clusterId, e)
			return nil, e
		}
		jobs = assignedJobs
		limit -= len(jobs)
	}

	additionalJobs, e := c.distributeRemainder(limit)
	if e != nil {
		log.Errorf("Error when leasing jobs for cluster %s: %s", c.clusterId, e)
		return nil, e
	}
	jobs = append(jobs, additionalJobs...)

	if c.schedulingConfig.UseProbabilisticSchedulingForAllResources {
		log.WithField("clusterId", c.clusterId).Infof("Leasing %d jobs. (using probabilistic scheduling)", len(jobs))
	} else {
		log.WithField("clusterId", c.clusterId).Infof("Leasing %d jobs. (by remainder distribution: %d)", len(jobs), len(additionalJobs))
	}

	return jobs, nil
}

func (c *leaseContext) assignJobs(limit int) ([]*api.Job, error) {
	jobs := make([]*api.Job, 0)
	// TODO: parallelize
	for queue, info := range c.queueSchedulingInfo {
		// TODO: partition limit by priority instead
		leased, remainder, e := c.leaseJobs(queue, info.adjustedShare, limit/len(c.queueSchedulingInfo))
		if e != nil {
			log.Error(e)
			continue
		}
		scheduled := info.adjustedShare.DeepCopy()
		scheduled.Sub(remainder)
		c.queueSchedulingInfo[queue].UpdateLimits(scheduled)
		jobs = append(jobs, leased...)

		if util.CloseToDeadline(c.ctx, leaseDeadlineTolerance) {
			break
		}
	}
	return jobs, nil
}

func (c *leaseContext) distributeRemainder(limit int) ([]*api.Job, error) {

	jobs := []*api.Job{}
	if limit <= 0 {
		return jobs, nil
	}

	remainder := SumRemainingResource(c.queueSchedulingInfo)
	shares := QueueSlicesToShares(c.resourceScarcity, c.queueSchedulingInfo)

	queueCount := len(c.queueSchedulingInfo)
	emptySteps := 0

	minimumJobSize := common.ComputeResources(c.minimumJobSize).AsFloat()
	minimumResource := c.schedulingConfig.MinimumResourceToSchedule.DeepCopy()
	minimumResource.Max(minimumJobSize)

	for !remainder.IsLessThan(minimumResource) && len(shares) > 0 && emptySteps < queueCount {
		queue := pickQueueRandomly(shares)
		emptySteps++

		amountToSchedule := remainder.DeepCopy()
		amountToSchedule = amountToSchedule.LimitWith(c.queueSchedulingInfo[queue].remainingSchedulingLimit)
		leased, remaining, e := c.leaseJobs(queue, amountToSchedule, 1)
		if e != nil {
			log.Error(e)
			continue
		}
		if len(leased) > 0 {
			emptySteps = 0
			jobs = append(jobs, leased...)

			scheduled := amountToSchedule.DeepCopy()
			scheduled.Sub(remaining)

			c.queueSchedulingInfo[queue].UpdateLimits(scheduled)
			remainder.Sub(scheduled)
			shares[queue] = math.Max(0, ResourcesFloatAsUsage(c.resourceScarcity, c.queueSchedulingInfo[queue].schedulingShare))
		} else {
			// if there are no suitable jobs to lease eliminate queue from the scheduling
			delete(c.queueSchedulingInfo, queue)
			delete(c.priorities, queue)
			c.queueSchedulingInfo = SliceResourceWithLimits(c.resourceScarcity, c.queueSchedulingInfo, c.priorities, remainder)
			shares = QueueSlicesToShares(c.resourceScarcity, c.queueSchedulingInfo)
		}

		limit -= len(leased)
		if limit <= 0 || util.CloseToDeadline(c.ctx, leaseDeadlineTolerance) {
			break
		}
	}

	return jobs, nil
}

func (c *leaseContext) leaseJobs(queue *api.Queue, slice common.ComputeResourcesFloat, limit int) ([]*api.Job, common.ComputeResourcesFloat, error) {
	jobs := make([]*api.Job, 0)
	remainder := slice
	for slice.IsValid() {
		if limit <= 0 {
			break
		}

		topJobs, ok := c.queueCache[queue.Name]
		if !ok || len(topJobs) < int(c.schedulingConfig.QueueLeaseBatchSize/2) {
			newTop, e := c.queue.PeekClusterQueue(c.clusterId, queue.Name, int64(c.schedulingConfig.QueueLeaseBatchSize))
			if e != nil {
				return nil, slice, e
			}
			c.queueCache[queue.Name] = newTop
			topJobs = c.queueCache[queue.Name]
		}

		candidates := make([]*api.Job, 0)
		candidateNodes := map[*api.Job]nodeTypeUsedResources{}
		consumedNodeResources := nodeTypeUsedResources{}

		for _, job := range topJobs {
			requirement := common.TotalJobResourceRequest(job).AsFloat()
			remainder = slice.DeepCopy()
			remainder.Sub(requirement)
			if isLargeEnough(job, c.minimumJobSize) && remainder.IsValid() {
				newlyConsumed, ok := matchAnyNodeTypeAllocation(job, c.nodeResources, consumedNodeResources)
				if ok {
					slice = remainder
					candidates = append(candidates, job)
					candidateNodes[job] = newlyConsumed
					consumedNodeResources.Add(newlyConsumed)
				}
			}
			if len(candidates) >= limit {
				break
			}
		}
		c.queueCache[queue.Name] = removeJobs(c.queueCache[queue.Name], candidates)

		leased, e := c.queue.TryLeaseJobs(c.clusterId, queue.Name, candidates)
		if e != nil {
			return nil, slice, e
		}

		jobs = append(jobs, leased...)
		limit -= len(leased)

		c.decreaseNodeResources(leased, candidateNodes)

		// stop scheduling round if we leased less then batch (either the slice is too small or queue is empty)
		// TODO: should we look at next batch?
		if len(candidates) < int(c.schedulingConfig.QueueLeaseBatchSize) {
			break
		}
		if util.CloseToDeadline(c.ctx, leaseDeadlineTolerance) {
			break
		}
	}

	go c.onJobsLeased(jobs)

	return jobs, slice, nil
}

func (c *leaseContext) decreaseNodeResources(leased []*api.Job, nodeTypeUsage map[*api.Job]nodeTypeUsedResources) {
	for _, j := range leased {
		for nodeType, resources := range nodeTypeUsage[j] {
			nodeType.availableResources.Sub(resources)
		}
	}
}

func removeJobs(jobs []*api.Job, jobsToRemove []*api.Job) []*api.Job {
	jobsToRemoveIds := make(map[string]bool, len(jobsToRemove))
	for _, job := range jobsToRemove {
		jobsToRemoveIds[job.Id] = true
	}

	result := make([]*api.Job, 0, len(jobs))
	for _, job := range jobs {
		if _, shouldRemove := jobsToRemoveIds[job.Id]; !shouldRemove {
			result = append(result, job)
		}
	}
	return result
}

func pickQueueRandomly(shares map[*api.Queue]float64) *api.Queue {
	sum := 0.0
	for _, share := range shares {
		sum += share
	}

	pick := sum * rand.Float64()
	current := 0.0

	var lastQueue *api.Queue
	for queue, share := range shares {
		current += share
		if current >= pick {
			return queue
		}
		lastQueue = queue
	}
	log.Error("Could not randomly pick a queue, this should not happen!")
	return lastQueue
}<|MERGE_RESOLUTION|>--- conflicted
+++ resolved
@@ -15,12 +15,10 @@
 	"github.com/G-Research/armada/pkg/api"
 )
 
-<<<<<<< HEAD
+
 const maxJobsPerLease = 10000
 const leaseDeadlineTolerance = time.Second * 3
 
-=======
->>>>>>> 3f145a4c
 type JobQueue interface {
 	PeekClusterQueue(clusterId, queue string, limit int64) ([]*api.Job, error)
 	TryLeaseJobs(clusterId string, queue string, jobs []*api.Job) ([]*api.Job, error)
