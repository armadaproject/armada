--- conflicted
+++ resolved
@@ -32,23 +32,12 @@
 // Server is a service that accepts API calls according to the original Armada submit API and publishes messages
 // to Pulsar based on those calls.
 type Server struct {
-<<<<<<< HEAD
-	publisher             pulsarutils.Publisher
-	queueRepository       repository.QueueRepository
-	queueCache            repository.ReadOnlyQueueRepository
-	jobRepository         repository.JobRepository
-	submissionConfig      configuration.SubmissionConfig
-	deduplicator          Deduplicator
-	authorizer            auth.ActionAuthorizer
-	requireQueueAndJobSet bool
-=======
 	publisher        pulsarutils.Publisher
 	queueRepository  repository.QueueRepository
 	queueCache       repository.ReadOnlyQueueRepository
 	submissionConfig configuration.SubmissionConfig
 	deduplicator     Deduplicator
 	authorizer       auth.ActionAuthorizer
->>>>>>> b3c23d18
 	// Below are used only for testing
 	clock       clock.Clock
 	idGenerator func() *armadaevents.Uuid
@@ -61,10 +50,6 @@
 	submissionConfig configuration.SubmissionConfig,
 	deduplicator Deduplicator,
 	authorizer auth.ActionAuthorizer,
-<<<<<<< HEAD
-	requireQueueAndJobSet bool,
-=======
->>>>>>> b3c23d18
 ) *Server {
 	return &Server{
 		publisher:        publisher,
@@ -205,29 +190,8 @@
 		return nil, err
 	}
 
-<<<<<<< HEAD
-	sequence := &armadaevents.EventSequence{
-		Queue:      resolvedQueue,
-		JobSetName: resolvedJobSet,
-		UserId:     userId,
-		Groups:     groups,
-		Events: []*armadaevents.EventSequence_Event{
-			{
-				Created: pointer.Now(),
-				Event: &armadaevents.EventSequence_Event_CancelJob{
-					CancelJob: &armadaevents.CancelJob{
-						JobId:    jobId,
-						JobIdStr: armadaevents.MustUlidStringFromProtoUuid(jobId),
-						Reason:   util.Truncate(req.Reason, 512),
-					},
-				},
-			},
-		},
-	}
-=======
 	var cancelledIds []string
 	es, cancelledIds := eventSequenceForJobIds(s.clock, jobIds, req.Queue, req.JobSetId, userId, groups, req.Reason)
->>>>>>> b3c23d18
 
 	err = s.publisher.PublishMessages(ctx, es)
 	if err != nil {
@@ -443,14 +407,9 @@
 			Created: &eventTime,
 			Event: &armadaevents.EventSequence_Event_CancelJob{
 				CancelJob: &armadaevents.CancelJob{
-<<<<<<< HEAD
 					JobId:    jobId,
 					JobIdStr: jobIdStr,
-					Reason:   util.Truncate(reason, 512),
-=======
-					JobId:  jobId,
-					Reason: truncatedReason,
->>>>>>> b3c23d18
+					Reason:   truncatedReason,
 				},
 			},
 		})
