package submit

import (
	"context"
	"fmt"
	"math"

	"github.com/gogo/protobuf/types"
	"github.com/gogo/status"
	"github.com/pkg/errors"
	log "github.com/sirupsen/logrus"
	"google.golang.org/grpc/codes"
	"k8s.io/apimachinery/pkg/util/clock"

	"github.com/armadaproject/armada/internal/armada/configuration"
	"github.com/armadaproject/armada/internal/armada/permissions"
	"github.com/armadaproject/armada/internal/armada/repository"
	"github.com/armadaproject/armada/internal/armada/server"
	"github.com/armadaproject/armada/internal/armada/submit/conversion"
	"github.com/armadaproject/armada/internal/armada/submit/validation"
	"github.com/armadaproject/armada/internal/common/armadacontext"
	"github.com/armadaproject/armada/internal/common/armadaerrors"
	"github.com/armadaproject/armada/internal/common/auth/authorization"
	"github.com/armadaproject/armada/internal/common/auth/permission"
	"github.com/armadaproject/armada/internal/common/eventutil"
	"github.com/armadaproject/armada/internal/common/pointer"
	"github.com/armadaproject/armada/internal/common/pulsarutils"
	armadaslices "github.com/armadaproject/armada/internal/common/slices"
	"github.com/armadaproject/armada/internal/common/util"
	"github.com/armadaproject/armada/internal/scheduler/schedulerobjects"
	"github.com/armadaproject/armada/pkg/api"
	"github.com/armadaproject/armada/pkg/armadaevents"
	"github.com/armadaproject/armada/pkg/client/queue"
)

// Server is a service that accepts API calls according to the original Armada submit API and publishes messages
// to Pulsar based on those calls.
type Server struct {
<<<<<<< HEAD
	publisher        pulsarutils.Publisher
	queueRepository  repository.QueueRepository
	queueCache       repository.ReadOnlyQueueRepository
	jobRepository    repository.JobRepository
	submissionConfig configuration.SubmissionConfig
	deduplicator     Deduplicator
	authorizer       server.ActionAuthorizer
=======
	publisher             pulsarutils.Publisher
	queueRepository       repository.QueueRepository
	queueCache            repository.ReadOnlyQueueRepository
	jobRepository         repository.JobRepository
	submissionConfig      configuration.SubmissionConfig
	deduplicator          Deduplicator
	submitChecker         scheduler.SubmitScheduleChecker
	authorizer            server.ActionAuthorizer
	requireQueueAndJobSet bool
>>>>>>> 70fd8669
	// Below are used only for testing
	clock       clock.Clock
	idGenerator func() *armadaevents.Uuid
}

func NewServer(
	publisher pulsarutils.Publisher,
	queueRepository repository.QueueRepository,
	queueCache repository.ReadOnlyQueueRepository,
	jobRepository repository.JobRepository,
	submissionConfig configuration.SubmissionConfig,
	deduplicator Deduplicator,
	authorizer server.ActionAuthorizer,
	requireQueueAndJobSet bool,
) *Server {
	return &Server{
<<<<<<< HEAD
		publisher:        publisher,
		queueRepository:  queueRepository,
		queueCache:       queueCache,
		jobRepository:    jobRepository,
		submissionConfig: submissionConfig,
		deduplicator:     deduplicator,
		authorizer:       authorizer,
		clock:            clock.RealClock{},
=======
		publisher:             publisher,
		queueRepository:       queueRepository,
		queueCache:            queueCache,
		jobRepository:         jobRepository,
		submissionConfig:      submissionConfig,
		deduplicator:          deduplicator,
		submitChecker:         submitChecker,
		authorizer:            authorizer,
		requireQueueAndJobSet: requireQueueAndJobSet,
		clock:                 clock.RealClock{},
>>>>>>> 70fd8669
		idGenerator: func() *armadaevents.Uuid {
			return armadaevents.MustProtoUuidFromUlidString(util.NewULID())
		},
	}
}

// SubmitJobs allows users to submit jobs to Armada.  On receipt of a request, the following actions are performed:
//   - The request is validated to make sure it is well formed.  If this fails then an error is returned
//   - Each JobRequestItem inside the request is checked to see if it is a duplicate
//   - Each non-duplicate is converted into an armadaevents.SubmitMessage
//   - All SubmitMessages are checked to see if the job they define can be scheduled (an example of a job that cannot
//     be scheduled would be a job that requires more resources than exists on any node).  If any message fails this
//     check then an error is returned.
//   - The SubmitMessages are published to Pulsar.
func (s *Server) SubmitJobs(grpcCtx context.Context, req *api.JobSubmitRequest) (*api.JobSubmitResponse, error) {
	ctx := armadacontext.FromGrpcCtx(grpcCtx)

	// Check that the user is actually allowed to submit jobs
	userId, groups, err := s.authorize(ctx, req.Queue, permissions.SubmitAnyJobs, queue.PermissionVerbSubmit)
	if err != nil {
		return nil, status.Error(codes.PermissionDenied, err.Error())
	}

	// Validate the request is well-formed
	if err = validation.ValidateSubmitRequest(req, s.submissionConfig); err != nil {
		return nil, status.Errorf(codes.InvalidArgument, err.Error())
	}

	// Get a mapping between req.ClientId and existing jobId.  If such a mapping exists, it means that
	// this job has already been submitted.
	originalIds, err := s.deduplicator.GetOriginalJobIds(ctx, req.Queue, req.JobRequestItems)
	if err != nil {
		// Deduplication is best-effort, therefore this is not fatal
		log.WithError(err).Warn("Error fetching original job ids, deduplication will not occur.")
	}

	submitMsgs := make([]*armadaevents.EventSequence_Event, 0, len(req.JobRequestItems))
	jobResponses := make([]*api.JobSubmitResponseItem, 0, len(req.JobRequestItems))
	idMappings := make(map[string]string, len(req.JobRequestItems))

	for _, jobRequest := range req.JobRequestItems {

		// Check if this job has already been submitted. If so we can simply return the previously submitted id
		originalId, isDuplicate := originalIds[jobRequest.ClientId]
		if isDuplicate {
			ctx.Infof("Job with client id %s is a duplicate of %s", jobRequest.ClientId, originalId)
			jobResponses = append(jobResponses, &api.JobSubmitResponseItem{JobId: originalId})
			continue
		}

		// If we get to here then it isn't a duplicate. Create a Job submission and a job response
		submitMsg := conversion.SubmitJobFromApiRequest(jobRequest, s.submissionConfig, req.JobSetId, req.Queue, userId, s.idGenerator)
		eventTime := s.clock.Now().UTC()
		submitMsgs = append(submitMsgs, &armadaevents.EventSequence_Event{
			Created: &eventTime,
			Event: &armadaevents.EventSequence_Event_SubmitJob{
				SubmitJob: submitMsg,
			},
		})

		jobResponses = append(jobResponses, &api.JobSubmitResponseItem{
			JobId: armadaevents.MustUlidStringFromProtoUuid(submitMsg.JobId),
		})

		if jobRequest.ClientId != "" {
			idMappings[jobRequest.ClientId] = armadaevents.MustUlidStringFromProtoUuid(submitMsg.JobId)
		}
	}

	// If we have no submit msgs then we can return early
	if len(submitMsgs) == 0 {
		return &api.JobSubmitResponse{JobResponseItems: jobResponses}, nil
	}

	// Check if all jobs can be scheduled.
	es := &armadaevents.EventSequence{
		Queue:      req.Queue,
		JobSetName: req.JobSetId,
		UserId:     userId,
		Groups:     groups,
		Events:     submitMsgs,
	}

	pulsarJobDetails := armadaslices.Map(
		jobResponses,
		func(r *api.JobSubmitResponseItem) *schedulerobjects.PulsarSchedulerJobDetails {
			return &schedulerobjects.PulsarSchedulerJobDetails{
				JobId:  r.JobId,
				Queue:  req.Queue,
				JobSet: req.JobSetId,
			}
		})

	if err = s.jobRepository.StorePulsarSchedulerJobDetails(ctx, pulsarJobDetails); err != nil {
		log.WithError(err).Error("failed store pulsar job details")
		return nil, status.Error(codes.Internal, "failed store pulsar job details")
	}

	err = s.publisher.PublishMessages(ctx, es)
	if err != nil {
		log.WithError(err).Error("failed send events to Pulsar")
		return nil, status.Error(codes.Internal, "Failed to send events to Pulsar")
	}

	// Store the deduplication ids. Note that this will not be called if pulsar submission has failed, hence
	// a partial pulsar submission can result in duplicate jobs.
	if err = s.deduplicator.StoreOriginalJobIds(ctx, req.Queue, idMappings); err != nil {
		log.WithError(err).Warn("failed to store deduplication ids")
	}
	return &api.JobSubmitResponse{JobResponseItems: jobResponses}, nil
}

func (s *Server) CancelJobs(grpcCtx context.Context, req *api.JobCancelRequest) (*api.CancellationResult, error) {
	ctx := armadacontext.FromGrpcCtx(grpcCtx)

	if req.JobSetId == "" || req.Queue == "" {
		ctx.
			WithField("apidatamissing", "true").
			Warnf("Cancel jobs called with missing data: jobId=%s, jobset=%s, queue=%s, user=%s", req.JobId, req.JobSetId, req.Queue, s.GetUser(ctx))
	}

	// separate code path for multiple jobs
	if len(req.JobIds) > 0 {
		return s.cancelJobsByIdsQueueJobset(ctx, req.JobIds, req.Queue, req.JobSetId, req.Reason)
	}

	// Another separate code path for cancelling an entire job set
	// TODO: We should deprecate this and move people over to CancelJobSet()
	if req.JobId == "" {
		log.Warnf("CancelJobs called for queue=%s and jobset=%s but with empty job id. Redirecting to CancelJobSet()", req.Queue, req.JobSetId)
		_, err := s.CancelJobSet(ctx, &api.JobSetCancelRequest{
			Queue:    req.Queue,
			JobSetId: req.JobSetId,
			Reason:   req.Reason,
		})
		if err != nil {
			return nil, err
		}
		return &api.CancellationResult{
			CancelledIds: []string{req.JobId}, // we return an empty string here which seems a bit nonsensical- but that's what the old code did!
		}, nil
	}

	resolvedQueue := ""
	resolvedJobSet := ""

	if s.requireQueueAndJobSet {
		err := validation.ValidateQueueAndJobSet(req)
		if err != nil {
			return nil, err
		}
		resolvedQueue = req.Queue
		resolvedJobSet = req.JobSetId
	} else {
		// resolve the queue and jobset of the job: we can't trust what the user has given us
		resolvedQueue, resolvedJobSet, err := s.resolveQueueAndJobsetForJob(ctx, req.JobId)
		if err != nil {
			return nil, err
		}

		// If both a job id and queue or jobsetId is provided, return ErrNotFound if they don't match,
		// since the job could not be found for the provided queue/jobSetId.
		if req.Queue != "" && req.Queue != resolvedQueue {
			return nil, &armadaerrors.ErrNotFound{
				Type:    "job",
				Value:   req.JobId,
				Message: fmt.Sprintf("job not found in queue %s, try waiting", req.Queue),
			}
		}
		if req.JobSetId != "" && req.JobSetId != resolvedJobSet {
			return nil, &armadaerrors.ErrNotFound{
				Type:    "job",
				Value:   req.JobId,
				Message: fmt.Sprintf("job not found in job set %s, try waiting", req.JobSetId),
			}
		}
	}

	userId, groups, err := s.authorize(ctx, resolvedQueue, permissions.CancelAnyJobs, queue.PermissionVerbCancel)
	if err != nil {
		return nil, err
	}

	jobId, err := armadaevents.ProtoUuidFromUlidString(req.JobId)
	if err != nil {
		return nil, err
	}

	sequence := &armadaevents.EventSequence{
		Queue:      resolvedQueue,
		JobSetName: resolvedJobSet,
		UserId:     userId,
		Groups:     groups,
		Events: []*armadaevents.EventSequence_Event{
			{
				Created: pointer.Now(),
				Event: &armadaevents.EventSequence_Event_CancelJob{
					CancelJob: &armadaevents.CancelJob{
						JobId:  jobId,
						Reason: util.Truncate(req.Reason, 512),
					},
				},
			},
		},
	}

	// we can send the message to cancel to both schedulers. If the scheduler it doesn't belong to it'll be a no-op
	err = s.publisher.PublishMessages(ctx, sequence)
	if err != nil {
		log.WithError(err).Error("failed send to Pulsar")
		return nil, status.Error(codes.Internal, "Failed to send message")
	}

	return &api.CancellationResult{
		CancelledIds: []string{req.JobId}, // indicates no error
	}, nil
}

func (s *Server) PreemptJobs(grpcCtx context.Context, req *api.JobPreemptRequest) (*types.Empty, error) {
	ctx := armadacontext.FromGrpcCtx(grpcCtx)

	if req.Queue == "" {
		return nil, &armadaerrors.ErrInvalidArgument{
			Name:    "Queue",
			Value:   req.Queue,
			Message: "queue cannot be empty when preempting jobs",
		}
	}
	if req.JobSetId == "" {
		return nil, &armadaerrors.ErrInvalidArgument{
			Name:    "JobSetId",
			Value:   req.JobSetId,
			Message: "jobset cannot be empty when preempting jobs",
		}
	}

	userId, groups, err := s.authorize(ctx, req.Queue, permissions.PreemptAnyJobs, queue.PermissionVerbPreempt)
	if err != nil {
		return nil, err
	}

	sequence, err := preemptJobEventSequenceForJobIds(req.JobIds, req.Queue, req.JobSetId, userId, groups)
	if err != nil {
		return nil, err
	}

	// send the message to both schedulers because jobs may be on either
	err = s.publisher.PublishMessages(ctx, sequence)
	if err != nil {
		log.WithError(err).Error("failed send to Pulsar")
		return nil, status.Error(codes.Internal, "Failed to send message")
	}

	return &types.Empty{}, nil
}

func preemptJobEventSequenceForJobIds(jobIds []string, q, jobSet, userId string, groups []string) (*armadaevents.EventSequence, error) {
	sequence := &armadaevents.EventSequence{
		Queue:      q,
		JobSetName: jobSet,
		UserId:     userId,
		Groups:     groups,
		Events:     []*armadaevents.EventSequence_Event{},
	}
	for _, jobIdStr := range jobIds {
		jobId, err := armadaevents.ProtoUuidFromUlidString(jobIdStr)
		if err != nil {
			log.WithError(err).Errorf("could not convert job id to uuid: %s", jobIdStr)
			return nil, fmt.Errorf("could not convert job id to uuid: %s", jobIdStr)
		}
		sequence.Events = append(sequence.Events, &armadaevents.EventSequence_Event{
			Created: pointer.Now(),
			Event: &armadaevents.EventSequence_Event_JobPreemptionRequested{
				JobPreemptionRequested: &armadaevents.JobPreemptionRequested{
					JobId: jobId,
				},
			},
		})
	}
	return sequence, nil
}

func (s *Server) ReprioritizeJobs(grpcCtx context.Context, req *api.JobReprioritizeRequest) (*api.JobReprioritizeResponse, error) {
	ctx := armadacontext.FromGrpcCtx(grpcCtx)

	if s.requireQueueAndJobSet {
		err := validation.ValidateQueueAndJobSet(req)
		if err != nil {
			return nil, err
		}
	} else {
		if req.JobSetId == "" || req.Queue == "" {
			ctx.
				WithField("apidatamissing", "true").
				Warnf("Reprioritize jobs called with missing data: jobId=%s, jobset=%s, queue=%s, user=%s", req.JobIds[0], req.JobSetId, req.Queue, s.GetUser(ctx))
		}

		// If either queue or jobSetId is missing, we get the job set and queue associated
		// with the first job id in the request.
		//
		// This must be done before checking auth, since the auth check expects a queue.
		if len(req.JobIds) > 0 && (req.Queue == "" || req.JobSetId == "") {
			firstJobId := req.JobIds[0]

			resolvedQueue, resolvedJobset, err := s.resolveQueueAndJobsetForJob(ctx, firstJobId)
			if err != nil {
				return nil, err
			}

			// If both a job id and queue or jobsetId is provided, return ErrNotFound if they don't match,
			// since the job could not be found for the provided queue/jobSetId.
			// If both a job id and queue or jobsetId is provided, return ErrNotFound if they don't match,
			// since the job could not be found for the provided queue/jobSetId.
			if req.Queue != "" && req.Queue != resolvedQueue {
				return nil, &armadaerrors.ErrNotFound{
					Type:    "job",
					Value:   firstJobId,
					Message: fmt.Sprintf("job not found in queue %s, try waiting", req.Queue),
				}
			}
			if req.JobSetId != "" && req.JobSetId != resolvedJobset {
				return nil, &armadaerrors.ErrNotFound{
					Type:    "job",
					Value:   firstJobId,
					Message: fmt.Sprintf("job not found in job set %s, try waiting", req.JobSetId),
				}
			}
			req.Queue = resolvedQueue
			req.JobSetId = resolvedJobset
		}
	}

	// TODO: this is incorrect we only validate the permissions on the first job but the other jobs may belong to different queues
	userId, groups, err := s.authorize(ctx, req.Queue, permissions.ReprioritizeAnyJobs, queue.PermissionVerbReprioritize)
	if err != nil {
		return nil, err
	}

	if req.Queue == "" {
		return nil, &armadaerrors.ErrInvalidArgument{
			Name:    "Queue",
			Value:   req.Queue,
			Message: "queue is empty",
		}
	}
	if req.JobSetId == "" {
		return nil, &armadaerrors.ErrInvalidArgument{
			Name:    "JobSetId",
			Value:   req.JobSetId,
			Message: "JobSetId is empty",
		}
	}
	priority := eventutil.LogSubmitPriorityFromApiPriority(req.NewPriority)

	// results maps job ids to strings containing error messages.
	results := make(map[string]string)

	sequence := &armadaevents.EventSequence{
		Queue:      req.Queue,
		JobSetName: req.JobSetId, // TODO: this is incorrect- the jobs may be for different jobsets
		UserId:     userId,
		Groups:     groups,
		Events:     make([]*armadaevents.EventSequence_Event, len(req.JobIds), len(req.JobIds)),
	}

	// No job ids implicitly indicates that all jobs in the job set should be re-prioritised.
	if len(req.JobIds) == 0 {
		sequence.Events = append(sequence.Events, &armadaevents.EventSequence_Event{
			Event: &armadaevents.EventSequence_Event_ReprioritiseJobSet{
				ReprioritiseJobSet: &armadaevents.ReprioritiseJobSet{
					Priority: priority,
				},
			},
		})

		results[fmt.Sprintf("all jobs in job set %s", req.JobSetId)] = ""
	}

	// Otherwise, only the specified jobs should be re-prioritised.
	for i, jobIdString := range req.JobIds {

		jobId, err := armadaevents.ProtoUuidFromUlidString(jobIdString)
		if err != nil {
			results[jobIdString] = err.Error()
			continue
		}

		sequence.Events[i] = &armadaevents.EventSequence_Event{
			Event: &armadaevents.EventSequence_Event_ReprioritiseJob{
				ReprioritiseJob: &armadaevents.ReprioritiseJob{
					JobId:    jobId,
					Priority: priority,
				},
			},
		}

		results[jobIdString] = "" // empty string indicates no error
	}

	err = s.publisher.PublishMessages(ctx, sequence)
	if err != nil {
		log.WithError(err).Error("failed send to Pulsar")
		return nil, status.Error(codes.Internal, "Failed to send message")
	}

	return &api.JobReprioritizeResponse{
		ReprioritizationResults: results,
	}, nil
}

func (s *Server) CancelJobSet(grpcCtx context.Context, req *api.JobSetCancelRequest) (*types.Empty, error) {
	ctx := armadacontext.FromGrpcCtx(grpcCtx)
	if req.Queue == "" {
		return nil, &armadaerrors.ErrInvalidArgument{
			Name:    "Queue",
			Value:   req.Queue,
			Message: "queue cannot be empty when cancelling a jobset",
		}
	}
	if req.JobSetId == "" {
		return nil, &armadaerrors.ErrInvalidArgument{
			Name:    "JobSetId",
			Value:   req.JobSetId,
			Message: "jobsetId cannot be empty when cancelling a jobset",
		}
	}

	err := validation.ValidateJobSetFilter(req.Filter)
	if err != nil {
		return nil, err
	}

	userId, groups, err := s.authorize(ctx, req.Queue, permissions.CancelAnyJobs, queue.PermissionVerbCancel)
	if err != nil {
		return nil, err
	}

	states := make([]armadaevents.JobState, len(req.GetFilter().GetStates()))
	for i := 0; i < len(states); i++ {
		switch req.GetFilter().GetStates()[i] {
		case api.JobState_PENDING:
			states[i] = armadaevents.JobState_PENDING
		case api.JobState_QUEUED:
			states[i] = armadaevents.JobState_QUEUED
		case api.JobState_RUNNING:
			states[i] = armadaevents.JobState_RUNNING
		}
	}
	pulsarSchedulerSequence := &armadaevents.EventSequence{
		Queue:      req.Queue,
		JobSetName: req.JobSetId,
		UserId:     userId,
		Groups:     groups,
		Events: []*armadaevents.EventSequence_Event{
			{
				Created: pointer.Now(),
				Event: &armadaevents.EventSequence_Event_CancelJobSet{
					CancelJobSet: &armadaevents.CancelJobSet{
						States: states,
						Reason: util.Truncate(req.Reason, 512),
					},
				},
			},
		},
	}
	err = s.publisher.PublishMessages(ctx, pulsarSchedulerSequence)
	if err != nil {
		log.WithError(err).Error("failed to send cancel jobset message to pulsar")
		return nil, status.Error(codes.Internal, "failed to send cancel jobset message to pulsar")
	}

	return &types.Empty{}, err
}

// Assumes all Job IDs are in the queue and job set provided
func (s *Server) cancelJobsByIdsQueueJobset(grpcCtx context.Context, jobIds []string, q, jobSet string, reason string) (*api.CancellationResult, error) {
	ctx := armadacontext.FromGrpcCtx(grpcCtx)
	if q == "" {
		return nil, &armadaerrors.ErrInvalidArgument{
			Name:    "Queue",
			Value:   "",
			Message: "Queue cannot be empty when cancelling multiple jobs",
		}
	}
	if jobSet == "" {
		return nil, &armadaerrors.ErrInvalidArgument{
			Name:    "Jobset",
			Value:   "",
			Message: "Jobset cannot be empty when cancelling multiple jobs",
		}
	}
	userId, groups, err := s.authorize(ctx, q, permissions.CancelAnyJobs, queue.PermissionVerbCancel)
	if err != nil {
		return nil, err
	}
	var cancelledIds []string
	es, cancelledIds := eventSequenceForJobIds(jobIds, q, jobSet, userId, groups, reason)
	err = s.publisher.PublishMessages(ctx, es)
	if err != nil {
		log.WithError(err).Error("failed send to Pulsar")
		return nil, status.Error(codes.Internal, "Failed to send message")
	}
	return &api.CancellationResult{
		CancelledIds: cancelledIds,
	}, nil
}

// Returns event sequence along with all valid job ids in the sequence
func eventSequenceForJobIds(jobIds []string, q, jobSet, userId string, groups []string, reason string) (*armadaevents.EventSequence, []string) {
	sequence := &armadaevents.EventSequence{
		Queue:      q,
		JobSetName: jobSet,
		UserId:     userId,
		Groups:     groups,
		Events:     []*armadaevents.EventSequence_Event{},
	}
	var validIds []string
	for _, jobIdStr := range jobIds {
		jobId, err := armadaevents.ProtoUuidFromUlidString(jobIdStr)
		if err != nil {
			log.WithError(err).Errorf("could not convert job id to uuid: %s", jobIdStr)
			continue
		}
		validIds = append(validIds, jobIdStr)
		sequence.Events = append(sequence.Events, &armadaevents.EventSequence_Event{
			Created: pointer.Now(),
			Event: &armadaevents.EventSequence_Event_CancelJob{
				CancelJob: &armadaevents.CancelJob{
					JobId:  jobId,
					Reason: util.Truncate(reason, 512),
				},
			},
		})
	}
	return sequence, validIds
}

// resolveQueueAndJobsetForJob returns the queue and jobset for a job.
// If no job can be retrieved then an error is returned.
func (s *Server) resolveQueueAndJobsetForJob(ctx *armadacontext.Context, jobId string) (string, string, error) {
	jobDetails, err := s.jobRepository.GetPulsarSchedulerJobDetails(ctx, jobId)
	if err != nil {
		return "", "", err
	}
	if jobDetails != nil {
		return jobDetails.Queue, jobDetails.JobSet, nil
	}
	return "", "", &armadaerrors.ErrNotFound{
		Type:  "job",
		Value: jobId,
	}
}

func (s *Server) CreateQueue(grpcCtx context.Context, req *api.Queue) (*types.Empty, error) {
	ctx := armadacontext.FromGrpcCtx(grpcCtx)
	err := s.authorizer.AuthorizeAction(ctx, permissions.CreateQueue)
	var ep *armadaerrors.ErrUnauthorized
	if errors.As(err, &ep) {
		return nil, status.Errorf(codes.PermissionDenied, "[CreateQueue] error creating queue %s: %s", req.Name, ep)
	} else if err != nil {
		return nil, status.Errorf(codes.Unavailable, "[CreateQueue] error checking permissions: %s", err)
	}

	if len(req.UserOwners) == 0 {
		principal := authorization.GetPrincipal(ctx)
		req.UserOwners = []string{principal.GetName()}
	}

	queue, err := queue.NewQueue(req)
	if err != nil {
		return nil, status.Errorf(codes.InvalidArgument, "[CreateQueue] error validating queue: %s", err)
	}

	err = s.queueRepository.CreateQueue(ctx, queue)
	var eq *repository.ErrQueueAlreadyExists
	if errors.As(err, &eq) {
		return nil, status.Errorf(codes.AlreadyExists, "[CreateQueue] error creating queue: %s", err)
	} else if err != nil {
		return nil, status.Errorf(codes.Unavailable, "[CreateQueue] error creating queue: %s", err)
	}

	return &types.Empty{}, nil
}

func (s *Server) CreateQueues(grpcCtx context.Context, req *api.QueueList) (*api.BatchQueueCreateResponse, error) {
	ctx := armadacontext.FromGrpcCtx(grpcCtx)
	var failedQueues []*api.QueueCreateResponse
	// Create a queue for each element of the request body and return the failures.
	for _, queue := range req.Queues {
		_, err := s.CreateQueue(ctx, queue)
		if err != nil {
			failedQueues = append(failedQueues, &api.QueueCreateResponse{
				Queue: queue,
				Error: err.Error(),
			})
		}
	}

	return &api.BatchQueueCreateResponse{
		FailedQueues: failedQueues,
	}, nil
}

func (s *Server) UpdateQueue(grpcCtx context.Context, req *api.Queue) (*types.Empty, error) {
	ctx := armadacontext.FromGrpcCtx(grpcCtx)
	err := s.authorizer.AuthorizeAction(ctx, permissions.CreateQueue)
	var ep *armadaerrors.ErrUnauthorized
	if errors.As(err, &ep) {
		return nil, status.Errorf(codes.PermissionDenied, "[UpdateQueue] error updating queue %s: %s", req.Name, ep)
	} else if err != nil {
		return nil, status.Errorf(codes.Unavailable, "[UpdateQueue] error checking permissions: %s", err)
	}

	queue, err := queue.NewQueue(req)
	if err != nil {
		return nil, status.Errorf(codes.InvalidArgument, "[UpdateQueue] error: %s", err)
	}

	err = s.queueRepository.UpdateQueue(ctx, queue)
	var e *repository.ErrQueueNotFound
	if errors.As(err, &e) {
		return nil, status.Errorf(codes.NotFound, "[UpdateQueue] error: %s", err)
	} else if err != nil {
		return nil, status.Errorf(codes.Unavailable, "[UpdateQueue] error getting queue %q: %s", queue.Name, err)
	}

	return &types.Empty{}, nil
}

func (s *Server) UpdateQueues(grpcCtx context.Context, req *api.QueueList) (*api.BatchQueueUpdateResponse, error) {
	ctx := armadacontext.FromGrpcCtx(grpcCtx)
	var failedQueues []*api.QueueUpdateResponse

	// Create a queue for each element of the request body and return the failures.
	for _, queue := range req.Queues {
		_, err := s.UpdateQueue(ctx, queue)
		if err != nil {
			failedQueues = append(failedQueues, &api.QueueUpdateResponse{
				Queue: queue,
				Error: err.Error(),
			})
		}
	}

	return &api.BatchQueueUpdateResponse{
		FailedQueues: failedQueues,
	}, nil
}

func (s *Server) DeleteQueue(grpcCtx context.Context, req *api.QueueDeleteRequest) (*types.Empty, error) {
	ctx := armadacontext.FromGrpcCtx(grpcCtx)
	err := s.authorizer.AuthorizeAction(ctx, permissions.DeleteQueue)
	var ep *armadaerrors.ErrUnauthorized
	if errors.As(err, &ep) {
		return nil, status.Errorf(codes.PermissionDenied, "[DeleteQueue] error deleting queue %s: %s", req.Name, ep)
	} else if err != nil {
		return nil, status.Errorf(codes.Unavailable, "[DeleteQueue] error checking permissions: %s", err)
	}
	err = s.queueRepository.DeleteQueue(ctx, req.Name)
	if err != nil {
		return nil, status.Errorf(codes.InvalidArgument, "[DeleteQueue] error deleting queue %s: %s", req.Name, err)
	}
	return &types.Empty{}, nil
}

func (s *Server) GetQueue(grpcCtx context.Context, req *api.QueueGetRequest) (*api.Queue, error) {
	ctx := armadacontext.FromGrpcCtx(grpcCtx)
	queue, err := s.queueRepository.GetQueue(ctx, req.Name)
	var e *repository.ErrQueueNotFound
	if errors.As(err, &e) {
		return nil, status.Errorf(codes.NotFound, "[GetQueue] error: %s", err)
	} else if err != nil {
		return nil, status.Errorf(codes.Unavailable, "[GetQueue] error getting queue %q: %s", req.Name, err)
	}
	return queue.ToAPI(), nil
}

func (s *Server) GetQueues(req *api.StreamingQueueGetRequest, stream api.Submit_GetQueuesServer) error {
	ctx := armadacontext.FromGrpcCtx(stream.Context())

	// Receive once to get information about the number of queues to return
	numToReturn := req.GetNum()
	if numToReturn < 1 {
		numToReturn = math.MaxUint32
	}

	queues, err := s.queueRepository.GetAllQueues(ctx)
	if err != nil {
		return err
	}
	for i, queue := range queues {
		if uint32(i) < numToReturn {
			err := stream.Send(&api.StreamingQueueMessage{
				Event: &api.StreamingQueueMessage_Queue{Queue: queue.ToAPI()},
			})
			if err != nil {
				return err
			}
		}
	}
	err = stream.Send(&api.StreamingQueueMessage{
		Event: &api.StreamingQueueMessage_End{
			End: &api.EndMarker{},
		},
	})
	if err != nil {
		return err
	}
	return nil
}

// authorize authorizes a user request to submit a state transition message to the log.
// User information used for authorization is extracted from the provided context.
// Checks that the user has either anyPerm (e.g., permissions.SubmitAnyJobs) or perm (e.g., PermissionVerbSubmit) for this queue.
// Returns the userId and groups extracted from the context.
func (s *Server) authorize(
	ctx *armadacontext.Context,
	queueName string,
	anyPerm permission.Permission,
	perm queue.PermissionVerb,
) (string, []string, error) {
	principal := authorization.GetPrincipal(ctx)
	userId := principal.GetName()
	groups := principal.GetGroupNames()
	q, err := s.queueCache.GetQueue(ctx, queueName)
	if err != nil {
		return userId, groups, err
	}
	err = s.authorizer.AuthorizeQueueAction(ctx, q, anyPerm, perm)
	return userId, groups, err
}

func (s *Server) GetUser(ctx *armadacontext.Context) string {
	principal := authorization.GetPrincipal(ctx)
	return principal.GetName()
}

func (s *Server) Health(_ context.Context, _ *types.Empty) (*api.HealthCheckResponse, error) {
	// For now, lets make the health check really simple.
	return &api.HealthCheckResponse{Status: api.HealthCheckResponse_SERVING}, nil
}<|MERGE_RESOLUTION|>--- conflicted
+++ resolved
@@ -36,25 +36,14 @@
 // Server is a service that accepts API calls according to the original Armada submit API and publishes messages
 // to Pulsar based on those calls.
 type Server struct {
-<<<<<<< HEAD
-	publisher        pulsarutils.Publisher
-	queueRepository  repository.QueueRepository
-	queueCache       repository.ReadOnlyQueueRepository
-	jobRepository    repository.JobRepository
-	submissionConfig configuration.SubmissionConfig
-	deduplicator     Deduplicator
-	authorizer       server.ActionAuthorizer
-=======
 	publisher             pulsarutils.Publisher
 	queueRepository       repository.QueueRepository
 	queueCache            repository.ReadOnlyQueueRepository
 	jobRepository         repository.JobRepository
 	submissionConfig      configuration.SubmissionConfig
 	deduplicator          Deduplicator
-	submitChecker         scheduler.SubmitScheduleChecker
 	authorizer            server.ActionAuthorizer
 	requireQueueAndJobSet bool
->>>>>>> 70fd8669
 	// Below are used only for testing
 	clock       clock.Clock
 	idGenerator func() *armadaevents.Uuid
@@ -71,27 +60,15 @@
 	requireQueueAndJobSet bool,
 ) *Server {
 	return &Server{
-<<<<<<< HEAD
-		publisher:        publisher,
-		queueRepository:  queueRepository,
-		queueCache:       queueCache,
-		jobRepository:    jobRepository,
-		submissionConfig: submissionConfig,
-		deduplicator:     deduplicator,
-		authorizer:       authorizer,
-		clock:            clock.RealClock{},
-=======
 		publisher:             publisher,
 		queueRepository:       queueRepository,
 		queueCache:            queueCache,
 		jobRepository:         jobRepository,
 		submissionConfig:      submissionConfig,
 		deduplicator:          deduplicator,
-		submitChecker:         submitChecker,
 		authorizer:            authorizer,
 		requireQueueAndJobSet: requireQueueAndJobSet,
 		clock:                 clock.RealClock{},
->>>>>>> 70fd8669
 		idGenerator: func() *armadaevents.Uuid {
 			return armadaevents.MustProtoUuidFromUlidString(util.NewULID())
 		},
