--- conflicted
+++ resolved
@@ -22,19 +22,9 @@
 	"github.com/armadaproject/armada/internal/common/armadaerrors"
 	"github.com/armadaproject/armada/internal/common/auth/authorization"
 	"github.com/armadaproject/armada/internal/common/auth/permission"
-<<<<<<< HEAD
-	"github.com/armadaproject/armada/internal/common/eventutil"
-=======
-	"github.com/armadaproject/armada/internal/common/pointer"
->>>>>>> 12c3e082
 	"github.com/armadaproject/armada/internal/common/pulsarutils"
 	"github.com/armadaproject/armada/internal/common/slices"
 	"github.com/armadaproject/armada/internal/common/util"
-<<<<<<< HEAD
-	"github.com/armadaproject/armada/internal/scheduler"
-=======
-	"github.com/armadaproject/armada/internal/scheduler/schedulerobjects"
->>>>>>> 12c3e082
 	"github.com/armadaproject/armada/pkg/api"
 	"github.com/armadaproject/armada/pkg/armadaevents"
 	"github.com/armadaproject/armada/pkg/client/queue"
@@ -43,24 +33,13 @@
 // Server is a service that accepts API calls according to the original Armada submit API and publishes messages
 // to Pulsar based on those calls.
 type Server struct {
-<<<<<<< HEAD
 	publisher        pulsarutils.Publisher
 	queueRepository  repository.QueueRepository
 	queueCache       repository.ReadOnlyQueueRepository
+	jobRepository    repository.JobRepository
 	submissionConfig configuration.SubmissionConfig
 	deduplicator     Deduplicator
-	submitChecker    scheduler.SubmitScheduleChecker
 	authorizer       server.ActionAuthorizer
-=======
-	publisher             pulsarutils.Publisher
-	queueRepository       repository.QueueRepository
-	queueCache            repository.ReadOnlyQueueRepository
-	jobRepository         repository.JobRepository
-	submissionConfig      configuration.SubmissionConfig
-	deduplicator          Deduplicator
-	authorizer            server.ActionAuthorizer
-	requireQueueAndJobSet bool
->>>>>>> 12c3e082
 	// Below are used only for testing
 	clock       clock.Clock
 	idGenerator func() *armadaevents.Uuid
@@ -75,26 +54,13 @@
 	authorizer server.ActionAuthorizer,
 ) *Server {
 	return &Server{
-<<<<<<< HEAD
 		publisher:        publisher,
 		queueRepository:  queueRepository,
 		queueCache:       queueCache,
 		submissionConfig: submissionConfig,
 		deduplicator:     deduplicator,
-		submitChecker:    submitChecker,
 		authorizer:       authorizer,
 		clock:            clock.RealClock{},
-=======
-		publisher:             publisher,
-		queueRepository:       queueRepository,
-		queueCache:            queueCache,
-		jobRepository:         jobRepository,
-		submissionConfig:      submissionConfig,
-		deduplicator:          deduplicator,
-		authorizer:            authorizer,
-		requireQueueAndJobSet: requireQueueAndJobSet,
-		clock:                 clock.RealClock{},
->>>>>>> 12c3e082
 		idGenerator: func() *armadaevents.Uuid {
 			return armadaevents.MustProtoUuidFromUlidString(util.NewULID())
 		},
@@ -305,28 +271,9 @@
 		return nil, err
 	}
 
-<<<<<<< HEAD
-=======
-	if req.Queue == "" {
-		return nil, &armadaerrors.ErrInvalidArgument{
-			Name:    "Queue",
-			Value:   req.Queue,
-			Message: "queue is empty",
-		}
-	}
-	if req.JobSetId == "" {
-		return nil, &armadaerrors.ErrInvalidArgument{
-			Name:    "JobSetId",
-			Value:   req.JobSetId,
-			Message: "JobSetId is empty",
-		}
-	}
-	priority := conversion.PriorityAsInt32(req.NewPriority)
-
->>>>>>> 12c3e082
 	// results maps job ids to strings containing error messages.
 	results := make(map[string]string)
-	priority := eventutil.LogSubmitPriorityFromApiPriority(req.NewPriority)
+	priority := conversion.PriorityAsInt32(req.NewPriority)
 
 	sequence := &armadaevents.EventSequence{
 		Queue:      req.Queue,
