package submit

import (
	"testing"
	"time"

	"github.com/golang/mock/gomock"
	"github.com/stretchr/testify/assert"
	v1 "k8s.io/api/core/v1"
	"k8s.io/apimachinery/pkg/api/resource"
	"k8s.io/apimachinery/pkg/util/clock"
	"k8s.io/utils/pointer"

	"github.com/armadaproject/armada/internal/armada/mocks"
	"github.com/armadaproject/armada/internal/armada/permissions"
	"github.com/armadaproject/armada/internal/armada/submit/testfixtures"
	"github.com/armadaproject/armada/internal/common/armadacontext"
	"github.com/armadaproject/armada/pkg/api"
	"github.com/armadaproject/armada/pkg/armadaevents"
	"github.com/armadaproject/armada/pkg/client/queue"
)

type mockObjects struct {
	publisher    *mocks.MockPublisher
	queueRepo    *mocks.MockQueueRepository
	jobRep       *mocks.MockJobRepository
	deduplicator *mocks.MockDeduplicator
	authorizer   *mocks.MockActionAuthorizer
}

func createMocks(t *testing.T) *mockObjects {
	ctrl := gomock.NewController(t)
	return &mockObjects{
		publisher:    mocks.NewMockPublisher(ctrl),
		queueRepo:    mocks.NewMockQueueRepository(ctrl),
		jobRep:       mocks.NewMockJobRepository(ctrl),
		deduplicator: mocks.NewMockDeduplicator(ctrl),
		authorizer:   mocks.NewMockActionAuthorizer(ctrl),
	}
}

func TestSubmit_Success(t *testing.T) {
	tests := map[string]struct {
		req              *api.JobSubmitRequest
		deduplicationIds map[string]string
		expectedEvents   []*armadaevents.EventSequence_Event
	}{
		"Submit request with one job": {
			req:            testfixtures.SubmitRequestWithNItems(1),
			expectedEvents: testfixtures.NEventSequenceEvents(1),
		},
		"Submit request with two jobs": {
			req:            testfixtures.SubmitRequestWithNItems(2),
			expectedEvents: testfixtures.NEventSequenceEvents(2),
		},
		"Submit request with two jobs, second is a duplicate": {
			req:              testfixtures.SubmitRequestWithNItems(2),
			deduplicationIds: map[string]string{"2": "3"},
			expectedEvents:   testfixtures.NEventSequenceEvents(1),
		},
		"Submit request without active deadline seconds": {
			req:            withActiveDeadlineSeconds(testfixtures.SubmitRequestWithNItems(1), nil),
			expectedEvents: testfixtures.NEventSequenceEvents(1),
		},
		"Submit request without termination grace period": {
			req:            withTerminationGracePeriod(testfixtures.SubmitRequestWithNItems(1), nil),
			expectedEvents: testfixtures.NEventSequenceEvents(1),
		},
		"Submit request without priority class": {
			req:            withPriorityClass(testfixtures.SubmitRequestWithNItems(1), ""),
			expectedEvents: testfixtures.NEventSequenceEvents(1),
		},
	}
	for name, tc := range tests {
		t.Run(name, func(t *testing.T) {
			ctx, cancel := armadacontext.WithTimeout(armadacontext.Background(), 5*time.Second)
			ctx = armadacontext.WithValue(ctx, "principal", testfixtures.DefaultPrincipal)

			server, mockedObjects := createTestServer(t)

			mockedObjects.queueRepo.
				EXPECT().
				GetQueue(ctx, tc.req.Queue).
				Return(testfixtures.DefaultQueue, nil).
				Times(1)

			mockedObjects.authorizer.
				EXPECT().
				AuthorizeQueueAction(ctx, testfixtures.DefaultQueue, permissions.SubmitAnyJobs, queue.PermissionVerbSubmit).
				Return(nil).
				Times(1)

			mockedObjects.deduplicator.
				EXPECT().
				GetOriginalJobIds(ctx, testfixtures.DefaultQueue.Name, tc.req.JobRequestItems).
				Return(tc.deduplicationIds, nil).
				Times(1)

			mockedObjects.deduplicator.
				EXPECT().
				StoreOriginalJobIds(ctx, testfixtures.DefaultQueue.Name, gomock.Any()).
				Times(1)

			mockedObjects.jobRep.
				EXPECT().
				StorePulsarSchedulerJobDetails(ctx, gomock.Any()).
				Return(nil).
				Times(1)

			expectedEventSequence := &armadaevents.EventSequence{
				Queue:      testfixtures.DefaultQueue.Name,
				JobSetName: testfixtures.DefaultJobset,
				UserId:     testfixtures.DefaultOwner,
				Groups:     []string{"everyone", "groupA"},
				Events:     tc.expectedEvents,
			}

			var capturedEventSequence *armadaevents.EventSequence
			mockedObjects.publisher.EXPECT().
				PublishMessages(ctx, gomock.Any()).
				Times(1).
				Do(func(_ interface{}, es *armadaevents.EventSequence) {
					capturedEventSequence = es
				})

			resp, err := server.SubmitJobs(ctx, tc.req)
			assert.NoError(t, err)
			assert.Equal(t, len(tc.req.JobRequestItems), len(resp.JobResponseItems))
			assert.Equal(t, expectedEventSequence, capturedEventSequence)
			cancel()
		})
	}
}

func TestSubmit_FailedValidation(t *testing.T) {
	tests := map[string]struct {
		req *api.JobSubmitRequest
	}{
		"No Podspec": {
			req: withPodSpec(testfixtures.SubmitRequestWithNItems(1), nil),
		},
		"InvalidAffinity": {
			req: withAffinity(testfixtures.SubmitRequestWithNItems(1), &v1.Affinity{
				NodeAffinity: &v1.NodeAffinity{
					PreferredDuringSchedulingIgnoredDuringExecution: []v1.PreferredSchedulingTerm{
						{},
					},
				},
			}),
		},
		"No Namespace": {
			req: withNamespace(testfixtures.SubmitRequestWithNItems(1), ""),
		},
		"No Queue": {
			req: withQueue(testfixtures.SubmitRequestWithNItems(1), ""),
		},
		"Invalid Priority Class": {
			req: withPriorityClass(testfixtures.SubmitRequestWithNItems(1), "invalidPc"),
		},
		"Below Minimum Termination Grace Period": {
			req: withTerminationGracePeriod(testfixtures.SubmitRequestWithNItems(1), pointer.Int64(1)),
		},
		"Above Maximum Termination Grace Period": {
			req: withTerminationGracePeriod(testfixtures.SubmitRequestWithNItems(1), pointer.Int64(1000000)),
		},
		"Requests not equal to Limits": {
			req: withResources(testfixtures.SubmitRequestWithNItems(1), v1.ResourceRequirements{
				Limits:   v1.ResourceList{"cpu": resource.MustParse("1")},
				Requests: v1.ResourceList{"cpu": resource.MustParse("2")},
			}),
		},
	}
	for name, tc := range tests {
		t.Run(name, func(t *testing.T) {
			ctx, cancel := armadacontext.WithTimeout(armadacontext.Background(), 5*time.Second)
			server, mockedObjects := createTestServer(t)

			mockedObjects.queueRepo.
				EXPECT().
				GetQueue(ctx, tc.req.Queue).
				Return(testfixtures.DefaultQueue, nil).
				Times(1)

			mockedObjects.authorizer.
				EXPECT().
				AuthorizeQueueAction(ctx, testfixtures.DefaultQueue, permissions.SubmitAnyJobs, queue.PermissionVerbSubmit).
				Return(nil).
				Times(1)

			resp, err := server.SubmitJobs(ctx, tc.req)
			assert.Error(t, err)
			assert.Nil(t, resp)
			cancel()
		})
	}
}

func withNamespace(req *api.JobSubmitRequest, n string) *api.JobSubmitRequest {
	for _, item := range req.JobRequestItems {
		item.Namespace = n
	}
	return req
}

func withQueue(req *api.JobSubmitRequest, q string) *api.JobSubmitRequest {
	req.Queue = q
	return req
}

func withResources(req *api.JobSubmitRequest, r v1.ResourceRequirements) *api.JobSubmitRequest {
	for _, item := range req.JobRequestItems {
		containers := make([]v1.Container, len(item.PodSpec.Containers))
		for i, container := range item.PodSpec.Containers {
			container.Resources = r
			containers[i] = container
		}
		item.PodSpec.Containers = containers
	}
	return req
}

func withActiveDeadlineSeconds(req *api.JobSubmitRequest, v *int64) *api.JobSubmitRequest {
	for _, item := range req.JobRequestItems {
		item.PodSpec.ActiveDeadlineSeconds = v
	}
	return req
}

func withPodSpec(req *api.JobSubmitRequest, p *v1.PodSpec) *api.JobSubmitRequest {
	for _, item := range req.JobRequestItems {
		item.PodSpec = p
	}
	return req
}

func withAffinity(req *api.JobSubmitRequest, a *v1.Affinity) *api.JobSubmitRequest {
	for _, item := range req.JobRequestItems {
		item.PodSpec.Affinity = a
	}
	return req
}

func withPriorityClass(req *api.JobSubmitRequest, pc string) *api.JobSubmitRequest {
	for _, item := range req.JobRequestItems {
		item.PodSpec.PriorityClassName = pc
	}
	return req
}

func withTerminationGracePeriod(req *api.JobSubmitRequest, v *int64) *api.JobSubmitRequest {
	for _, item := range req.JobRequestItems {
		item.PodSpec.TerminationGracePeriodSeconds = v
	}
	return req
}

func createTestServer(t *testing.T) (*Server, *mockObjects) {
	m := createMocks(t)
	server := NewServer(
		m.publisher,
		m.queueRepo,
		m.queueRepo,
		m.jobRep,
		testfixtures.DefaultSubmissionConfig(),
		m.deduplicator,
<<<<<<< HEAD
		m.authorizer)
=======
		m.submitChecker,
		m.authorizer,
		true)
>>>>>>> 70fd8669
	server.clock = clock.NewFakeClock(testfixtures.DefaultTime)
	server.idGenerator = testfixtures.TestUlidGenerator()
	return server, m
}<|MERGE_RESOLUTION|>--- conflicted
+++ resolved
@@ -263,13 +263,8 @@
 		m.jobRep,
 		testfixtures.DefaultSubmissionConfig(),
 		m.deduplicator,
-<<<<<<< HEAD
-		m.authorizer)
-=======
-		m.submitChecker,
 		m.authorizer,
 		true)
->>>>>>> 70fd8669
 	server.clock = clock.NewFakeClock(testfixtures.DefaultTime)
 	server.idGenerator = testfixtures.TestUlidGenerator()
 	return server, m
