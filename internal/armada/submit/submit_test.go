package submit

import (
	"testing"
	"time"

	"github.com/golang/mock/gomock"
	"github.com/stretchr/testify/assert"
	v1 "k8s.io/api/core/v1"
	"k8s.io/apimachinery/pkg/api/resource"
	"k8s.io/apimachinery/pkg/util/clock"
	"k8s.io/utils/pointer"

	"github.com/armadaproject/armada/internal/armada/mocks"
	"github.com/armadaproject/armada/internal/armada/permissions"
	"github.com/armadaproject/armada/internal/armada/submit/testfixtures"
	"github.com/armadaproject/armada/internal/common/armadacontext"
	commonmocks "github.com/armadaproject/armada/internal/common/mocks"
	"github.com/armadaproject/armada/pkg/api"
	"github.com/armadaproject/armada/pkg/armadaevents"
	"github.com/armadaproject/armada/pkg/client/queue"
)

type mockObjects struct {
<<<<<<< HEAD
	publisher     *commonmocks.MockPublisher
	queueRepo     *mocks.MockQueueRepository
	jobRep        *mocks.MockJobRepository
	deduplicator  *mocks.MockDeduplicator
	submitChecker *mocks.MockSubmitScheduleChecker
	authorizer    *mocks.MockActionAuthorizer
=======
	publisher    *mocks.MockPublisher
	queueRepo    *mocks.MockQueueRepository
	jobRep       *mocks.MockJobRepository
	deduplicator *mocks.MockDeduplicator
	authorizer   *mocks.MockActionAuthorizer
>>>>>>> e7a4fe88
}

func createMocks(t *testing.T) *mockObjects {
	ctrl := gomock.NewController(t)
	return &mockObjects{
<<<<<<< HEAD
		publisher:     commonmocks.NewMockPublisher(ctrl),
		queueRepo:     mocks.NewMockQueueRepository(ctrl),
		jobRep:        mocks.NewMockJobRepository(ctrl),
		deduplicator:  mocks.NewMockDeduplicator(ctrl),
		submitChecker: mocks.NewMockSubmitScheduleChecker(ctrl),
		authorizer:    mocks.NewMockActionAuthorizer(ctrl),
=======
		publisher:    mocks.NewMockPublisher(ctrl),
		queueRepo:    mocks.NewMockQueueRepository(ctrl),
		jobRep:       mocks.NewMockJobRepository(ctrl),
		deduplicator: mocks.NewMockDeduplicator(ctrl),
		authorizer:   mocks.NewMockActionAuthorizer(ctrl),
>>>>>>> e7a4fe88
	}
}

func TestSubmit_Success(t *testing.T) {
	tests := map[string]struct {
		req              *api.JobSubmitRequest
		deduplicationIds map[string]string
		expectedEvents   []*armadaevents.EventSequence_Event
	}{
		"Submit request with one job": {
			req:            testfixtures.SubmitRequestWithNItems(1),
			expectedEvents: testfixtures.NEventSequenceEvents(1),
		},
		"Submit request with two jobs": {
			req:            testfixtures.SubmitRequestWithNItems(2),
			expectedEvents: testfixtures.NEventSequenceEvents(2),
		},
		"Submit request with two jobs, second is a duplicate": {
			req:              testfixtures.SubmitRequestWithNItems(2),
			deduplicationIds: map[string]string{"2": "3"},
			expectedEvents:   testfixtures.NEventSequenceEvents(1),
		},
		"Submit request without active deadline seconds": {
			req:            withActiveDeadlineSeconds(testfixtures.SubmitRequestWithNItems(1), nil),
			expectedEvents: testfixtures.NEventSequenceEvents(1),
		},
		"Submit request without termination grace period": {
			req:            withTerminationGracePeriod(testfixtures.SubmitRequestWithNItems(1), nil),
			expectedEvents: testfixtures.NEventSequenceEvents(1),
		},
		"Submit request without priority class": {
			req:            withPriorityClass(testfixtures.SubmitRequestWithNItems(1), ""),
			expectedEvents: testfixtures.NEventSequenceEvents(1),
		},
	}
	for name, tc := range tests {
		t.Run(name, func(t *testing.T) {
			ctx, cancel := armadacontext.WithTimeout(armadacontext.Background(), 5*time.Second)
			ctx = armadacontext.WithValue(ctx, "principal", testfixtures.DefaultPrincipal)

			server, mockedObjects := createTestServer(t)

			mockedObjects.queueRepo.
				EXPECT().
				GetQueue(ctx, tc.req.Queue).
				Return(testfixtures.DefaultQueue, nil).
				Times(1)

			mockedObjects.authorizer.
				EXPECT().
				AuthorizeQueueAction(ctx, testfixtures.DefaultQueue, permissions.SubmitAnyJobs, queue.PermissionVerbSubmit).
				Return(nil).
				Times(1)

			mockedObjects.deduplicator.
				EXPECT().
				GetOriginalJobIds(ctx, testfixtures.DefaultQueue.Name, tc.req.JobRequestItems).
				Return(tc.deduplicationIds, nil).
				Times(1)

			mockedObjects.deduplicator.
				EXPECT().
				StoreOriginalJobIds(ctx, testfixtures.DefaultQueue.Name, gomock.Any()).
				Times(1)

			mockedObjects.jobRep.
				EXPECT().
				StorePulsarSchedulerJobDetails(ctx, gomock.Any()).
				Return(nil).
				Times(1)

			expectedEventSequence := &armadaevents.EventSequence{
				Queue:      testfixtures.DefaultQueue.Name,
				JobSetName: testfixtures.DefaultJobset,
				UserId:     testfixtures.DefaultOwner,
				Groups:     []string{"everyone", "groupA"},
				Events:     tc.expectedEvents,
			}

			var capturedEventSequence *armadaevents.EventSequence
			mockedObjects.publisher.EXPECT().
				PublishMessages(ctx, gomock.Any()).
				Times(1).
				Do(func(_ interface{}, es *armadaevents.EventSequence) {
					capturedEventSequence = es
				})

			resp, err := server.SubmitJobs(ctx, tc.req)
			assert.NoError(t, err)
			assert.Equal(t, len(tc.req.JobRequestItems), len(resp.JobResponseItems))
			assert.Equal(t, expectedEventSequence, capturedEventSequence)
			cancel()
		})
	}
}

func TestSubmit_FailedValidation(t *testing.T) {
	tests := map[string]struct {
		req *api.JobSubmitRequest
	}{
		"No Podspec": {
			req: withPodSpec(testfixtures.SubmitRequestWithNItems(1), nil),
		},
		"InvalidAffinity": {
			req: withAffinity(testfixtures.SubmitRequestWithNItems(1), &v1.Affinity{
				NodeAffinity: &v1.NodeAffinity{
					PreferredDuringSchedulingIgnoredDuringExecution: []v1.PreferredSchedulingTerm{
						{},
					},
				},
			}),
		},
		"No Namespace": {
			req: withNamespace(testfixtures.SubmitRequestWithNItems(1), ""),
		},
		"No Queue": {
			req: withQueue(testfixtures.SubmitRequestWithNItems(1), ""),
		},
		"Invalid Priority Class": {
			req: withPriorityClass(testfixtures.SubmitRequestWithNItems(1), "invalidPc"),
		},
		"Below Minimum Termination Grace Period": {
			req: withTerminationGracePeriod(testfixtures.SubmitRequestWithNItems(1), pointer.Int64(1)),
		},
		"Above Maximum Termination Grace Period": {
			req: withTerminationGracePeriod(testfixtures.SubmitRequestWithNItems(1), pointer.Int64(1000000)),
		},
		"Requests not equal to Limits": {
			req: withResources(testfixtures.SubmitRequestWithNItems(1), v1.ResourceRequirements{
				Limits:   v1.ResourceList{"cpu": resource.MustParse("1")},
				Requests: v1.ResourceList{"cpu": resource.MustParse("2")},
			}),
		},
	}
	for name, tc := range tests {
		t.Run(name, func(t *testing.T) {
			ctx, cancel := armadacontext.WithTimeout(armadacontext.Background(), 5*time.Second)
			server, mockedObjects := createTestServer(t)

			mockedObjects.queueRepo.
				EXPECT().
				GetQueue(ctx, tc.req.Queue).
				Return(testfixtures.DefaultQueue, nil).
				Times(1)

			mockedObjects.authorizer.
				EXPECT().
				AuthorizeQueueAction(ctx, testfixtures.DefaultQueue, permissions.SubmitAnyJobs, queue.PermissionVerbSubmit).
				Return(nil).
				Times(1)

			resp, err := server.SubmitJobs(ctx, tc.req)
			assert.Error(t, err)
			assert.Nil(t, resp)
			cancel()
		})
	}
}

func withNamespace(req *api.JobSubmitRequest, n string) *api.JobSubmitRequest {
	for _, item := range req.JobRequestItems {
		item.Namespace = n
	}
	return req
}

func withQueue(req *api.JobSubmitRequest, q string) *api.JobSubmitRequest {
	req.Queue = q
	return req
}

func withResources(req *api.JobSubmitRequest, r v1.ResourceRequirements) *api.JobSubmitRequest {
	for _, item := range req.JobRequestItems {
		containers := make([]v1.Container, len(item.PodSpec.Containers))
		for i, container := range item.PodSpec.Containers {
			container.Resources = r
			containers[i] = container
		}
		item.PodSpec.Containers = containers
	}
	return req
}

func withActiveDeadlineSeconds(req *api.JobSubmitRequest, v *int64) *api.JobSubmitRequest {
	for _, item := range req.JobRequestItems {
		item.PodSpec.ActiveDeadlineSeconds = v
	}
	return req
}

func withPodSpec(req *api.JobSubmitRequest, p *v1.PodSpec) *api.JobSubmitRequest {
	for _, item := range req.JobRequestItems {
		item.PodSpec = p
	}
	return req
}

func withAffinity(req *api.JobSubmitRequest, a *v1.Affinity) *api.JobSubmitRequest {
	for _, item := range req.JobRequestItems {
		item.PodSpec.Affinity = a
	}
	return req
}

func withPriorityClass(req *api.JobSubmitRequest, pc string) *api.JobSubmitRequest {
	for _, item := range req.JobRequestItems {
		item.PodSpec.PriorityClassName = pc
	}
	return req
}

func withTerminationGracePeriod(req *api.JobSubmitRequest, v *int64) *api.JobSubmitRequest {
	for _, item := range req.JobRequestItems {
		item.PodSpec.TerminationGracePeriodSeconds = v
	}
	return req
}

func createTestServer(t *testing.T) (*Server, *mockObjects) {
	m := createMocks(t)
	server := NewServer(
		m.publisher,
		m.queueRepo,
		m.queueRepo,
		m.jobRep,
		testfixtures.DefaultSubmissionConfig(),
		m.deduplicator,
		m.authorizer,
		true)
	server.clock = clock.NewFakeClock(testfixtures.DefaultTime)
	server.idGenerator = testfixtures.TestUlidGenerator()
	return server, m
}<|MERGE_RESOLUTION|>--- conflicted
+++ resolved
@@ -22,39 +22,21 @@
 )
 
 type mockObjects struct {
-<<<<<<< HEAD
-	publisher     *commonmocks.MockPublisher
-	queueRepo     *mocks.MockQueueRepository
-	jobRep        *mocks.MockJobRepository
-	deduplicator  *mocks.MockDeduplicator
-	submitChecker *mocks.MockSubmitScheduleChecker
-	authorizer    *mocks.MockActionAuthorizer
-=======
-	publisher    *mocks.MockPublisher
+	publisher    *commonmocks.MockPublisher
 	queueRepo    *mocks.MockQueueRepository
 	jobRep       *mocks.MockJobRepository
 	deduplicator *mocks.MockDeduplicator
 	authorizer   *mocks.MockActionAuthorizer
->>>>>>> e7a4fe88
 }
 
 func createMocks(t *testing.T) *mockObjects {
 	ctrl := gomock.NewController(t)
 	return &mockObjects{
-<<<<<<< HEAD
-		publisher:     commonmocks.NewMockPublisher(ctrl),
-		queueRepo:     mocks.NewMockQueueRepository(ctrl),
-		jobRep:        mocks.NewMockJobRepository(ctrl),
-		deduplicator:  mocks.NewMockDeduplicator(ctrl),
-		submitChecker: mocks.NewMockSubmitScheduleChecker(ctrl),
-		authorizer:    mocks.NewMockActionAuthorizer(ctrl),
-=======
-		publisher:    mocks.NewMockPublisher(ctrl),
+		publisher:    commonmocks.NewMockPublisher(ctrl),
 		queueRepo:    mocks.NewMockQueueRepository(ctrl),
 		jobRep:       mocks.NewMockJobRepository(ctrl),
 		deduplicator: mocks.NewMockDeduplicator(ctrl),
 		authorizer:   mocks.NewMockActionAuthorizer(ctrl),
->>>>>>> e7a4fe88
 	}
 }
 
