package event

import (
	"context"
	"testing"
	"time"

	"github.com/gogo/protobuf/proto"
	"github.com/gogo/protobuf/types"
	"github.com/google/uuid"
	"github.com/jackc/pgx/v5/pgxpool"
	"github.com/redis/go-redis/v9"
	"github.com/stretchr/testify/assert"
	"github.com/stretchr/testify/require"
	"google.golang.org/grpc"
	"google.golang.org/grpc/codes"
	"google.golang.org/grpc/status"

	"github.com/armadaproject/armada/internal/armada/permissions"
	"github.com/armadaproject/armada/internal/armada/repository"
	"github.com/armadaproject/armada/internal/common/armadacontext"
	"github.com/armadaproject/armada/internal/common/auth"
	"github.com/armadaproject/armada/internal/common/auth/permission"
	"github.com/armadaproject/armada/internal/common/compress"
	"github.com/armadaproject/armada/internal/common/database/lookout"
	"github.com/armadaproject/armada/pkg/api"
	"github.com/armadaproject/armada/pkg/armadaevents"
	"github.com/armadaproject/armada/pkg/client/queue"
)

type FakeActionAuthorizer struct{}

func (c *FakeActionAuthorizer) AuthorizeAction(_ *armadacontext.Context, _ permission.Permission) error {
	return nil
}

func (c *FakeActionAuthorizer) AuthorizeQueueAction(
	_ *armadacontext.Context,
	_ queue.Queue,
	_ permission.Permission,
	_ queue.PermissionVerb,
) error {
	return nil
}

func TestEventServer_Health(t *testing.T) {
	ctx, cancel := armadacontext.WithTimeout(armadacontext.Background(), 5*time.Second)
	defer cancel()
	withEventServer(
		ctx,
		t,
		func(s *EventServer) {
			health, err := s.Health(armadacontext.Background(), &types.Empty{})
			assert.Equal(t, health.Status, api.HealthCheckResponse_SERVING)
			require.NoError(t, err)
		},
	)
}

func TestEventServer_ForceNew(t *testing.T) {
	ctx, cancel := armadacontext.WithTimeout(armadacontext.Background(), 5*time.Second)
	defer cancel()
	withEventServer(
		ctx,
		t,
		func(s *EventServer) {
			jobSetId := "set1"
			q := queue.Queue{
				Name:           "test-queue",
				PriorityFactor: 1,
			}
			jobIdString := "01f3j0g1md4qx7z5qb148qnh4r"
			runIdString := "123e4567-e89b-12d3-a456-426614174000"
			baseTime, _ := time.Parse("2006-01-02T15:04:05.000Z", "2022-03-01T15:04:05.000Z")
			jobIdProto, _ := armadaevents.ProtoUuidFromUlidString(jobIdString)
			runIdProto := armadaevents.ProtoUuidFromUuid(uuid.MustParse(runIdString))

			err := s.queueRepository.(repository.QueueRepository).CreateQueue(ctx, q)
			require.NoError(t, err)

			stream := &eventStreamMock{}

			assigned := &armadaevents.EventSequence_Event{
				Created: &baseTime,
				Event: &armadaevents.EventSequence_Event_JobRunAssigned{
					JobRunAssigned: &armadaevents.JobRunAssigned{
						RunId: runIdProto,
						JobId: jobIdProto,
					},
				},
			}

			err = reportPulsarEvent(ctx, &armadaevents.EventSequence{
				Queue:      q.Name,
				JobSetName: jobSetId,
				Events:     []*armadaevents.EventSequence_Event{assigned},
			})

			require.NoError(t, err)
<<<<<<< HEAD
			e := s.GetJobSetEvents(&api.JobSetRequest{Queue: queue, Id: jobSetId, Watch: false}, stream)
=======
			e := s.GetJobSetEvents(&api.JobSetRequest{Queue: q.Name, Id: jobSetId, Watch: false, ForceNew: true}, stream)
>>>>>>> b3c23d18
			assert.NoError(t, e)
			assert.Equal(t, 1, len(stream.sendMessages))
			expected := &api.EventMessage_Pending{Pending: &api.JobPendingEvent{
				JobId:    jobIdString,
				JobSetId: jobSetId,
				Queue:    q.Name,
				Created:  baseTime,
			}}
			assert.Equal(t, expected, stream.sendMessages[len(stream.sendMessages)-1].Message.Events)
		},
	)
}

func TestEventServer_GetJobSetEvents_EmptyStreamShouldNotFail(t *testing.T) {
	ctx, cancel := armadacontext.WithTimeout(armadacontext.Background(), 5*time.Second)
	defer cancel()
	withEventServer(
		ctx,
		t,
		func(s *EventServer) {
			q := queue.Queue{
				Name:           "test-queue",
				PriorityFactor: 1,
			}
			err := s.queueRepository.(repository.QueueRepository).CreateQueue(ctx, q)
			require.NoError(t, err)
			stream := &eventStreamMock{}
			e := s.GetJobSetEvents(&api.JobSetRequest{Id: "test", Queue: q.Name, Watch: false}, stream)
			require.NoError(t, e)
			assert.Equal(t, 0, len(stream.sendMessages))
		},
	)
}

func TestEventServer_GetJobSetEvents_QueueDoNotExist(t *testing.T) {
	ctx, cancel := armadacontext.WithTimeout(armadacontext.Background(), 5*time.Second)
	defer cancel()
	withEventServer(
		ctx,
		t,
		func(s *EventServer) {
			stream := &eventStreamMock{}

			err := s.GetJobSetEvents(&api.JobSetRequest{
				Id:             "job-set-1",
				Watch:          false,
				Queue:          "non-existent-queue",
				ErrorIfMissing: false,
			}, stream)
			e, ok := status.FromError(err)
			assert.True(t, ok)
			assert.Equal(t, codes.NotFound, e.Code())
		},
	)
}

func TestEventServer_GetJobSetEvents_ErrorIfMissing(t *testing.T) {
	ctx, cancel := armadacontext.WithTimeout(armadacontext.Background(), 5*time.Second)
	defer cancel()
	q := queue.Queue{
		Name:           "test-queue",
		PriorityFactor: 1,
	}

	t.Run("job set non existent ErrorIfMissing true", func(t *testing.T) {
		withEventServer(
			ctx,
			t,
			func(s *EventServer) {
				err := s.queueRepository.(repository.QueueRepository).CreateQueue(ctx, q)
				assert.NoError(t, err)
				stream := &eventStreamMock{}

				err = s.GetJobSetEvents(&api.JobSetRequest{
					Id:             "job-set-1",
					Watch:          false,
					Queue:          "test-queue",
					ErrorIfMissing: true,
				}, stream)
				e, ok := status.FromError(err)
				assert.True(t, ok)
				assert.Equal(t, codes.NotFound, e.Code())
			},
		)
	})

	t.Run("job set non existent ErrorIfMissing false", func(t *testing.T) {
		withEventServer(
			ctx,
			t,
			func(s *EventServer) {
				err := s.queueRepository.(repository.QueueRepository).CreateQueue(ctx, q)
				assert.NoError(t, err)
				stream := &eventStreamMock{}
				err = s.GetJobSetEvents(&api.JobSetRequest{
					Id:             "job-set-1",
					Watch:          false,
					Queue:          "test-queue",
					ErrorIfMissing: false,
				}, stream)
				assert.NoError(t, err)
			},
		)
	})

	t.Run("job set exists ErrorIfMissing true", func(t *testing.T) {
		withEventServer(
			ctx,
			t,
			func(s *EventServer) {
				err := s.queueRepository.(repository.QueueRepository).CreateQueue(ctx, q)
				assert.NoError(t, err)
				stream := &eventStreamMock{}

				jobIdString := "01f3j0g1md4qx7z5qb148qnh4r"
				runIdString := "123e4567-e89b-12d3-a456-426614174000"
				baseTime, _ := time.Parse("2006-01-02T15:04:05.000Z", "2022-03-01T15:04:05.000Z")
				jobIdProto, _ := armadaevents.ProtoUuidFromUlidString(jobIdString)
				runIdProto := armadaevents.ProtoUuidFromUuid(uuid.MustParse(runIdString))

				assigned := &armadaevents.EventSequence_Event{
					Created: &baseTime,
					Event: &armadaevents.EventSequence_Event_JobRunAssigned{
						JobRunAssigned: &armadaevents.JobRunAssigned{
							RunId: runIdProto,
							JobId: jobIdProto,
						},
					},
				}

				err = reportPulsarEvent(ctx, &armadaevents.EventSequence{
					Queue:      "test-queue",
					JobSetName: "job-set-1",
					Events:     []*armadaevents.EventSequence_Event{assigned},
				})
				require.NoError(t, err)

				err = s.GetJobSetEvents(&api.JobSetRequest{
					Id:             "job-set-1",
					Watch:          false,
					Queue:          "test-queue",
					ErrorIfMissing: true,
				}, stream)
				require.NoError(t, err)
				assert.Equal(t, 1, len(stream.sendMessages))
			},
		)
	})

	t.Run("job set exists ErrorIfMissing false", func(t *testing.T) {
		withEventServer(
			ctx,
			t,
			func(s *EventServer) {
				err := s.queueRepository.(repository.QueueRepository).CreateQueue(ctx, q)
				require.NoError(t, err)
				stream := &eventStreamMock{}

				jobIdString := "01f3j0g1md4qx7z5qb148qnh4r"
				runIdString := "123e4567-e89b-12d3-a456-426614174000"
				baseTime, _ := time.Parse("2006-01-02T15:04:05.000Z", "2022-03-01T15:04:05.000Z")
				jobIdProto, _ := armadaevents.ProtoUuidFromUlidString(jobIdString)
				runIdProto := armadaevents.ProtoUuidFromUuid(uuid.MustParse(runIdString))

				assigned := &armadaevents.EventSequence_Event{
					Created: &baseTime,
					Event: &armadaevents.EventSequence_Event_JobRunAssigned{
						JobRunAssigned: &armadaevents.JobRunAssigned{
							RunId: runIdProto,
							JobId: jobIdProto,
						},
					},
				}

				err = reportPulsarEvent(ctx, &armadaevents.EventSequence{
					Queue:      "test-queue",
					JobSetName: "job-set-1",
					Events:     []*armadaevents.EventSequence_Event{assigned},
				})
				require.NoError(t, err)

				err = s.GetJobSetEvents(&api.JobSetRequest{
					Id:             "job-set-1",
					Watch:          false,
					Queue:          "test-queue",
					ErrorIfMissing: false,
				}, stream)
				require.NoError(t, err)
				assert.Equal(t, 1, len(stream.sendMessages))
			},
		)
	})
}

func TestEventServer_GetJobSetEvents_Permissions(t *testing.T) {
	ctx, cancel := armadacontext.WithTimeout(armadacontext.Background(), 5*time.Second)
	defer cancel()
	emptyPerms := make(map[permission.Permission][]string)
	perms := map[permission.Permission][]string{
		permissions.WatchAllEvents: {"watch-all-events-group"},
	}
	q := queue.Queue{
		Name: "test-queue",
		Permissions: []queue.Permissions{
			{
				Subjects: []queue.PermissionSubject{{
					Kind: "Group",
					Name: "watch-queue-group",
				}},
				Verbs: []queue.PermissionVerb{queue.PermissionVerbWatch},
			},
		},
		PriorityFactor: 1,
	}

	t.Run("no permissions", func(t *testing.T) {
		withEventServer(
			ctx,
			t,
			func(s *EventServer) {
				s.authorizer = auth.NewAuthorizer(auth.NewPrincipalPermissionChecker(perms, emptyPerms, emptyPerms))
				err := s.queueRepository.(repository.QueueRepository).CreateQueue(ctx, q)
				assert.NoError(t, err)

				principal := auth.NewStaticPrincipal("alice", []string{})
				ctx := auth.WithPrincipal(armadacontext.Background(), principal)
				stream := &eventStreamMock{ctx: ctx}

				err = s.GetJobSetEvents(&api.JobSetRequest{
					Id:    "job-set-1",
					Watch: false,
					Queue: "test-queue",
				}, stream)
				e, ok := status.FromError(err)
				assert.True(t, ok)
				assert.Equal(t, codes.PermissionDenied, e.Code())
			},
		)
	})

	t.Run("global permissions", func(t *testing.T) {
		withEventServer(
			ctx,
			t,
			func(s *EventServer) {
				s.authorizer = auth.NewAuthorizer(auth.NewPrincipalPermissionChecker(perms, emptyPerms, emptyPerms))
				err := s.queueRepository.(repository.QueueRepository).CreateQueue(ctx, q)
				assert.NoError(t, err)

				principal := auth.NewStaticPrincipal("alice", []string{"watch-all-events-group"})
				ctx := auth.WithPrincipal(armadacontext.Background(), principal)
				stream := &eventStreamMock{ctx: ctx}

				err = s.GetJobSetEvents(&api.JobSetRequest{
					Id:    "job-set-1",
					Watch: false,
					Queue: "test-queue",
				}, stream)
				e, ok := status.FromError(err)
				assert.True(t, ok)
				assert.Equal(t, codes.OK, e.Code())
			},
		)
	})

	t.Run("queue permission", func(t *testing.T) {
		withEventServer(ctx, t, func(s *EventServer) {
			s.authorizer = auth.NewAuthorizer(auth.NewPrincipalPermissionChecker(perms, emptyPerms, emptyPerms))
			err := s.queueRepository.(repository.QueueRepository).CreateQueue(ctx, q)
			assert.NoError(t, err)

			principal := auth.NewStaticPrincipal("alice", []string{"watch-events-group", "watch-queue-group"})
			ctx := auth.WithPrincipal(armadacontext.Background(), principal)
			stream := &eventStreamMock{ctx: ctx}

			err = s.GetJobSetEvents(&api.JobSetRequest{
				Id:    "job-set-1",
				Watch: false,
				Queue: "test-queue",
			}, stream)
			e, ok := status.FromError(err)
			assert.True(t, ok)
			assert.Equal(t, codes.OK, e.Code())
		})
	})
}

func reportPulsarEvent(ctx *armadacontext.Context, es *armadaevents.EventSequence) error {
	bytes, err := proto.Marshal(es)
	if err != nil {
		return err
	}
	compressor, err := compress.NewZlibCompressor(0)
	if err != nil {
		return err
	}
	compressed, err := compressor.Compress(bytes)
	if err != nil {
		return err
	}

	client := redis.NewClient(&redis.Options{Addr: "localhost:6379", DB: 11})

	client.XAdd(ctx, &redis.XAddArgs{
		Stream: "Events:" + es.Queue + ":" + es.JobSetName,
		Values: map[string]interface{}{
			"message": compressed,
		},
	})
	return nil
}

func withEventServer(ctx *armadacontext.Context, t *testing.T, action func(s *EventServer)) {
	t.Helper()
	_ = lookout.WithLookoutDb(func(db *pgxpool.Pool) error {
		client := redis.NewClient(&redis.Options{Addr: "localhost:6379", DB: 11})

		eventRepo := NewEventRepository(client)
		queueRepo := repository.NewPostgresQueueRepository(db)
		server := NewEventServer(&FakeActionAuthorizer{}, eventRepo, queueRepo)
		client.FlushDB(ctx)

		action(server)

		client.FlushDB(ctx)
		return nil
	})
}

type eventStreamMock struct {
	grpc.ServerStream
	ctx          context.Context
	sendMessages []*api.EventStreamMessage
}

func (s *eventStreamMock) Send(m *api.EventStreamMessage) error {
	s.sendMessages = append(s.sendMessages, m)
	return nil
}

func (s *eventStreamMock) Context() context.Context {
	if s.ctx == nil {
		return armadacontext.Background()
	}
	return s.ctx
}<|MERGE_RESOLUTION|>--- conflicted
+++ resolved
@@ -97,11 +97,7 @@
 			})
 
 			require.NoError(t, err)
-<<<<<<< HEAD
-			e := s.GetJobSetEvents(&api.JobSetRequest{Queue: queue, Id: jobSetId, Watch: false}, stream)
-=======
 			e := s.GetJobSetEvents(&api.JobSetRequest{Queue: q.Name, Id: jobSetId, Watch: false, ForceNew: true}, stream)
->>>>>>> b3c23d18
 			assert.NoError(t, e)
 			assert.Equal(t, 1, len(stream.sendMessages))
 			expected := &api.EventMessage_Pending{Pending: &api.JobPendingEvent{
