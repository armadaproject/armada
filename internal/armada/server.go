--- conflicted
+++ resolved
@@ -1,7 +1,9 @@
 package armada
 
 import (
+	"context"
 	"fmt"
+	"math"
 	"net"
 	"time"
 
@@ -9,6 +11,7 @@
 	"github.com/google/uuid"
 	grpc_prometheus "github.com/grpc-ecosystem/go-grpc-prometheus"
 	"github.com/jackc/pgx/v5/pgxpool"
+	pool "github.com/jolestar/go-commons-pool"
 	"github.com/pkg/errors"
 	"github.com/prometheus/client_golang/prometheus"
 	"github.com/redis/go-redis/extra/redisprometheus/v9"
@@ -20,7 +23,6 @@
 	"github.com/armadaproject/armada/internal/armada/queryapi"
 	"github.com/armadaproject/armada/internal/armada/repository"
 	"github.com/armadaproject/armada/internal/armada/server"
-	"github.com/armadaproject/armada/internal/armada/submit"
 	"github.com/armadaproject/armada/internal/common/armadacontext"
 	"github.com/armadaproject/armada/internal/common/auth"
 	"github.com/armadaproject/armada/internal/common/auth/authorization"
@@ -159,13 +161,6 @@
 	}
 	defer producer.Close()
 
-<<<<<<< HEAD
-	pulsarSubmitServer := &submit.Server{
-		producer:              producer,
-		queueRepository:       queueRepository,
-		jobRepository:         jobRepository,
-		SchedulingConfig:      config.Scheduling,
-=======
 	poolConfig := pool.ObjectPoolConfig{
 		MaxTotal:                 100,
 		MaxIdle:                  50,
@@ -187,10 +182,11 @@
 		QueueRepository:       queueRepository,
 		JobRepository:         jobRepository,
 		SubmissionConfig:      config.Submission,
->>>>>>> 806ed8fd
 		MaxAllowedMessageSize: config.Pulsar.MaxAllowedMessageSize,
+		GangIdAnnotation:      configuration.GangIdAnnotation,
 		SubmitChecker:         pulsarSchedulerSubmitChecker,
 		Authorizer:            authorizer,
+		CompressorPool:        compressorPool,
 	}
 
 	// If postgres details were provided, enable deduplication.
