package armada

import (
	"fmt"
	"net"
	"time"

	"github.com/apache/pulsar-client-go/pulsar"
	"github.com/google/uuid"
	grpc_prometheus "github.com/grpc-ecosystem/go-grpc-prometheus"
	"github.com/jackc/pgx/v5/pgxpool"
	"github.com/pkg/errors"
	"github.com/prometheus/client_golang/prometheus"
	"github.com/redis/go-redis/extra/redisprometheus/v9"
	"github.com/redis/go-redis/v9"
	log "github.com/sirupsen/logrus"
	"google.golang.org/grpc"

	"github.com/armadaproject/armada/internal/armada/configuration"
	"github.com/armadaproject/armada/internal/armada/event"
	"github.com/armadaproject/armada/internal/armada/queryapi"
	"github.com/armadaproject/armada/internal/armada/repository"
	"github.com/armadaproject/armada/internal/armada/submit"
	"github.com/armadaproject/armada/internal/common/armadacontext"
	"github.com/armadaproject/armada/internal/common/auth"
	"github.com/armadaproject/armada/internal/common/compress"
	"github.com/armadaproject/armada/internal/common/database"
	grpcCommon "github.com/armadaproject/armada/internal/common/grpc"
	"github.com/armadaproject/armada/internal/common/health"
	"github.com/armadaproject/armada/internal/common/pulsarutils"
	"github.com/armadaproject/armada/internal/scheduler/reports"
	"github.com/armadaproject/armada/internal/scheduler/schedulerobjects"
	"github.com/armadaproject/armada/pkg/api"
	"github.com/armadaproject/armada/pkg/client"
)

func Serve(ctx *armadacontext.Context, config *configuration.ArmadaConfig, healthChecks *health.MultiChecker) error {
	log.Info("Armada server starting")
	defer log.Info("Armada server shutting down")

	// We call startupCompleteCheck.MarkComplete() when all services have been started.
	startupCompleteCheck := health.NewStartupCompleteChecker()
	healthChecks.Add(startupCompleteCheck)

	// Run all services within an errgroup to propagate errors between services.
	// Defer cancelling the parent context to ensure the errgroup is cancelled on return.
	ctx, cancel := armadacontext.WithCancel(ctx)
	defer cancel()
	g, ctx := armadacontext.ErrGroup(ctx)

	// List of services to run concurrently.
	// Because we want to start services only once all input validation has been completed,
	// we add all services to a slice and start them together at the end of this function.
	var services []func() error

	if err := validateSubmissionConfig(config.Submission); err != nil {
		return err
	}

	// We support multiple simultaneous authentication services (e.g., username/password  OpenId).
	// For each gRPC request, we try them all until one succeeds, at which point the process is
	// short-circuited.
	authServices, err := auth.ConfigureAuth(config.Auth)
	if err != nil {
		return err
	}
	grpcServer := grpcCommon.CreateGrpcServer(config.Grpc.KeepaliveParams, config.Grpc.KeepaliveEnforcementPolicy, authServices, config.Grpc.Tls)

	// Shut down grpcServer if the context is cancelled.
	// Give the server 5 seconds to shut down gracefully.
	services = append(services, func() error {
		<-ctx.Done()
		go func() {
			time.Sleep(5 * time.Second)
			grpcServer.Stop()
		}()
		grpcServer.GracefulStop()
		return nil
	})

	// Create database connection. This is used for the query api and also to store queues
	// In a subsequent pr we will move deduplication here too and move the config out of the `queryapi` namespace
	queryDb, err := database.OpenPgxPool(config.QueryApi.Postgres)
	if err != nil {
		return errors.WithMessage(err, "error creating QueryApi postgres pool")
	}
	queryapiServer := queryapi.New(
		queryDb,
		config.QueryApi.MaxQueryItems,
		func() compress.Decompressor { return compress.NewZlibDecompressor() })
	api.RegisterJobsServer(grpcServer, queryapiServer)

	eventDb := createRedisClient(&config.EventsApiRedis)
	defer func() {
		if err := eventDb.Close(); err != nil {
			log.WithError(err).Error("failed to close events api Redis client")
		}
	}()
	prometheus.MustRegister(
		redisprometheus.NewCollector("armada", "events_redis", eventDb))

	queueRepository := repository.NewPostgresQueueRepository(queryDb)
	queueCache := repository.NewCachedQueueRepository(queueRepository, config.QueueCacheRefreshPeriod)
	services = append(services, func() error {
		return queueCache.Run(ctx)
	})
	eventRepository := event.NewEventRepository(eventDb)

<<<<<<< HEAD
	eventRepository := event.NewEventRepository(eventDb)

=======
>>>>>>> b3c23d18
	authorizer := auth.NewAuthorizer(
		auth.NewPrincipalPermissionChecker(
			config.Auth.PermissionGroupMapping,
			config.Auth.PermissionScopeMapping,
			config.Auth.PermissionClaimMapping,
		),
	)

	// If pool settings are provided, open a connection pool to be shared by all services.
	var dbPool *pgxpool.Pool
	dbPool, err = database.OpenPgxPool(config.Postgres)
	if err != nil {
		return err
	}
	defer dbPool.Close()

	serverId := uuid.New()
	var pulsarClient pulsar.Client
	// API endpoints that generate Pulsar messages.
	pulsarClient, err = pulsarutils.NewPulsarClient(&config.Pulsar)
	if err != nil {
		return err
	}
	defer pulsarClient.Close()

	publisher, err := pulsarutils.NewPulsarPublisher(pulsarClient, pulsar.ProducerOptions{
		Name:             fmt.Sprintf("armada-server-%s", serverId),
		CompressionType:  config.Pulsar.CompressionType,
		CompressionLevel: config.Pulsar.CompressionLevel,
		BatchingMaxSize:  config.Pulsar.MaxAllowedMessageSize,
		Topic:            config.Pulsar.JobsetEventsTopic,
	}, config.Pulsar.MaxAllowedMessageSize)
	if err != nil {
		return errors.Wrapf(err, "error creating pulsar producer")
	}
	defer publisher.Close()

	submitServer := submit.NewServer(
		publisher,
		queueRepository,
		queueCache,
		config.Submission,
		submit.NewDeduplicator(dbPool),
		authorizer)

	schedulerApiConnection, err := createApiConnection(config.SchedulerApiConnection)
	if err != nil {
		return errors.Wrapf(err, "error creating connection to scheduler api")
	}
	schedulerApiReportsClient := schedulerobjects.NewSchedulerReportingClient(schedulerApiConnection)
	schedulingReportsServer := reports.NewProxyingSchedulingReportsServer(schedulerApiReportsClient)

	eventServer := event.NewEventServer(
		authorizer,
		eventRepository,
		queueCache,
	)

	api.RegisterSubmitServer(grpcServer, submitServer)
	api.RegisterEventServer(grpcServer, eventServer)

	schedulerobjects.RegisterSchedulerReportingServer(grpcServer, schedulingReportsServer)
	grpc_prometheus.Register(grpcServer)

	// Cancel the errgroup if grpcServer.Serve returns an error.
	log.Infof("Armada gRPC server listening on %d", config.GrpcPort)
	lis, err := net.Listen("tcp", fmt.Sprintf(":%d", config.GrpcPort))
	if err != nil {
		return errors.WithStack(err)
	}
	services = append(services, func() error {
		return grpcServer.Serve(lis)
	})

	// Start all services and wait for the context to be cancelled,
	// which occurs when the parent context is cancelled or if any of the services returns an error.
	// We start all services at the end of the function to ensure all services are ready.
	for _, service := range services {
		g.Go(service)
	}

	startupCompleteCheck.MarkComplete()
	return g.Wait()
}

func createRedisClient(config *redis.UniversalOptions) redis.UniversalClient {
	return redis.NewUniversalClient(config)
}

func validateSubmissionConfig(config configuration.SubmissionConfig) error {
	// Check that the default priority class is allowed to be submitted.
	if config.DefaultPriorityClassName != "" {
		if !config.AllowedPriorityClassNames[config.DefaultPriorityClassName] {
			return errors.WithStack(fmt.Errorf(
				"defaultPriorityClassName %s is not allowed; allowedPriorityClassNames is %v",
				config.DefaultPriorityClassName, config.AllowedPriorityClassNames,
			))
		}
	}
	return nil
}

func createApiConnection(connectionDetails client.ApiConnectionDetails) (*grpc.ClientConn, error) {
	grpc_prometheus.EnableClientHandlingTimeHistogram()
	return client.CreateApiConnectionWithCallOptions(
		&connectionDetails,
		[]grpc.CallOption{},
		grpc.WithChainUnaryInterceptor(grpc_prometheus.UnaryClientInterceptor),
		grpc.WithChainStreamInterceptor(grpc_prometheus.StreamClientInterceptor),
	)
}<|MERGE_RESOLUTION|>--- conflicted
+++ resolved
@@ -106,11 +106,6 @@
 	})
 	eventRepository := event.NewEventRepository(eventDb)
 
-<<<<<<< HEAD
-	eventRepository := event.NewEventRepository(eventDb)
-
-=======
->>>>>>> b3c23d18
 	authorizer := auth.NewAuthorizer(
 		auth.NewPrincipalPermissionChecker(
 			config.Auth.PermissionGroupMapping,
