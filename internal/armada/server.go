--- conflicted
+++ resolved
@@ -173,13 +173,7 @@
 		queueCache,
 		config.Submission,
 		submit.NewDeduplicator(store),
-<<<<<<< HEAD
-		submitChecker,
 		authorizer)
-=======
-		authorizer,
-		config.RequireQueueAndJobSet)
->>>>>>> 12c3e082
 
 	// Consumer that's used for deleting pulsarJob details
 	// Need to use the old config.Pulsar.RedisFromPulsarSubscription name so we continue processing where we left off
