--- conflicted
+++ resolved
@@ -325,7 +325,6 @@
 		})
 	}
 
-<<<<<<< HEAD
 	// New Pulsar-based scheduler.
 	var newSchedulerApiServer *scheduler.ExecutorApi
 	if config.NewScheduler.Enabled {
@@ -366,8 +365,6 @@
 		}
 	}
 
-=======
->>>>>>> 8f41a35d
 	usageServer := server.NewUsageServer(permissions, config.PriorityHalfTime, &config.Scheduling, usageRepository, queueRepository)
 	queueCache := cache.NewQueueCache(&util.UTCClock{}, queueRepository, jobRepository, schedulingInfoRepository)
 	aggregatedQueueServer := server.NewAggregatedQueueServer(
