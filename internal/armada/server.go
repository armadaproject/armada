--- conflicted
+++ resolved
@@ -80,7 +80,6 @@
 	}
 
 	// TODO: move this to task manager
-<<<<<<< HEAD
 	teardown := func() {}
 	if eventStream != nil {
 		eventStore = repository.NewEventStore(eventStream)
@@ -90,7 +89,9 @@
 		eventProcessor := repository.NewEventRedisProcessor(config.EventStoreQueue, redisEventRepository, eventStream, eventRepoBatcher)
 		eventProcessor.Start()
 
-		jobStatusProcessor := repository.NewEventJobStatusProcessor(eventStream, config.EventJobStatusQueue, jobRepository)
+		jobStatusBatchTimer := eventstream.NewCustomTimer(10*time.Second)
+		jobStatusBatcher := eventstream.NewTimedEventBatcher(100, jobStatusBatchTimer)
+		jobStatusProcessor := repository.NewEventJobStatusProcessor(config.EventJobStatusQueue, jobRepository, eventStream, jobStatusBatcher)
 		jobStatusProcessor.Start()
 
 		teardown = func() {
@@ -99,21 +100,13 @@
 			if err != nil {
 				log.Errorf("failed to flush event processor buffer for redis")
 			}
+			jobStatusBatcher.Stop()
+			err = jobStatusBatcher.Flush()
+			if err != nil {
+				log.Errorf("failed to flush job status batcher processor")
+			}
 			err = eventStream.Close()
 			if err != nil {
-=======
-	stopSubscription := func() {}
-	if eventStream != nil {
-		eventStore = repository.NewEventStore(eventStream)
-		eventProcessor := repository.NewEventRedisProcessor(eventStream, config.EventStoreQueue, redisEventRepository)
-		eventProcessor.Start()
-		jobStatusProcessor := repository.NewEventJobStatusProcessor(eventStream, config.EventJobStatusQueue, jobRepository)
-		jobStatusProcessor.Start()
-
-		stopSubscription = func() {
-			err := eventStream.Close()
-			if err != nil {
->>>>>>> 884dace5
 				log.Errorf("failed to close stream connection: %v", err)
 			}
 		}
