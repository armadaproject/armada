package repository

import (
	"context"
	"fmt"
	"math"
	"time"

	log "github.com/sirupsen/logrus"

	"github.com/go-redis/redis"
	"github.com/gogo/protobuf/proto"
	pool "github.com/jolestar/go-commons-pool"
	log "github.com/sirupsen/logrus"

	"github.com/G-Research/armada/internal/armada/configuration"
	"github.com/G-Research/armada/internal/common/compress"
	"github.com/G-Research/armada/pkg/api"
)

const eventStreamPrefix = "Events:"
const dataKey = "message"

type EventStore interface {
	ReportEvents(message []*api.EventMessage) error
}

type EventRepository interface {
	CheckStreamExists(queue string, jobSetId string) (bool, error)
	ReadEvents(queue, jobSetId string, lastId string, limit int64, block time.Duration) ([]*api.EventStreamMessage, error)
	GetLastMessageId(queue, jobSetId string) (string, error)
}

type RedisEventRepository struct {
	db               redis.UniversalClient
	eventRetention   configuration.EventRetentionPolicy
	compressorPool   *pool.ObjectPool
	decompressorPool *pool.ObjectPool
}

func NewRedisEventRepository(db redis.UniversalClient, eventRetention configuration.EventRetentionPolicy) *RedisEventRepository {

	// This is basically the default config but with a max of 100 rather than 8 and a min of 10 rather than 0.
	poolConfig := pool.ObjectPoolConfig{
		MaxTotal:                 100,
		MaxIdle:                  50,
		MinIdle:                  10,
		BlockWhenExhausted:       true,
		MinEvictableIdleTime:     30 * time.Minute,
		SoftMinEvictableIdleTime: math.MaxInt64,
		TimeBetweenEvictionRuns:  0,
		NumTestsPerEvictionRun:   10,
	}

	compressorPool := pool.NewObjectPool(context.Background(), pool.NewPooledObjectFactorySimple(
		func(context.Context) (interface{}, error) {
			return compress.NewZlibCompressor(1024)
		}), &poolConfig)

	decompressorPool := pool.NewObjectPool(context.Background(), pool.NewPooledObjectFactorySimple(
		func(context.Context) (interface{}, error) {
			return compress.NewZlibDecompressor()
		}), &poolConfig)
	return &RedisEventRepository{db: db, eventRetention: eventRetention, compressorPool: compressorPool, decompressorPool: decompressorPool}
}

// ReportEvent reports the event to redis.  Note that this function may modify the supplied message in-place
func (repo *RedisEventRepository) ReportEvent(message *api.EventMessage) error {
	return repo.ReportEvents([]*api.EventMessage{message})
}

// ReportEvents reports events to redis.  Note that this function may modify the supplied messages in-place
func (repo *RedisEventRepository) ReportEvents(messages []*api.EventMessage) error {

	if len(messages) == 0 {
		return nil
	}

	compressor, err := repo.compressorPool.BorrowObject(context.Background())
	if err != nil {
		return err
	}
	defer repo.compressorPool.ReturnObject(context.Background(), compressor)

	type eventData struct {
		key  string
		data []byte
	}
	data := []eventData{}
	uniqueJobSets := make(map[string]bool)

	for _, m := range messages {
		event, e := api.UnwrapEvent(m)
		if e != nil {
			return e
		}
		key := getJobSetEventsKey(event.GetQueue(), event.GetJobSetId())
		nullOutQueueAndJobset(m)
<<<<<<< HEAD
		compressErrMsg(m, compressor.(compress.Compressor))
=======
>>>>>>> 18bf88c6
		messageData, e := proto.Marshal(m)
		if e != nil {
			return e
		}
		data = append(data, eventData{key: key, data: messageData})
		uniqueJobSets[key] = true
	}

	pipe := repo.db.Pipeline()
	for _, e := range data {
		pipe.XAdd(&redis.XAddArgs{
			Stream: e.key,
			Values: map[string]interface{}{
				dataKey: e.data,
			},
		})
	}

	if repo.eventRetention.ExpiryEnabled {
		for key := range uniqueJobSets {
			pipe.Expire(key, repo.eventRetention.RetentionDuration)
		}
	}

	_, e := pipe.Exec()
	return e
}

func (repo *RedisEventRepository) CheckStreamExists(queue string, jobSetId string) (bool, error) {
	result, err := repo.db.Exists(getJobSetEventsKey(queue, jobSetId)).Result()
	if err != nil {
		return false, err
	}
	exists := result > 0
	return exists, nil
}

func (repo *RedisEventRepository) ReadEvents(queue, jobSetId string, lastId string, limit int64, block time.Duration) ([]*api.EventStreamMessage, error) {

	if lastId == "" {
		lastId = "0"
	}

	cmd, err := repo.db.XRead(&redis.XReadArgs{
		Streams: []string{getJobSetEventsKey(queue, jobSetId), lastId},
		Count:   limit,
		Block:   block,
	}).Result()

	// redis signals empty list by Nil
	if err == redis.Nil {
		return make([]*api.EventStreamMessage, 0), nil
	} else if err != nil {
		return nil, fmt.Errorf("[RedisEventRepository.ReadEvents] error reading from database: %s", err)
	}

	decompressor, err := repo.decompressorPool.BorrowObject(context.Background())
	if err != nil {
		return nil, err
	}
	defer repo.decompressorPool.ReturnObject(context.Background(), decompressor)

	messages := make([]*api.EventStreamMessage, 0)
	for _, m := range cmd[0].Messages {
		data := m.Values[dataKey]
		msg := &api.EventMessage{}
		bytes := []byte(data.(string))
		err = proto.Unmarshal(bytes, msg)
		if err != nil {
			return nil, fmt.Errorf("[RedisEventRepository.ReadEvents] error unmarshalling: %s", err)
		}
		populateQueueAndJobset(msg, queue, jobSetId)
<<<<<<< HEAD
		decompressErrMsg(msg, decompressor.(compress.Decompressor))
=======
>>>>>>> 18bf88c6
		messages = append(messages, &api.EventStreamMessage{Id: m.ID, Message: msg})
	}
	return messages, nil
}

func (repo *RedisEventRepository) GetLastMessageId(queue, jobSetId string) (string, error) {
	msg, err := repo.db.XRevRangeN(getJobSetEventsKey(queue, jobSetId), "+", "-", 1).Result()
	if err != nil {
		return "", fmt.Errorf("[RedisEventRepository.GetLastMessageId] error reading from database: %s", err)
	}
	if len(msg) > 0 {
		return msg[0].ID, nil
	}
	return "0", nil
}

func getJobSetEventsKey(queue, jobSetId string) string {
	return eventStreamPrefix + queue + ":" + jobSetId
}

func nullOutQueueAndJobset(msg *api.EventMessage) {
	populateQueueAndJobset(msg, "", "")
}

<<<<<<< HEAD
func compressErrMsg(msg *api.EventMessage, compressor compress.Compressor) {
	failed := msg.GetFailed()
	if failed != nil && len(failed.GetReason()) > 0 {
		compressedReason, err := compressor.Compress([]byte(failed.GetReason()))
		if err != nil {
			log.WithError(err).Warnf("Could not compress failure reason.")
		} else {
			failed.CompressedReason = compressedReason
		}
		failed.Reason = ""
	}
}

func decompressErrMsg(msg *api.EventMessage, decompressor compress.Decompressor) {
	failed := msg.GetFailed()
	if failed != nil && failed.GetCompressedReason() != nil {
		reason, err := decompressor.Decompress(failed.GetCompressedReason())
		if err != nil {
			log.WithError(err).Warnf("Could not decompress failure reason, error infomation may be missing.")
		} else {
			failed.Reason = string(reason)
		}
		failed.CompressedReason = nil
	}
}

=======
>>>>>>> 18bf88c6
func populateQueueAndJobset(msg *api.EventMessage, queue, jobSetId string) {
	switch event := msg.Events.(type) {
	case *api.EventMessage_Submitted:
		event.Submitted.Queue = queue
		event.Submitted.JobSetId = jobSetId
	case *api.EventMessage_Queued:
		event.Queued.Queue = queue
		event.Queued.JobSetId = jobSetId
	case *api.EventMessage_DuplicateFound:
		event.DuplicateFound.Queue = queue
		event.DuplicateFound.JobSetId = jobSetId
	case *api.EventMessage_Leased:
		event.Leased.Queue = queue
		event.Leased.JobSetId = jobSetId
	case *api.EventMessage_LeaseReturned:
		event.LeaseReturned.Queue = queue
		event.LeaseReturned.JobSetId = jobSetId
	case *api.EventMessage_LeaseExpired:
		event.LeaseExpired.Queue = queue
		event.LeaseExpired.JobSetId = jobSetId
	case *api.EventMessage_Pending:
		event.Pending.Queue = queue
		event.Pending.JobSetId = jobSetId
	case *api.EventMessage_Running:
		event.Running.Queue = queue
		event.Running.JobSetId = jobSetId
	case *api.EventMessage_UnableToSchedule:
		event.UnableToSchedule.Queue = queue
		event.UnableToSchedule.JobSetId = jobSetId
	case *api.EventMessage_Failed:
		event.Failed.Queue = queue
		event.Failed.JobSetId = jobSetId
	case *api.EventMessage_Succeeded:
		event.Succeeded.Queue = queue
		event.Succeeded.JobSetId = jobSetId
	case *api.EventMessage_Reprioritizing:
		event.Reprioritizing.Queue = queue
		event.Reprioritizing.JobSetId = jobSetId
	case *api.EventMessage_Reprioritized:
		event.Reprioritized.Queue = queue
		event.Reprioritized.JobSetId = jobSetId
	case *api.EventMessage_Cancelling:
		event.Cancelling.Queue = queue
		event.Cancelling.JobSetId = jobSetId
	case *api.EventMessage_Cancelled:
		event.Cancelled.Queue = queue
		event.Cancelled.JobSetId = jobSetId
	case *api.EventMessage_Terminated:
		event.Terminated.Queue = queue
		event.Terminated.JobSetId = jobSetId
	case *api.EventMessage_Utilisation:
		event.Utilisation.Queue = queue
		event.Utilisation.JobSetId = jobSetId
	case *api.EventMessage_IngressInfo:
		event.IngressInfo.Queue = queue
		event.IngressInfo.JobSetId = jobSetId
	case *api.EventMessage_Updated:
		event.Updated.Queue = queue
		event.Updated.JobSetId = jobSetId
	default:
		log.Warnf("Unknown message type %T, message queue and jobset will not be filled in", event)
	}
}<|MERGE_RESOLUTION|>--- conflicted
+++ resolved
@@ -5,8 +5,6 @@
 	"fmt"
 	"math"
 	"time"
-
-	log "github.com/sirupsen/logrus"
 
 	"github.com/go-redis/redis"
 	"github.com/gogo/protobuf/proto"
@@ -71,12 +69,12 @@
 
 // ReportEvents reports events to redis.  Note that this function may modify the supplied messages in-place
 func (repo *RedisEventRepository) ReportEvents(messages []*api.EventMessage) error {
-
 	if len(messages) == 0 {
 		return nil
 	}
 
 	compressor, err := repo.compressorPool.BorrowObject(context.Background())
+	defer repo.compressorPool.ReturnObject(context.Background(), compressor)
 	if err != nil {
 		return err
 	}
@@ -96,10 +94,10 @@
 		}
 		key := getJobSetEventsKey(event.GetQueue(), event.GetJobSetId())
 		nullOutQueueAndJobset(m)
-<<<<<<< HEAD
-		compressErrMsg(m, compressor.(compress.Compressor))
-=======
->>>>>>> 18bf88c6
+		m, err = compressEventIfNecessary(m, compressor.(compress.Compressor))
+		if e != nil {
+			return e
+		}
 		messageData, e := proto.Marshal(m)
 		if e != nil {
 			return e
@@ -157,10 +155,7 @@
 	}
 
 	decompressor, err := repo.decompressorPool.BorrowObject(context.Background())
-	if err != nil {
-		return nil, err
-	}
-	defer repo.decompressorPool.ReturnObject(context.Background(), decompressor)
+	defer repo.compressorPool.ReturnObject(context.Background(), decompressor)
 
 	messages := make([]*api.EventStreamMessage, 0)
 	for _, m := range cmd[0].Messages {
@@ -171,11 +166,11 @@
 		if err != nil {
 			return nil, fmt.Errorf("[RedisEventRepository.ReadEvents] error unmarshalling: %s", err)
 		}
+		msg, err = DecompressEventIfNecessary(msg, decompressor.(compress.Decompressor))
+		if err != nil {
+			return nil, fmt.Errorf("[RedisEventRepository.ReadEvents] error decompressing: %s", err)
+		}
 		populateQueueAndJobset(msg, queue, jobSetId)
-<<<<<<< HEAD
-		decompressErrMsg(msg, decompressor.(compress.Decompressor))
-=======
->>>>>>> 18bf88c6
 		messages = append(messages, &api.EventStreamMessage{Id: m.ID, Message: msg})
 	}
 	return messages, nil
@@ -200,35 +195,44 @@
 	populateQueueAndJobset(msg, "", "")
 }
 
-<<<<<<< HEAD
-func compressErrMsg(msg *api.EventMessage, compressor compress.Compressor) {
-	failed := msg.GetFailed()
-	if failed != nil && len(failed.GetReason()) > 0 {
-		compressedReason, err := compressor.Compress([]byte(failed.GetReason()))
-		if err != nil {
-			log.WithError(err).Warnf("Could not compress failure reason.")
-		} else {
-			failed.CompressedReason = compressedReason
-		}
-		failed.Reason = ""
-	}
-}
-
-func decompressErrMsg(msg *api.EventMessage, decompressor compress.Decompressor) {
-	failed := msg.GetFailed()
-	if failed != nil && failed.GetCompressedReason() != nil {
-		reason, err := decompressor.Decompress(failed.GetCompressedReason())
-		if err != nil {
-			log.WithError(err).Warnf("Could not decompress failure reason, error infomation may be missing.")
-		} else {
-			failed.Reason = string(reason)
-		}
-		failed.CompressedReason = nil
-	}
-}
-
-=======
->>>>>>> 18bf88c6
+func compressEventIfNecessary(msg *api.EventMessage, compressor compress.Compressor) (*api.EventMessage, error) {
+	if msg.GetFailed() != nil {
+		messageData, e := proto.Marshal(msg)
+		if e != nil {
+			return nil, e
+		}
+		compressedBytes, e := compressor.Compress(messageData)
+		if e != nil {
+			return nil, e
+		}
+		return &api.EventMessage{
+			Events: &api.EventMessage_FailedCompressed{
+				FailedCompressed: &api.JobFailedEventCompressed{
+					Event: compressedBytes,
+				},
+			},
+		}, nil
+	}
+	return msg, nil
+}
+
+func DecompressEventIfNecessary(msg *api.EventMessage, decompressor compress.Decompressor) (*api.EventMessage, error) {
+	failed := msg.GetFailedCompressed()
+	if failed != nil {
+		decompressedBytes, err := decompressor.Decompress(failed.GetEvent())
+		if err != nil {
+			return nil, err
+		}
+		msg := &api.EventMessage{}
+		err = proto.Unmarshal(decompressedBytes, msg)
+		if err != nil {
+			return nil, err
+		}
+		return msg, nil
+	}
+	return msg, nil
+}
+
 func populateQueueAndJobset(msg *api.EventMessage, queue, jobSetId string) {
 	switch event := msg.Events.(type) {
 	case *api.EventMessage_Submitted:
