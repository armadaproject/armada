--- conflicted
+++ resolved
@@ -45,11 +45,7 @@
 }
 
 func (repo RedisJobRepository) PeekQueue(queue string, limit int64) ([]*api.Job, error) {
-<<<<<<< HEAD
-	ids, e := repo.Db.ZRange(jobQueuePrefix+queue, 0, limit -1).Result()
-=======
 	ids, e := repo.Db.ZRange(queuePrefix+queue, 0, limit-1).Result()
->>>>>>> 94186a80
 	if e != nil {
 		return nil, e
 	}
