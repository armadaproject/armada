--- conflicted
+++ resolved
@@ -4,7 +4,6 @@
 	"context"
 	"crypto/sha1"
 	"fmt"
-	"golang.org/x/exp/maps"
 	"math/rand"
 	"strings"
 	"time"
@@ -740,42 +739,18 @@
 	// If we have any client Ids, retrieve their job ids
 	if len(kvs) > 0 {
 		keys := maps.Keys(kvs)
-<<<<<<< HEAD
-		addedKvs, err := srv.KVStore.Load(ctx, keys)
-=======
 		existingKvs, err := srv.KVStore.Load(ctx, keys)
->>>>>>> dc2cf8a7
 		if err != nil {
 			return ret, err
 		}
 		for _, apiJob := range apiJobs {
 			if apiJob.ClientId != "" {
-<<<<<<< HEAD
-				originalJobId := addedKvs[jobKey(apiJob)]
-=======
 				originalJobId := existingKvs[jobKey(apiJob)]
->>>>>>> dc2cf8a7
 				ret[apiJob.GetId()] = string(originalJobId)
 			}
 		}
 	}
 	return ret, nil
-}
-
-func (srv *PulsarSubmitServer) storeOriginalJobIds(ctx context.Context, apiJobs []*api.Job) error {
-	if srv.KVStore == nil {
-		return nil
-	}
-	kvs := make(map[string][]byte, 0)
-	for _, apiJob := range apiJobs {
-		if apiJob.ClientId != "" {
-			kvs[jobKey(apiJob)] = []byte(apiJob.GetId())
-		}
-	}
-	if len(kvs) == 0 {
-		return nil
-	}
-	return srv.KVStore.Store(ctx, kvs)
 }
 
 func (srv *PulsarSubmitServer) storeOriginalJobIds(ctx context.Context, apiJobs []*api.Job) error {
