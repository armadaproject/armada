package server

import (
	"context"
	"crypto/sha1"
	"fmt"
	"time"

	"github.com/gogo/protobuf/proto"
	"github.com/gogo/protobuf/types"
	"github.com/pkg/errors"
	"github.com/severinson/pulsar-client-go/pulsar"
	log "github.com/sirupsen/logrus"
	"google.golang.org/grpc/codes"
	"google.golang.org/grpc/status"

	"github.com/G-Research/armada/internal/armada/permissions"
	"github.com/G-Research/armada/internal/armada/repository"
	"github.com/G-Research/armada/internal/armada/validation"
	"github.com/G-Research/armada/internal/common/armadaerrors"
	"github.com/G-Research/armada/internal/common/auth/authorization"
	"github.com/G-Research/armada/internal/common/auth/permission"
	"github.com/G-Research/armada/internal/common/eventutil"
	"github.com/G-Research/armada/internal/common/requestid"
	"github.com/G-Research/armada/internal/executor/configuration"
	"github.com/G-Research/armada/internal/pgkeyvalue"
	"github.com/G-Research/armada/internal/pulsarutils"
	"github.com/G-Research/armada/pkg/api"
	"github.com/G-Research/armada/pkg/armadaevents"
	"github.com/G-Research/armada/pkg/client/queue"
)

// PulsarSubmitServer is a service that accepts API calls according to the original Armada submit API
// and publishes messages to Pulsar based on those calls.
// TODO: Consider returning a list of message ids of the messages generated
// TODO: Include job set as the message key for each message
type PulsarSubmitServer struct {
	api.UnimplementedSubmitServer
	Producer        pulsar.Producer
	Permissions     authorization.PermissionChecker
	QueueRepository repository.QueueRepository
	// Maximum size of Pulsar messages
	MaxAllowedMessageSize uint
	// Fall back to the legacy submit server for queue administration endpoints.
	SubmitServer *SubmitServer
	// Used for job submission deduplication.
	KVStore *pgkeyvalue.PGKeyValueStore
}

// TODO: Add input validation to make sure messages can be inserted to the database.
// TODO: Check job size and reject jobs that could never be scheduled. Maybe by querying the scheduler for its limits.
func (srv *PulsarSubmitServer) SubmitJobs(ctx context.Context, req *api.JobSubmitRequest) (*api.JobSubmitResponse, error) {

	userId, groups, err := srv.Authorize(ctx, req.Queue, permissions.SubmitAnyJobs, queue.PermissionVerbSubmit)
	if err != nil {
		return nil, err
	}

	// Prepare an event sequence to be submitted to the log
	sequence := &armadaevents.EventSequence{
		Queue:      req.Queue,
		JobSetName: req.JobSetId,
		UserId:     userId,
		Groups:     groups,
		Events:     make([]*armadaevents.EventSequence_Event, 0, len(req.JobRequestItems)),
	}

	// Create legacy API jobs from the requests.
	// We use the legacy code for the conversion to ensure that behavior doesn't change.
	apiJobs, err := srv.SubmitServer.createJobs(req, userId, groups)
	if err != nil {
		return nil, err
	}

	// Convert the API jobs to log jobs.
	responses := make([]*api.JobSubmitResponseItem, len(req.JobRequestItems), len(req.JobRequestItems))

	originalIds, err := srv.getOriginalJobIds(ctx, apiJobs)
	if err != nil {
		return nil, err
	}
	jobDuplicateFoundEvents := make([]*api.JobDuplicateFoundEvent, 0)
	for i, apiJob := range apiJobs {
		responses[i] = &api.JobSubmitResponseItem{
			JobId: apiJob.GetId(),
		}

		// If a ClientId (i.e., a deduplication id) is provided,
		// check for previous job submissions with the ClientId for this queue.
		// If we find a duplicate, insert the previous jobId in the corresponding response
		// and generate a job duplicate found event.
		if apiJob.ClientId != "" && originalIds[apiJob.GetId()] != apiJob.GetId() {
			jobDuplicateFoundEvents = append(jobDuplicateFoundEvents, &api.JobDuplicateFoundEvent{
				JobId:         responses[i].JobId,
				Queue:         req.Queue,
				JobSetId:      req.JobSetId,
				Created:       time.Now(),
				OriginalJobId: originalIds[apiJob.GetId()],
			})
			responses[i].JobId = originalIds[apiJob.GetId()]
			// The job shouldn't be submitted twice. Move on to the next job.
			continue
		}

		if apiJob.PodSpec == nil && len(apiJob.PodSpecs) == 0 {
			return nil, errors.WithStack(&armadaerrors.ErrInvalidArgument{
				Name:    "PodSpec",
				Value:   apiJob.PodSpec,
				Message: "Job does not contain at least one PodSpec",
			})
		}

		// We only support jobs with a single PodSpec, and it must be set to r.PodSpec.
		if apiJob.PodSpec == nil && len(apiJob.PodSpecs) == 1 {
			apiJob.PodSpec = apiJob.PodSpecs[0]
			apiJob.PodSpecs = nil
		}

		// I'm not convinced that the code to create services/ingresses when multiple pods are submitted is correct.
		// In particular, we do not create a full set of services/ingresses for each pod.
		// Hence, we return an error until we can make sure that the code is correct.
		// The next error is redundant with this one, but we leave both since we may wish to remove this one.
		// - Albin
		if len(apiJob.PodSpecs) > 0 {
			return nil, errors.WithStack(&armadaerrors.ErrInvalidArgument{
				Name:    "PodSpecs",
				Value:   apiJob.PodSpecs,
				Message: "Jobs with multiple pods are not supported",
			})
		}

		// Although the code for submitting to Pulsar (below) supports setting both r.PodSpec and r.PodSpecs,
		// the executor code does not (e.g., executorutil.CreatePod). We may be able to merge them,
		// but we should do more testing to make sure it's safe before we allow it.
		// - Albin
		if len(apiJob.PodSpecs) > 0 && apiJob.PodSpec != nil {
			return nil, errors.WithStack(&armadaerrors.ErrInvalidArgument{
				Name:    "PodSpec",
				Value:   apiJob.PodSpec,
				Message: "PodSpec must be nil if PodSpecs is provided (i.e., these are exclusive)",
			})
		}

		// Users submit API-specific service and ingress objects.
		// However, the log only accepts proper k8s objects.
		// Hence, the API-specific objects must be converted to proper k8s objects.
		//
		// We use an empty ingress config here.
		// The executor applies executor-specific information later.
		// We only need this here because we're re-using code that was previously called by the executor.
		err = eventutil.PopulateK8sServicesIngresses(apiJob, &configuration.IngressConfiguration{})
		if err != nil {
			return nil, err
		}

		// The log accept a different type of job.
		logJob, err := eventutil.LogSubmitJobFromApiJob(apiJob)
		if err != nil {
			return nil, err
		}

		// Try converting the log job back to an API job to make sure there are no errors.
		// The log consumer will do this again; we do it here to ensure that any errors are noticed immediately.
		_, err = eventutil.ApiJobFromLogSubmitJob(userId, groups, req.Queue, req.JobSetId, time.Now(), logJob)
		if err != nil {
			return nil, err
		}

		sequence.Events = append(sequence.Events, &armadaevents.EventSequence_Event{
			Event: &armadaevents.EventSequence_Event_SubmitJob{
				SubmitJob: logJob,
			},
		})
	}

	// Check if the job can be scheduled on any executor,
	// to avoid having users wait for a job that may never be scheduled
	allClusterSchedulingInfo, err := srv.SubmitServer.schedulingInfoRepository.GetClusterSchedulingInfo()
	if err != nil {
		err = errors.WithMessage(err, "error getting scheduling info")
		return nil, err
	}
	if ok, err := validateJobsCanBeScheduled(apiJobs, allClusterSchedulingInfo); !ok {
		if err != nil {
			return nil, errors.WithMessagef(err, "can't schedule job for user %s", userId)
		} else {
			return nil, errors.Errorf("can't schedule job for user %s", userId)
		}
	}

	// Create events marking the jobs as submitted
	err = reportSubmitted(srv.SubmitServer.eventStore, apiJobs)
	if err != nil {
		return nil, status.Errorf(codes.Aborted, "[SubmitJobs] error getting submitted report: %s", err)
	}

	err = reportDuplicateFoundEvents(srv.SubmitServer.eventStore, jobDuplicateFoundEvents)
	if err != nil {
		return nil, status.Errorf(codes.Internal, "error reporting duplicates: %s", err)
	}

	err = srv.publishToPulsar(ctx, []*armadaevents.EventSequence{sequence})

	if err != nil {
		log.WithError(err).Error("failed send to Pulsar")
		return nil, status.Error(codes.Internal, "Failed to send message")
	}

	return &api.JobSubmitResponse{JobResponseItems: responses}, nil
}

func (srv *PulsarSubmitServer) CancelJobs(ctx context.Context, req *api.JobCancelRequest) (*api.CancellationResult, error) {

	// If either queue or jobSetId is missing, we need to get those from Redis.
	// This must be done before checking auth, since the auth check expects a queue.
	// If both queue and jobSetId are provided, we assume that those are correct
	// to make it possible to cancel jobs that have been submitted but not written to Redis yet.
	if req.JobId != "" && (req.Queue == "" || req.JobSetId == "") {
		jobs, err := srv.SubmitServer.jobRepository.GetJobsByIds([]string{req.JobId})
		if err != nil {
			return nil, err
		}
		if len(jobs) == 0 {
			return nil, &armadaerrors.ErrNotFound{
				Type:  "job",
				Value: req.JobId,
			}
		}
		if len(jobs) != 1 { // Internal error; should never happen.
			return nil, fmt.Errorf("expected 1 job result, but got %v", jobs)
		}
		queue := jobs[0].Job.GetQueue()
		jobSetId := jobs[0].Job.GetJobSetId()

		// We allow clients to submit requests only containing a job id.
		// For these requests, we need to populate the queue and jobSetId fields.
		if req.Queue == "" {
			req.Queue = queue
		}
		if req.JobSetId == "" {
			req.JobSetId = jobSetId
		}

		// If both a job id and queue or jobsetId is provided, return ErrNotFound if they don't match,
		// since the job could not be found for the provided queue/jobSetId.
		if req.Queue != queue {
			return nil, &armadaerrors.ErrNotFound{
				Type:    "job",
				Value:   req.JobId,
				Message: fmt.Sprintf("job not found in queue %s, try waiting or setting queue/jobSetId explicitly", req.Queue),
			}
		}
		if req.JobSetId != jobSetId {
			return nil, &armadaerrors.ErrNotFound{
				Type:    "job",
				Value:   req.JobId,
				Message: fmt.Sprintf("job not found in job set %s, try waiting or setting queue/jobSetId explicitly", req.JobSetId),
			}
		}
	}

	userId, groups, err := srv.Authorize(ctx, req.Queue, permissions.CancelAnyJobs, queue.PermissionVerbCancel)
	if err != nil {
		return nil, err
	}

	if req.Queue == "" {
		return nil, &armadaerrors.ErrInvalidArgument{
			Name:    "Queue",
			Value:   req.Queue,
			Message: "queue is empty",
		}
	}
	if req.JobSetId == "" {
		return nil, &armadaerrors.ErrInvalidArgument{
			Name:    "JobSetId",
			Value:   req.JobSetId,
			Message: "JobSetId is empty",
		}
	}

	var cancelledIds []string

	sequence := &armadaevents.EventSequence{
		Queue:      req.Queue,
		JobSetName: req.JobSetId,
		UserId:     userId,
		Groups:     groups,
		Events:     make([]*armadaevents.EventSequence_Event, 1, 1),
	}

	// Empty JobId indicates that all jobs in the job set should be cancelled.
	if req.JobId == "" {
		sequence.Events[0] = &armadaevents.EventSequence_Event{
			Event: &armadaevents.EventSequence_Event_CancelJobSet{
				CancelJobSet: &armadaevents.CancelJobSet{},
			},
		}

		cancelledIds = []string{fmt.Sprintf("all jobs in job set %s", req.JobSetId)}
	} else {
		jobId, err := armadaevents.ProtoUuidFromUlidString(req.JobId)
		if err != nil {
			return nil, err
		}

		sequence.Events[0] = &armadaevents.EventSequence_Event{
			Event: &armadaevents.EventSequence_Event_CancelJob{
				CancelJob: &armadaevents.CancelJob{JobId: jobId},
			},
		}

		cancelledIds = []string{req.JobId} // indicates no error
	}

	err = srv.publishToPulsar(ctx, []*armadaevents.EventSequence{sequence})

	if err != nil {
		log.WithError(err).Error("failed send to Pulsar")
		return nil, status.Error(codes.Internal, "Failed to send message")
	}

	return &api.CancellationResult{
		CancelledIds: cancelledIds,
	}, nil
}

func (srv *PulsarSubmitServer) CancelJobSet(ctx context.Context, req *api.JobSetCancelRequest) (*types.Empty, error) {
	if req.Queue == "" {
		return nil, &armadaerrors.ErrInvalidArgument{
			Name:    "Queue",
			Value:   req.Queue,
			Message: "queue is empty",
		}
	}
	if req.JobSetId == "" {
		return nil, &armadaerrors.ErrInvalidArgument{
			Name:    "JobSetId",
			Value:   req.JobSetId,
			Message: "JobSetId is empty",
		}
	}

	err := validation.ValidateJobSetFilter(req.Filter)
	if err != nil {
		return nil, err
	}

	userId, groups, err := srv.Authorize(ctx, req.Queue, permissions.CancelAnyJobs, queue.PermissionVerbCancel)
	if err != nil {
		return nil, err
	}

	ids, err := srv.SubmitServer.jobRepository.GetJobSetJobIds(req.Queue, req.JobSetId, createJobSetFilter(req.Filter))
	if err != nil {
		return nil, status.Errorf(codes.Unavailable, "error getting job IDs: %s", err)
	}

	sequence := &armadaevents.EventSequence{
		Queue:      req.Queue,
		JobSetName: req.JobSetId,
		UserId:     userId,
		Groups:     groups,
		Events:     make([]*armadaevents.EventSequence_Event, 0, len(ids)),
	}

	for _, id := range ids {
		jobId, err := armadaevents.ProtoUuidFromUlidString(id)
		if err != nil {
			return nil, err
		}

		sequence.Events = append(sequence.Events, &armadaevents.EventSequence_Event{
			Event: &armadaevents.EventSequence_Event_CancelJob{
				CancelJob: &armadaevents.CancelJob{JobId: jobId},
			},
		})
	}

	err = srv.publishToPulsar(ctx, []*armadaevents.EventSequence{sequence})

	if err != nil {
		log.WithError(err).Error("failed to send cancel job messages to pulsar")
		return nil, status.Error(codes.Internal, "failed to send cancel job messages to pulsar")
	}

	return &types.Empty{}, err
}

func (srv *PulsarSubmitServer) ReprioritizeJobs(ctx context.Context, req *api.JobReprioritizeRequest) (*api.JobReprioritizeResponse, error) {

	// If either queue or jobSetId is missing, we get the job set and queue associated
	// with the first job id in the request.
	//
	// This must be done before checking auth, since the auth check expects a queue.
	// If both queue and jobSetId are provided, we assume that those are correct
	// to make it possible to cancel jobs that have been submitted but not written to Redis yet.
	if len(req.JobIds) > 0 && (req.Queue == "" || req.JobSetId == "") {
		firstJobId := req.JobIds[0]

		jobs, err := srv.SubmitServer.jobRepository.GetJobsByIds([]string{firstJobId})
		if err != nil {
			return nil, err
		}
		if len(jobs) == 0 {
			return nil, &armadaerrors.ErrNotFound{
				Type:  "job",
				Value: firstJobId,
			}
		}
		if len(jobs) != 1 { // Internal error; should never happen.
			return nil, fmt.Errorf("expected 1 job result, but got %v", jobs)
		}
		queue := jobs[0].Job.GetQueue()
		jobSetId := jobs[0].Job.GetJobSetId()

		// We allow clients to submit requests only containing a job id.
		// For these requests, we need to populate the queue and jobSetId fields.
		if req.Queue == "" {
			req.Queue = queue
		}
		if req.JobSetId == "" {
			req.JobSetId = jobSetId
		}

		// If both a job id and queue or jobsetId is provided, return ErrNotFound if they don't match,
		// since the job could not be found for the provided queue/jobSetId.
		if req.Queue != queue {
			return nil, &armadaerrors.ErrNotFound{
				Type:    "job",
				Value:   firstJobId,
				Message: fmt.Sprintf("job not found in queue %s, try waiting or setting queue/jobSetId explicitly", req.Queue),
			}
		}
		if req.JobSetId != jobSetId {
			return nil, &armadaerrors.ErrNotFound{
				Type:    "job",
				Value:   firstJobId,
				Message: fmt.Sprintf("job not found in job set %s, try waiting or setting queue/jobSetId explicitly", req.JobSetId),
			}
		}
	}

	userId, groups, err := srv.Authorize(ctx, req.Queue, permissions.ReprioritizeAnyJobs, queue.PermissionVerbReprioritize)
	if err != nil {
		return nil, err
	}

	if req.Queue == "" {
		return nil, &armadaerrors.ErrInvalidArgument{
			Name:    "Queue",
			Value:   req.Queue,
			Message: "queue is empty",
		}
	}
	if req.JobSetId == "" {
		return nil, &armadaerrors.ErrInvalidArgument{
			Name:    "JobSetId",
			Value:   req.JobSetId,
			Message: "JobSetId is empty",
		}
	}

	priority, err := eventutil.LogSubmitPriorityFromApiPriority(req.NewPriority)
	if err != nil {
		return nil, err
	}

	// results maps job ids to strings containing error messages.
	results := make(map[string]string)

	sequence := &armadaevents.EventSequence{
		Queue:      req.Queue,
		JobSetName: req.JobSetId,
		UserId:     userId,
		Groups:     groups,
		Events:     make([]*armadaevents.EventSequence_Event, len(req.JobIds), len(req.JobIds)),
	}

	// No job ids implicitly indicates that all jobs in the job set should be re-prioritised.
	if len(req.JobIds) == 0 {
		sequence.Events = append(sequence.Events, &armadaevents.EventSequence_Event{
			Event: &armadaevents.EventSequence_Event_ReprioritiseJobSet{
				ReprioritiseJobSet: &armadaevents.ReprioritiseJobSet{
					Priority: priority,
				},
			},
		})

		results[fmt.Sprintf("all jobs in job set %s", req.JobSetId)] = ""
	}

	// Otherwise, only the specified jobs should be re-prioritised.
	for i, jobIdString := range req.JobIds {

		jobId, err := armadaevents.ProtoUuidFromUlidString(jobIdString)
		if err != nil {
			results[jobIdString] = err.Error()
			continue
		}

		sequence.Events[i] = &armadaevents.EventSequence_Event{
			Event: &armadaevents.EventSequence_Event_ReprioritiseJob{
				ReprioritiseJob: &armadaevents.ReprioritiseJob{
					JobId:    jobId,
					Priority: priority,
				},
			},
		}

		results[jobIdString] = "" // empty string indicates no error
	}

	err = srv.publishToPulsar(ctx, []*armadaevents.EventSequence{sequence})

	if err != nil {
		log.WithError(err).Error("failed send to Pulsar")
		return nil, status.Error(codes.Internal, "Failed to send message")
	}

	return &api.JobReprioritizeResponse{
		ReprioritizationResults: results,
	}, nil
}

// Authorize authorizes a user request to submit a state transition message to the log.
// User information used for authorization is extracted from the provided context.
// Checks that the user has either anyPerm (e.g., permissions.SubmitAnyJobs) or perm (e.g., PermissionVerbSubmit) for this queue.
// Returns the userId and groups extracted from the context.
func (srv *PulsarSubmitServer) Authorize(ctx context.Context, queueName string, anyPerm permission.Permission, perm queue.PermissionVerb) (userId string, groups []string, err error) {
	principal := authorization.GetPrincipal(ctx)
	userId = principal.GetName()
	q, err := srv.QueueRepository.GetQueue(queueName)
	if err != nil {
		return
	}
	if !srv.Permissions.UserHasPermission(ctx, anyPerm) {
		if !principalHasQueuePermissions(principal, q, perm) {
			err = &armadaerrors.ErrNoPermission{
				Principal:  principal.GetName(),
				Permission: string(perm),
				Action:     string(perm) + " for queue " + q.Name,
				Message:    "",
			}
			err = errors.WithStack(err)
			return
		}
	}

	// Armada impersonates the principal that submitted the job when interacting with k8s.
	// If the principal doesn't itself have sufficient perms, we check if it's part of any groups that do, and add those.
	// This is an optimisation to avoid passing around groups unnecessarily.
	principalSubject := queue.PermissionSubject{
		Name: userId,
		Kind: queue.PermissionSubjectKindUser,
	}
	if !q.HasPermission(principalSubject, perm) {
		for _, subject := range queue.NewPermissionSubjectsFromOwners(nil, principal.GetGroupNames()) {
			if q.HasPermission(subject, perm) {
				groups = append(groups, subject.Name)
			}
		}
	}
	return
}

// principalHasQueuePermissions returns true if the principal has permissions to perform some action,
// as specified by the provided verb, for a specific queue, and false otherwise.
func principalHasQueuePermissions(principal authorization.Principal, q queue.Queue, verb queue.PermissionVerb) bool {
	subjects := queue.PermissionSubjects{}
	for _, group := range principal.GetGroupNames() {
		subjects = append(subjects, queue.PermissionSubject{
			Name: group,
			Kind: queue.PermissionSubjectKindGroup,
		})
	}
	subjects = append(subjects, queue.PermissionSubject{
		Name: principal.GetName(),
		Kind: queue.PermissionSubjectKindUser,
	})

	for _, subject := range subjects {
		if q.HasPermission(subject, verb) {
			return true
		}
	}

	return false
}

// Fallback methods. Calls into an embedded server.SubmitServer.
func (srv *PulsarSubmitServer) CreateQueue(ctx context.Context, req *api.Queue) (*types.Empty, error) {
	return srv.SubmitServer.CreateQueue(ctx, req)
}
func (srv *PulsarSubmitServer) CreateQueues(ctx context.Context, req *api.QueueList) (*api.BatchQueueCreateResponse, error) {
	return srv.SubmitServer.CreateQueues(ctx, req)
}
func (srv *PulsarSubmitServer) UpdateQueue(ctx context.Context, req *api.Queue) (*types.Empty, error) {
	return srv.SubmitServer.UpdateQueue(ctx, req)
}
func (srv *PulsarSubmitServer) UpdateQueues(ctx context.Context, req *api.QueueList) (*api.BatchQueueUpdateResponse, error) {
	return srv.SubmitServer.UpdateQueues(ctx, req)
}
func (srv *PulsarSubmitServer) DeleteQueue(ctx context.Context, req *api.QueueDeleteRequest) (*types.Empty, error) {
	return srv.SubmitServer.DeleteQueue(ctx, req)
}
func (srv *PulsarSubmitServer) GetQueue(ctx context.Context, req *api.QueueGetRequest) (*api.Queue, error) {
	return srv.SubmitServer.GetQueue(ctx, req)
}
func (srv *PulsarSubmitServer) GetQueueInfo(ctx context.Context, req *api.QueueInfoRequest) (*api.QueueInfo, error) {
	return srv.SubmitServer.GetQueueInfo(ctx, req)
}

// SubmitApiEvents converts several api.EventMessage into Pulsar state transition messages and publishes those to Pulsar.
func (srv *PulsarSubmitServer) SubmitApiEvents(ctx context.Context, apiEvents []*api.EventMessage) error {

	// Because (queue, userId, jobSetId) may differ between events,
	// several sequences may be necessary.
	sequences, err := eventutil.EventSequencesFromApiEvents(apiEvents)
	if err != nil {
		return err
	}
	if len(sequences) == 0 {
		return nil
	}

	return srv.publishToPulsar(ctx, sequences)
}

// SubmitApiEvent converts an api.EventMessage into Pulsar state transition messages and publishes those to Pulsar.
func (srv *PulsarSubmitServer) SubmitApiEvent(ctx context.Context, apiEvent *api.EventMessage) error {
	sequence, err := eventutil.EventSequenceFromApiEvent(apiEvent)
	if err != nil {
		return err
	}

	// If no events were created, exit here.
	if len(sequence.Events) == 0 {
		return nil
	}

	payload, err := proto.Marshal(sequence)
	if err != nil {
		return errors.WithStack(err)
	}

	// Incoming gRPC requests are annotated with a unique id.
	// Pass this id through the log by adding it to the Pulsar message properties.
	requestId := requestid.FromContextOrMissing(ctx)

	_, err = srv.Producer.Send(ctx, &pulsar.ProducerMessage{
		Payload: payload,
		Properties: map[string]string{
			requestid.MetadataKey:                     requestId,
			armadaevents.PULSAR_MESSAGE_TYPE_PROPERTY: armadaevents.PULSAR_CONTROL_MESSAGE,
		},
		Key: sequence.JobSetName,
	})
	if err != nil {
		err = errors.WithStack(err)
		return err
	}

	return nil
}

// PublishToPulsar sends pulsar messages async
func (srv *PulsarSubmitServer) publishToPulsar(ctx context.Context, sequences []*armadaevents.EventSequence) error {

	// Reduce the number of sequences to send to the minimum possible,
	// and then break up any sequences larger than srv.MaxAllowedMessageSize.
	sequences = eventutil.CompactEventSequences(sequences)
	sequences, err := eventutil.LimitSequencesByteSize(sequences, int(srv.MaxAllowedMessageSize))
	if err != nil {
		return err
	}
<<<<<<< HEAD
	return pulsarutils.PublishSequences(ctx, srv.Producer, sequences)
=======

	// Send each sequence async. Collect any errors via ch.
	ch := make(chan error, len(sequences))
	defer close(ch)
	for _, sequence := range sequences {
		payload, err := proto.Marshal(sequence)
		if err != nil {
			return errors.WithStack(err)
		}

		srv.Producer.SendAsync(
			ctx,
			&pulsar.ProducerMessage{
				Payload: payload,
				Properties: map[string]string{
					requestid.MetadataKey:                     requestId,
					armadaevents.PULSAR_MESSAGE_TYPE_PROPERTY: armadaevents.PULSAR_CONTROL_MESSAGE,
				},
				Key: sequence.JobSetName,
			},
			// Callback on send.
			func(_ pulsar.MessageID, _ *pulsar.ProducerMessage, err error) {
				ch <- err
			},
		)
	}

	// Flush queued messages and wait until persisted.
	err = srv.Producer.Flush()
	if err != nil {
		return errors.WithStack(err)
	}

	// Collect any errors experienced by the async send and return.
	var result *multierror.Error
	for range sequences {
		result = multierror.Append(result, <-ch)
	}
	return result.ErrorOrNil()
}

// getOriginalJobIds returns the mapping between jobId and originalJobId.  If the job (or more specifically the clientId
// on the job) has not been seen before then jobId -> jobId.  If the job has been seen before then jobId -> originalJobId
// Note that if srv.KVStore is nil then this function simply returns jobId -> jobId
func (srv *PulsarSubmitServer) getOriginalJobIds(ctx context.Context, apiJobs []*api.Job) (map[string]string, error) {

	// If we don't have a KV store, then just return original mappings
	if srv.KVStore == nil {
		ret := make(map[string]string, len(apiJobs))
		for _, apiJob := range apiJobs {
			ret[apiJob.GetId()] = apiJob.GetId()
		}
		return ret, nil
	}

	hash := func(queue string, clientId string) [20]byte {
		combined := fmt.Sprintf("%s:%s", queue, clientId)
		return sha1.Sum([]byte(combined))
	}

	// Armada checks for duplicate job submissions if a ClientId (i.e., a deduplication id) is provided.
	// Deduplication is based on storing the combined hash of the ClientId and queue.
	// For storage efficiency, we store hashes instead of user-provided strings.
	kvs := make([]*pgkeyvalue.KeyValue, 0, len(apiJobs))
	for _, apiJob := range apiJobs {
		if apiJob.ClientId != "" {
			clientIdHash := hash(apiJob.Queue, apiJob.ClientId)
			kvs = append(kvs, &pgkeyvalue.KeyValue{
				Key:   fmt.Sprintf("%x", clientIdHash),
				Value: []byte(apiJob.GetId()),
			})
		}
	}

	// If we have any client Ids add them to store
	if len(kvs) > 0 {
		addedKvs, err := srv.KVStore.LoadOrStoreBatch(ctx, kvs)
		if err != nil {
			return nil, err
		}
		ret := make(map[string]string, len(addedKvs))
		for _, apiJob := range apiJobs {
			if apiJob.ClientId != "" {
				clientIdHash := hash(apiJob.Queue, apiJob.ClientId)
				originalJobId := addedKvs[fmt.Sprintf("%x", clientIdHash)]
				ret[apiJob.GetId()] = string(originalJobId)
			}
		}
		return ret, nil
	}

	return nil, nil
>>>>>>> 6c2c1c9f
}<|MERGE_RESOLUTION|>--- conflicted
+++ resolved
@@ -674,48 +674,7 @@
 	if err != nil {
 		return err
 	}
-<<<<<<< HEAD
 	return pulsarutils.PublishSequences(ctx, srv.Producer, sequences)
-=======
-
-	// Send each sequence async. Collect any errors via ch.
-	ch := make(chan error, len(sequences))
-	defer close(ch)
-	for _, sequence := range sequences {
-		payload, err := proto.Marshal(sequence)
-		if err != nil {
-			return errors.WithStack(err)
-		}
-
-		srv.Producer.SendAsync(
-			ctx,
-			&pulsar.ProducerMessage{
-				Payload: payload,
-				Properties: map[string]string{
-					requestid.MetadataKey:                     requestId,
-					armadaevents.PULSAR_MESSAGE_TYPE_PROPERTY: armadaevents.PULSAR_CONTROL_MESSAGE,
-				},
-				Key: sequence.JobSetName,
-			},
-			// Callback on send.
-			func(_ pulsar.MessageID, _ *pulsar.ProducerMessage, err error) {
-				ch <- err
-			},
-		)
-	}
-
-	// Flush queued messages and wait until persisted.
-	err = srv.Producer.Flush()
-	if err != nil {
-		return errors.WithStack(err)
-	}
-
-	// Collect any errors experienced by the async send and return.
-	var result *multierror.Error
-	for range sequences {
-		result = multierror.Append(result, <-ch)
-	}
-	return result.ErrorOrNil()
 }
 
 // getOriginalJobIds returns the mapping between jobId and originalJobId.  If the job (or more specifically the clientId
@@ -769,5 +728,4 @@
 	}
 
 	return nil, nil
->>>>>>> 6c2c1c9f
 }