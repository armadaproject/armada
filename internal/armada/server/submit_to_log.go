package server

import (
	"context"
	"crypto/sha1"
	"fmt"
	"time"

	"github.com/gogo/protobuf/proto"
	"github.com/gogo/protobuf/types"
	"github.com/pkg/errors"
	"github.com/severinson/pulsar-client-go/pulsar"
	log "github.com/sirupsen/logrus"
	"google.golang.org/grpc/codes"
	"google.golang.org/grpc/status"

	"github.com/G-Research/armada/internal/armada/permissions"
	"github.com/G-Research/armada/internal/armada/repository"
	"github.com/G-Research/armada/internal/armada/validation"
	"github.com/G-Research/armada/internal/common/armadaerrors"
	"github.com/G-Research/armada/internal/common/auth/authorization"
	"github.com/G-Research/armada/internal/common/auth/permission"
	"github.com/G-Research/armada/internal/common/eventutil"
	"github.com/G-Research/armada/internal/common/requestid"
	"github.com/G-Research/armada/internal/executor/configuration"
	"github.com/G-Research/armada/internal/pgkeyvalue"
	"github.com/G-Research/armada/internal/pulsarutils"
	"github.com/G-Research/armada/pkg/api"
	"github.com/G-Research/armada/pkg/armadaevents"
	"github.com/G-Research/armada/pkg/client/queue"
)

// PulsarSubmitServer is a service that accepts API calls according to the original Armada submit API
// and publishes messages to Pulsar based on those calls.
// TODO: Consider returning a list of message ids of the messages generated
// TODO: Include job set as the message key for each message
type PulsarSubmitServer struct {
	api.UnimplementedSubmitServer
	Producer        pulsar.Producer
	Permissions     authorization.PermissionChecker
	QueueRepository repository.QueueRepository
	// Maximum size of Pulsar messages
	MaxAllowedMessageSize uint
	// Fall back to the legacy submit server for queue administration endpoints.
	SubmitServer *SubmitServer
	// Used for job submission deduplication.
	KVStore *pgkeyvalue.PGKeyValueStore
}

// TODO: Add input validation to make sure messages can be inserted to the database.
// TODO: Check job size and reject jobs that could never be scheduled. Maybe by querying the scheduler for its limits.
func (srv *PulsarSubmitServer) SubmitJobs(ctx context.Context, req *api.JobSubmitRequest) (*api.JobSubmitResponse, error) {
	userId, groups, err := srv.Authorize(ctx, req.Queue, permissions.SubmitAnyJobs, queue.PermissionVerbSubmit)
	if err != nil {
		return nil, err
	}

	// Prepare an event sequence to be submitted to the log
	sequence := &armadaevents.EventSequence{
		Queue:      req.Queue,
		JobSetName: req.JobSetId,
		UserId:     userId,
		Groups:     groups,
		Events:     make([]*armadaevents.EventSequence_Event, 0, len(req.JobRequestItems)),
	}

	// Create legacy API jobs from the requests.
	// We use the legacy code for the conversion to ensure that behaviour doesn't change.
	apiJobs, err := srv.SubmitServer.createJobs(req, userId, groups)
	if err != nil {
		return nil, err
	}

	// Convert the API jobs to log jobs.
	responses := make([]*api.JobSubmitResponseItem, len(req.JobRequestItems), len(req.JobRequestItems))

	originalIds, err := srv.getOriginalJobIds(ctx, apiJobs)
	if err != nil {
		return nil, err
	}
	jobDuplicateFoundEvents := make([]*api.JobDuplicateFoundEvent, 0)
	for i, apiJob := range apiJobs {
		responses[i] = &api.JobSubmitResponseItem{
			JobId: apiJob.GetId(),
		}

		// If a ClientId (i.e., a deduplication id) is provided,
		// check for previous job submissions with the ClientId for this queue.
		// If we find a duplicate, insert the previous jobId in the corresponding response
		// and generate a job duplicate found event.
		if apiJob.ClientId != "" && originalIds[apiJob.GetId()] != apiJob.GetId() {
			jobDuplicateFoundEvents = append(jobDuplicateFoundEvents, &api.JobDuplicateFoundEvent{
				JobId:         responses[i].JobId,
				Queue:         req.Queue,
				JobSetId:      req.JobSetId,
				Created:       time.Now(),
				OriginalJobId: originalIds[apiJob.GetId()],
			})
			responses[i].JobId = originalIds[apiJob.GetId()]
			// The job shouldn't be submitted twice. Move on to the next job.
			continue
		}

		if apiJob.PodSpec == nil && len(apiJob.PodSpecs) == 0 {
			return nil, errors.WithStack(&armadaerrors.ErrInvalidArgument{
				Name:    "PodSpec",
				Value:   apiJob.PodSpec,
				Message: "Job does not contain at least one PodSpec",
			})
		}

		// We only support jobs with a single PodSpec, and it must be set to r.PodSpec.
		if apiJob.PodSpec == nil && len(apiJob.PodSpecs) == 1 {
			apiJob.PodSpec = apiJob.PodSpecs[0]
			apiJob.PodSpecs = nil
		}

		// I'm not convinced that the code to create services/ingresses when multiple pods are submitted is correct.
		// In particular, we do not create a full set of services/ingresses for each pod.
		// Hence, we return an error until we can make sure that the code is correct.
		// The next error is redundant with this one, but we leave both since we may wish to remove this one.
		// - Albin
		if len(apiJob.PodSpecs) > 0 {
			return nil, errors.WithStack(&armadaerrors.ErrInvalidArgument{
				Name:    "PodSpecs",
				Value:   apiJob.PodSpecs,
				Message: "Jobs with multiple pods are not supported",
			})
		}

		// Although the code for submitting to Pulsar (below) supports setting both r.PodSpec and r.PodSpecs,
		// the executor code does not (e.g., executorutil.CreatePod). We may be able to merge them,
		// but we should do more testing to make sure it's safe before we allow it.
		// - Albin
		if len(apiJob.PodSpecs) > 0 && apiJob.PodSpec != nil {
			return nil, errors.WithStack(&armadaerrors.ErrInvalidArgument{
				Name:    "PodSpec",
				Value:   apiJob.PodSpec,
				Message: "PodSpec must be nil if PodSpecs is provided (i.e., these are exclusive)",
			})
		}

		// Users submit API-specific service and ingress objects.
		// However, the log only accepts proper k8s objects.
		// Hence, the API-specific objects must be converted to proper k8s objects.
		//
		// We use an empty ingress config here.
		// The executor applies executor-specific information later.
		// We only need this here because we're re-using code that was previously called by the executor.
		err = eventutil.PopulateK8sServicesIngresses(apiJob, &configuration.IngressConfiguration{})
		if err != nil {
			return nil, err
		}

		// The log accept a different type of job.
		logJob, err := eventutil.LogSubmitJobFromApiJob(apiJob)
		if err != nil {
			return nil, err
		}

		// Try converting the log job back to an API job to make sure there are no errors.
		// The log consumer will do this again; we do it here to ensure that any errors are noticed immediately.
		_, err = eventutil.ApiJobFromLogSubmitJob(userId, groups, req.Queue, req.JobSetId, time.Now(), logJob)
		if err != nil {
			return nil, err
		}

		sequence.Events = append(sequence.Events, &armadaevents.EventSequence_Event{
			Event: &armadaevents.EventSequence_Event_SubmitJob{
				SubmitJob: logJob,
			},
		})
	}

	// Check if the job can be scheduled on any executor,
	// to avoid having users wait for a job that may never be scheduled.
	//
	// We only perform this check for jobs submitted to the legacy scheduler.
	legacySchedulerJobs := make([]*api.Job, 0, len(apiJobs))
	for _, apiJob := range apiJobs {
		if apiJob.Scheduler == "" {
			legacySchedulerJobs = append(legacySchedulerJobs, apiJob)
		}
	}
	if len(legacySchedulerJobs) > 0 {
		allClusterSchedulingInfo, err := srv.SubmitServer.schedulingInfoRepository.GetClusterSchedulingInfo()
		if err != nil {
			err = errors.WithMessage(err, "error getting scheduling info")
			return nil, err
		}
		if ok, err := validateJobsCanBeScheduled(legacySchedulerJobs, allClusterSchedulingInfo); !ok {
			if err != nil {
				return nil, errors.WithMessagef(err, "can't schedule job for user %s", userId)
			} else {
				return nil, errors.Errorf("can't schedule job for user %s", userId)
			}
		}
	}

	// Create events marking the jobs as submitted
	err = reportSubmitted(srv.SubmitServer.eventStore, apiJobs)
	if err != nil {
		return nil, status.Errorf(codes.Aborted, "[SubmitJobs] error getting submitted report: %s", err)
	}

	err = reportDuplicateFoundEvents(srv.SubmitServer.eventStore, jobDuplicateFoundEvents)
	if err != nil {
		return nil, status.Errorf(codes.Internal, "error reporting duplicates: %s", err)
	}

	err = srv.publishToPulsar(ctx, []*armadaevents.EventSequence{sequence})

	if err != nil {
		log.WithError(err).Error("failed send to Pulsar")
		return nil, status.Error(codes.Internal, "Failed to send message")
	}

	return &api.JobSubmitResponse{JobResponseItems: responses}, nil
}

func (srv *PulsarSubmitServer) CancelJobs(ctx context.Context, req *api.JobCancelRequest) (*api.CancellationResult, error) {
	// If either queue or jobSetId is missing, we need to get those from Redis.
	// This must be done before checking auth, since the auth check expects a queue.
	// If both queue and jobSetId are provided, we assume that those are correct
	// to make it possible to cancel jobs that have been submitted but not written to Redis yet.
	if req.JobId != "" && (req.Queue == "" || req.JobSetId == "") {
		jobs, err := srv.SubmitServer.jobRepository.GetJobsByIds([]string{req.JobId})
		if err != nil {
			return nil, err
		}
		if len(jobs) == 0 {
			return nil, &armadaerrors.ErrNotFound{
				Type:  "job",
				Value: req.JobId,
			}
		}
		if len(jobs) != 1 { // Internal error; should never happen.
			return nil, fmt.Errorf("expected 1 job result, but got %v", jobs)
		}
		queue := jobs[0].Job.GetQueue()
		jobSetId := jobs[0].Job.GetJobSetId()

		// We allow clients to submit requests only containing a job id.
		// For these requests, we need to populate the queue and jobSetId fields.
		if req.Queue == "" {
			req.Queue = queue
		}
		if req.JobSetId == "" {
			req.JobSetId = jobSetId
		}

		// If both a job id and queue or jobsetId is provided, return ErrNotFound if they don't match,
		// since the job could not be found for the provided queue/jobSetId.
		if req.Queue != queue {
			return nil, &armadaerrors.ErrNotFound{
				Type:    "job",
				Value:   req.JobId,
				Message: fmt.Sprintf("job not found in queue %s, try waiting or setting queue/jobSetId explicitly", req.Queue),
			}
		}
		if req.JobSetId != jobSetId {
			return nil, &armadaerrors.ErrNotFound{
				Type:    "job",
				Value:   req.JobId,
				Message: fmt.Sprintf("job not found in job set %s, try waiting or setting queue/jobSetId explicitly", req.JobSetId),
			}
		}
	}

	userId, groups, err := srv.Authorize(ctx, req.Queue, permissions.CancelAnyJobs, queue.PermissionVerbCancel)
	if err != nil {
		return nil, err
	}

	if req.Queue == "" {
		return nil, &armadaerrors.ErrInvalidArgument{
			Name:    "Queue",
			Value:   req.Queue,
			Message: "queue is empty",
		}
	}
	if req.JobSetId == "" {
		return nil, &armadaerrors.ErrInvalidArgument{
			Name:    "JobSetId",
			Value:   req.JobSetId,
			Message: "JobSetId is empty",
		}
	}

	var cancelledIds []string

	sequence := &armadaevents.EventSequence{
		Queue:      req.Queue,
		JobSetName: req.JobSetId,
		UserId:     userId,
		Groups:     groups,
		Events:     make([]*armadaevents.EventSequence_Event, 1, 1),
	}

	// Empty JobId indicates that all jobs in the job set should be cancelled.
	if req.JobId == "" {
		sequence.Events[0] = &armadaevents.EventSequence_Event{
			Event: &armadaevents.EventSequence_Event_CancelJobSet{
				CancelJobSet: &armadaevents.CancelJobSet{},
			},
		}

		cancelledIds = []string{fmt.Sprintf("all jobs in job set %s", req.JobSetId)}
	} else {
		jobId, err := armadaevents.ProtoUuidFromUlidString(req.JobId)
		if err != nil {
			return nil, err
		}

		sequence.Events[0] = &armadaevents.EventSequence_Event{
			Event: &armadaevents.EventSequence_Event_CancelJob{
				CancelJob: &armadaevents.CancelJob{JobId: jobId},
			},
		}

		cancelledIds = []string{req.JobId} // indicates no error
	}

	err = srv.publishToPulsar(ctx, []*armadaevents.EventSequence{sequence})

	if err != nil {
		log.WithError(err).Error("failed send to Pulsar")
		return nil, status.Error(codes.Internal, "Failed to send message")
	}

	return &api.CancellationResult{
		CancelledIds: cancelledIds,
	}, nil
}

func (srv *PulsarSubmitServer) CancelJobSet(ctx context.Context, req *api.JobSetCancelRequest) (*types.Empty, error) {
	if req.Queue == "" {
		return nil, &armadaerrors.ErrInvalidArgument{
			Name:    "Queue",
			Value:   req.Queue,
			Message: "queue is empty",
		}
	}
	if req.JobSetId == "" {
		return nil, &armadaerrors.ErrInvalidArgument{
			Name:    "JobSetId",
			Value:   req.JobSetId,
			Message: "JobSetId is empty",
		}
	}

	err := validation.ValidateJobSetFilter(req.Filter)
	if err != nil {
		return nil, err
	}

	userId, groups, err := srv.Authorize(ctx, req.Queue, permissions.CancelAnyJobs, queue.PermissionVerbCancel)
	if err != nil {
		return nil, err
	}

	ids, err := srv.SubmitServer.jobRepository.GetJobSetJobIds(req.Queue, req.JobSetId, createJobSetFilter(req.Filter))
	if err != nil {
		return nil, status.Errorf(codes.Unavailable, "error getting job IDs: %s", err)
	}

	sequence := &armadaevents.EventSequence{
		Queue:      req.Queue,
		JobSetName: req.JobSetId,
		UserId:     userId,
		Groups:     groups,
		Events:     make([]*armadaevents.EventSequence_Event, 0, len(ids)),
	}

	for _, id := range ids {
		jobId, err := armadaevents.ProtoUuidFromUlidString(id)
		if err != nil {
			return nil, err
		}

		sequence.Events = append(sequence.Events, &armadaevents.EventSequence_Event{
			Event: &armadaevents.EventSequence_Event_CancelJob{
				CancelJob: &armadaevents.CancelJob{JobId: jobId},
			},
		})
	}

	err = srv.publishToPulsar(ctx, []*armadaevents.EventSequence{sequence})

	if err != nil {
		log.WithError(err).Error("failed to send cancel job messages to pulsar")
		return nil, status.Error(codes.Internal, "failed to send cancel job messages to pulsar")
	}

	return &types.Empty{}, err
}

func (srv *PulsarSubmitServer) ReprioritizeJobs(ctx context.Context, req *api.JobReprioritizeRequest) (*api.JobReprioritizeResponse, error) {
	// If either queue or jobSetId is missing, we get the job set and queue associated
	// with the first job id in the request.
	//
	// This must be done before checking auth, since the auth check expects a queue.
	// If both queue and jobSetId are provided, we assume that those are correct
	// to make it possible to cancel jobs that have been submitted but not written to Redis yet.
	if len(req.JobIds) > 0 && (req.Queue == "" || req.JobSetId == "") {
		firstJobId := req.JobIds[0]

		jobs, err := srv.SubmitServer.jobRepository.GetJobsByIds([]string{firstJobId})
		if err != nil {
			return nil, err
		}
		if len(jobs) == 0 {
			return nil, &armadaerrors.ErrNotFound{
				Type:  "job",
				Value: firstJobId,
			}
		}
		if len(jobs) != 1 { // Internal error; should never happen.
			return nil, fmt.Errorf("expected 1 job result, but got %v", jobs)
		}
		queue := jobs[0].Job.GetQueue()
		jobSetId := jobs[0].Job.GetJobSetId()

		// We allow clients to submit requests only containing a job id.
		// For these requests, we need to populate the queue and jobSetId fields.
		if req.Queue == "" {
			req.Queue = queue
		}
		if req.JobSetId == "" {
			req.JobSetId = jobSetId
		}

		// If both a job id and queue or jobsetId is provided, return ErrNotFound if they don't match,
		// since the job could not be found for the provided queue/jobSetId.
		if req.Queue != queue {
			return nil, &armadaerrors.ErrNotFound{
				Type:    "job",
				Value:   firstJobId,
				Message: fmt.Sprintf("job not found in queue %s, try waiting or setting queue/jobSetId explicitly", req.Queue),
			}
		}
		if req.JobSetId != jobSetId {
			return nil, &armadaerrors.ErrNotFound{
				Type:    "job",
				Value:   firstJobId,
				Message: fmt.Sprintf("job not found in job set %s, try waiting or setting queue/jobSetId explicitly", req.JobSetId),
			}
		}
	}

	userId, groups, err := srv.Authorize(ctx, req.Queue, permissions.ReprioritizeAnyJobs, queue.PermissionVerbReprioritize)
	if err != nil {
		return nil, err
	}

	if req.Queue == "" {
		return nil, &armadaerrors.ErrInvalidArgument{
			Name:    "Queue",
			Value:   req.Queue,
			Message: "queue is empty",
		}
	}
	if req.JobSetId == "" {
		return nil, &armadaerrors.ErrInvalidArgument{
			Name:    "JobSetId",
			Value:   req.JobSetId,
			Message: "JobSetId is empty",
		}
	}

	priority, err := eventutil.LogSubmitPriorityFromApiPriority(req.NewPriority)
	if err != nil {
		return nil, err
	}

	// results maps job ids to strings containing error messages.
	results := make(map[string]string)

	sequence := &armadaevents.EventSequence{
		Queue:      req.Queue,
		JobSetName: req.JobSetId,
		UserId:     userId,
		Groups:     groups,
		Events:     make([]*armadaevents.EventSequence_Event, len(req.JobIds), len(req.JobIds)),
	}

	// No job ids implicitly indicates that all jobs in the job set should be re-prioritised.
	if len(req.JobIds) == 0 {
		sequence.Events = append(sequence.Events, &armadaevents.EventSequence_Event{
			Event: &armadaevents.EventSequence_Event_ReprioritiseJobSet{
				ReprioritiseJobSet: &armadaevents.ReprioritiseJobSet{
					Priority: priority,
				},
			},
		})

		results[fmt.Sprintf("all jobs in job set %s", req.JobSetId)] = ""
	}

	// Otherwise, only the specified jobs should be re-prioritised.
	for i, jobIdString := range req.JobIds {

		jobId, err := armadaevents.ProtoUuidFromUlidString(jobIdString)
		if err != nil {
			results[jobIdString] = err.Error()
			continue
		}

		sequence.Events[i] = &armadaevents.EventSequence_Event{
			Event: &armadaevents.EventSequence_Event_ReprioritiseJob{
				ReprioritiseJob: &armadaevents.ReprioritiseJob{
					JobId:    jobId,
					Priority: priority,
				},
			},
		}

		results[jobIdString] = "" // empty string indicates no error
	}

	err = srv.publishToPulsar(ctx, []*armadaevents.EventSequence{sequence})

	if err != nil {
		log.WithError(err).Error("failed send to Pulsar")
		return nil, status.Error(codes.Internal, "Failed to send message")
	}

	return &api.JobReprioritizeResponse{
		ReprioritizationResults: results,
	}, nil
}

// Authorize authorises a user request to submit a state transition message to the log.
// User information used for authorization is extracted from the provided context.
// Checks that the user has either anyPerm (e.g., permissions.SubmitAnyJobs) or perm (e.g., PermissionVerbSubmit) for this queue.
// Returns the userId and groups extracted from the context.
func (srv *PulsarSubmitServer) Authorize(ctx context.Context, queueName string, anyPerm permission.Permission, perm queue.PermissionVerb) (userId string, groups []string, err error) {
	principal := authorization.GetPrincipal(ctx)
	userId = principal.GetName()
	q, err := srv.QueueRepository.GetQueue(queueName)
	if err != nil {
		return
	}
	if !srv.Permissions.UserHasPermission(ctx, anyPerm) {
		if !principalHasQueuePermissions(principal, q, perm) {
			err = &armadaerrors.ErrNoPermission{
				Principal:  principal.GetName(),
				Permission: string(perm),
				Action:     string(perm) + " for queue " + q.Name,
				Message:    "",
			}
			err = errors.WithStack(err)
			return
		}
	}

	// Armada impersonates the principal that submitted the job when interacting with k8s.
	// If the principal doesn't itself have sufficient perms, we check if it's part of any groups that do, and add those.
	// This is an optimisation to avoid passing around groups unnecessarily.
	principalSubject := queue.PermissionSubject{
		Name: userId,
		Kind: queue.PermissionSubjectKindUser,
	}
	if !q.HasPermission(principalSubject, perm) {
		for _, subject := range queue.NewPermissionSubjectsFromOwners(nil, principal.GetGroupNames()) {
			if q.HasPermission(subject, perm) {
				groups = append(groups, subject.Name)
			}
		}
	}
	return
}

// principalHasQueuePermissions returns true if the principal has permissions to perform some action,
// as specified by the provided verb, for a specific queue, and false otherwise.
func principalHasQueuePermissions(principal authorization.Principal, q queue.Queue, verb queue.PermissionVerb) bool {
	subjects := queue.PermissionSubjects{}
	for _, group := range principal.GetGroupNames() {
		subjects = append(subjects, queue.PermissionSubject{
			Name: group,
			Kind: queue.PermissionSubjectKindGroup,
		})
	}
	subjects = append(subjects, queue.PermissionSubject{
		Name: principal.GetName(),
		Kind: queue.PermissionSubjectKindUser,
	})

	for _, subject := range subjects {
		if q.HasPermission(subject, verb) {
			return true
		}
	}

	return false
}

// Fallback methods. Calls into an embedded server.SubmitServer.
func (srv *PulsarSubmitServer) CreateQueue(ctx context.Context, req *api.Queue) (*types.Empty, error) {
	return srv.SubmitServer.CreateQueue(ctx, req)
}

func (srv *PulsarSubmitServer) CreateQueues(ctx context.Context, req *api.QueueList) (*api.BatchQueueCreateResponse, error) {
	return srv.SubmitServer.CreateQueues(ctx, req)
}

func (srv *PulsarSubmitServer) UpdateQueue(ctx context.Context, req *api.Queue) (*types.Empty, error) {
	return srv.SubmitServer.UpdateQueue(ctx, req)
}

func (srv *PulsarSubmitServer) UpdateQueues(ctx context.Context, req *api.QueueList) (*api.BatchQueueUpdateResponse, error) {
	return srv.SubmitServer.UpdateQueues(ctx, req)
}

func (srv *PulsarSubmitServer) DeleteQueue(ctx context.Context, req *api.QueueDeleteRequest) (*types.Empty, error) {
	return srv.SubmitServer.DeleteQueue(ctx, req)
}

func (srv *PulsarSubmitServer) GetQueue(ctx context.Context, req *api.QueueGetRequest) (*api.Queue, error) {
	return srv.SubmitServer.GetQueue(ctx, req)
}

func (srv *PulsarSubmitServer) GetQueueInfo(ctx context.Context, req *api.QueueInfoRequest) (*api.QueueInfo, error) {
	return srv.SubmitServer.GetQueueInfo(ctx, req)
}

// SubmitApiEvents converts several api.EventMessage into Pulsar state transition messages and publishes those to Pulsar.
func (srv *PulsarSubmitServer) SubmitApiEvents(ctx context.Context, apiEvents []*api.EventMessage) error {
	// Because (queue, userId, jobSetId) may differ between events,
	// several sequences may be necessary.
	sequences, err := eventutil.EventSequencesFromApiEvents(apiEvents)
	if err != nil {
		return err
	}
	if len(sequences) == 0 {
		return nil
	}

	return srv.publishToPulsar(ctx, sequences)
}

// SubmitApiEvent converts an api.EventMessage into Pulsar state transition messages and publishes those to Pulsar.
func (srv *PulsarSubmitServer) SubmitApiEvent(ctx context.Context, apiEvent *api.EventMessage) error {
	sequence, err := eventutil.EventSequenceFromApiEvent(apiEvent)
	if err != nil {
		return err
	}

	// If no events were created, exit here.
	if len(sequence.Events) == 0 {
		return nil
	}

	payload, err := proto.Marshal(sequence)
	if err != nil {
		return errors.WithStack(err)
	}

	// Incoming gRPC requests are annotated with a unique id.
	// Pass this id through the log by adding it to the Pulsar message properties.
	requestId := requestid.FromContextOrMissing(ctx)

	_, err = srv.Producer.Send(ctx, &pulsar.ProducerMessage{
		Payload: payload,
		Properties: map[string]string{
			requestid.MetadataKey:                     requestId,
			armadaevents.PULSAR_MESSAGE_TYPE_PROPERTY: armadaevents.PULSAR_CONTROL_MESSAGE,
		},
		Key: sequence.JobSetName,
	})
	if err != nil {
		err = errors.WithStack(err)
		return err
	}

	return nil
}

// PublishToPulsar sends pulsar messages async
func (srv *PulsarSubmitServer) publishToPulsar(ctx context.Context, sequences []*armadaevents.EventSequence) error {
<<<<<<< HEAD
=======
	// Incoming gRPC requests are annotated with a unique id.
	// Pass this id through the log by adding it to the Pulsar message properties.
	requestId := requestid.FromContextOrMissing(ctx)
>>>>>>> 8633d0bc

	// Reduce the number of sequences to send to the minimum possible,
	// and then break up any sequences larger than srv.MaxAllowedMessageSize.
	sequences = eventutil.CompactEventSequences(sequences)
	sequences, err := eventutil.LimitSequencesByteSize(sequences, int(srv.MaxAllowedMessageSize))
	if err != nil {
		return err
	}
	return pulsarutils.PublishSequences(ctx, srv.Producer, sequences)
}

// getOriginalJobIds returns the mapping between jobId and originalJobId.  If the job (or more specifically the clientId
// on the job) has not been seen before then jobId -> jobId.  If the job has been seen before then jobId -> originalJobId
// Note that if srv.KVStore is nil then this function simply returns jobId -> jobId
func (srv *PulsarSubmitServer) getOriginalJobIds(ctx context.Context, apiJobs []*api.Job) (map[string]string, error) {
	// If we don't have a KV store, then just return original mappings
	if srv.KVStore == nil {
		ret := make(map[string]string, len(apiJobs))
		for _, apiJob := range apiJobs {
			ret[apiJob.GetId()] = apiJob.GetId()
		}
		return ret, nil
	}

	hash := func(queue string, clientId string) [20]byte {
		combined := fmt.Sprintf("%s:%s", queue, clientId)
		return sha1.Sum([]byte(combined))
	}

	// Armada checks for duplicate job submissions if a ClientId (i.e., a deduplication id) is provided.
	// Deduplication is based on storing the combined hash of the ClientId and queue.
	// For storage efficiency, we store hashes instead of user-provided strings.
	kvs := make([]*pgkeyvalue.KeyValue, 0, len(apiJobs))
	for _, apiJob := range apiJobs {
		if apiJob.ClientId != "" {
			clientIdHash := hash(apiJob.Queue, apiJob.ClientId)
			kvs = append(kvs, &pgkeyvalue.KeyValue{
				Key:   fmt.Sprintf("%x", clientIdHash),
				Value: []byte(apiJob.GetId()),
			})
		}
	}

	// If we have any client Ids add them to store
	if len(kvs) > 0 {
		addedKvs, err := srv.KVStore.LoadOrStoreBatch(ctx, kvs)
		if err != nil {
			return nil, err
		}
		ret := make(map[string]string, len(addedKvs))
		for _, apiJob := range apiJobs {
			if apiJob.ClientId != "" {
				clientIdHash := hash(apiJob.Queue, apiJob.ClientId)
				originalJobId := addedKvs[fmt.Sprintf("%x", clientIdHash)]
				ret[apiJob.GetId()] = string(originalJobId)
			}
		}
		return ret, nil
	}

	return nil, nil
}<|MERGE_RESOLUTION|>--- conflicted
+++ resolved
@@ -678,12 +678,6 @@
 
 // PublishToPulsar sends pulsar messages async
 func (srv *PulsarSubmitServer) publishToPulsar(ctx context.Context, sequences []*armadaevents.EventSequence) error {
-<<<<<<< HEAD
-=======
-	// Incoming gRPC requests are annotated with a unique id.
-	// Pass this id through the log by adding it to the Pulsar message properties.
-	requestId := requestid.FromContextOrMissing(ctx)
->>>>>>> 8633d0bc
 
 	// Reduce the number of sequences to send to the minimum possible,
 	// and then break up any sequences larger than srv.MaxAllowedMessageSize.
