package server

import (
	"context"
	"fmt"
	"testing"
	"time"

	"github.com/stretchr/testify/assert"

	"github.com/armadaproject/armada/internal/armada/configuration"
	"github.com/armadaproject/armada/internal/armada/repository"
	"github.com/armadaproject/armada/internal/scheduler/schedulerobjects"
	"github.com/armadaproject/armada/pkg/api"
	"github.com/armadaproject/armada/pkg/client/queue"
)

func TestAggregatedQueueServer_ReturnLeaseCallsRepositoryMethod(t *testing.T) {
	mockJobRepository, _, aggregatedQueueClient := makeAggregatedQueueServerWithTestDoubles(5)

	clusterId := "cluster-1"
	jobId := "job-id-1"
	job := &api.Job{Id: jobId}

	_, addJobsErr := mockJobRepository.AddJobs([]*api.Job{job})
	assert.Nil(t, addJobsErr)

	_, err := aggregatedQueueClient.ReturnLease(context.TODO(), &api.ReturnLeaseRequest{
		ClusterId: clusterId,
		JobId:     jobId,
	})

	assert.Nil(t, err)
	assert.Equal(t, 1, mockJobRepository.returnLeaseCalls)
	assert.Equal(t, clusterId, mockJobRepository.returnLeaseArg1)
	assert.Equal(t, jobId, mockJobRepository.returnLeaseArg2)
}

func TestAggregatedQueueServer_ReturnLeaseCallsSendsJobLeaseReturnedEvent(t *testing.T) {
	mockJobRepository, fakeEventStore, aggregatedQueueClient := makeAggregatedQueueServerWithTestDoubles(5)

	clusterId := "cluster-1"
	jobId := "job-id-1"
	jobSetId := "job-set-id-1"
	kubernetesId := "kubernetes-id"
	queueName := "queue-1"
	reason := "bad lease"
	job := &api.Job{
		Id:       jobId,
		JobSetId: jobSetId,
		Queue:    queueName,
	}

	_, addJobsErr := mockJobRepository.AddJobs([]*api.Job{job})
	assert.Nil(t, addJobsErr)

	_, err := aggregatedQueueClient.ReturnLease(context.TODO(), &api.ReturnLeaseRequest{
		ClusterId:    clusterId,
		JobId:        jobId,
		Reason:       reason,
		KubernetesId: kubernetesId,
	})

	assert.Nil(t, err)
	assert.Equal(t, 1, len(fakeEventStore.events))
	leaseReturnedEvent := fakeEventStore.events[0].GetLeaseReturned()
	assert.Equal(t, jobId, leaseReturnedEvent.JobId)
	assert.Equal(t, jobSetId, leaseReturnedEvent.JobSetId)
	assert.Equal(t, queueName, leaseReturnedEvent.Queue)
	assert.Equal(t, clusterId, leaseReturnedEvent.ClusterId)
	assert.Equal(t, kubernetesId, leaseReturnedEvent.KubernetesId)
	assert.Equal(t, reason, leaseReturnedEvent.Reason)
}

func TestAggregatedQueueServer_ReturningLeaseMoreThanMaxRetriesDeletesJob(t *testing.T) {
	maxRetries := 5
	mockJobRepository, _, aggregatedQueueClient := makeAggregatedQueueServerWithTestDoubles(uint(maxRetries))

	clusterId := "cluster-1"
	jobId := "job-id-1"
	job := &api.Job{Id: jobId}

	_, addJobsErr := mockJobRepository.AddJobs([]*api.Job{job})
	assert.Nil(t, addJobsErr)

	for i := 0; i < maxRetries; i++ {
		_, err := aggregatedQueueClient.ReturnLease(context.TODO(), &api.ReturnLeaseRequest{
			ClusterId:       clusterId,
			JobId:           jobId,
			JobRunAttempted: true,
		})
		assert.Nil(t, err)

		assert.Equal(t, i+1, mockJobRepository.returnLeaseCalls)
		assert.Equal(t, clusterId, mockJobRepository.returnLeaseArg1)
		assert.Equal(t, jobId, mockJobRepository.returnLeaseArg2)
	}

	_, err := aggregatedQueueClient.ReturnLease(context.TODO(), &api.ReturnLeaseRequest{
		ClusterId: clusterId,
		JobId:     jobId,
	})
	assert.Nil(t, err)
	assert.Equal(t, maxRetries, mockJobRepository.returnLeaseCalls)

	assert.Equal(t, 1, mockJobRepository.deleteJobsCalls)
	assert.Equal(t, []*api.Job{job}, mockJobRepository.deleteJobsArg)
}

func TestAggregatedQueueServer_ReturningLeaseMoreThanMaxRetriesSendsJobFailedEvent(t *testing.T) {
	maxRetries := 7
	mockJobRepository, fakeEventStore, aggregatedQueueClient := makeAggregatedQueueServerWithTestDoubles(uint(maxRetries))

	clusterId := "cluster-1"
	jobId := "job-id-1"
	jobSetId := "job-set-id-1"
	queueName := "queue-1"
	job := &api.Job{
		Id:       jobId,
		JobSetId: jobSetId,
		Queue:    queueName,
	}

	_, addJobsErr := mockJobRepository.AddJobs([]*api.Job{job})
	assert.Nil(t, addJobsErr)

	for i := 0; i < maxRetries; i++ {
		_, err := aggregatedQueueClient.ReturnLease(context.TODO(), &api.ReturnLeaseRequest{
			ClusterId:       clusterId,
			JobId:           jobId,
			JobRunAttempted: true,
		})
		assert.Nil(t, err)
		assert.Equal(t, 1, len(fakeEventStore.events))
		// Reset received events for each lease call
		fakeEventStore.events = []*api.EventMessage{}
	}

	_, err := aggregatedQueueClient.ReturnLease(context.TODO(), &api.ReturnLeaseRequest{
		ClusterId: clusterId,
		JobId:     jobId,
	})
	assert.Nil(t, err)
	assert.Equal(t, 2, len(fakeEventStore.events))

	assert.NotNil(t, fakeEventStore.events[0].GetLeaseReturned())
	failedEvent := fakeEventStore.events[1].GetFailed()
	assert.Equal(t, jobId, failedEvent.JobId)
	assert.Equal(t, jobSetId, failedEvent.JobSetId)
	assert.Equal(t, queueName, failedEvent.Queue)
	assert.Equal(t, clusterId, failedEvent.ClusterId)
	assert.Equal(t, fmt.Sprintf("Exceeded maximum number of retries: %d", maxRetries), failedEvent.Reason)
}

func TestAggregatedQueueServer_ReturningLease_IncrementsRetries(t *testing.T) {
	mockJobRepository, _, aggregatedQueueClient := makeAggregatedQueueServerWithTestDoubles(uint(5))

	clusterId := "cluster-1"
	jobId := "job-id-1"
	jobSetId := "job-set-id-1"
	queueName := "queue-1"
	job := &api.Job{
		Id:       jobId,
		JobSetId: jobSetId,
		Queue:    queueName,
	}

	_, addJobsErr := mockJobRepository.AddJobs([]*api.Job{job})
	assert.Nil(t, addJobsErr)

	// Does not count towards retries if JobRunAttempted is false
	_, err := aggregatedQueueClient.ReturnLease(context.TODO(), &api.ReturnLeaseRequest{
		ClusterId:       clusterId,
		JobId:           jobId,
		JobRunAttempted: false,
	})
	assert.Nil(t, err)
	numberOfRetries, err := mockJobRepository.GetNumberOfRetryAttempts(jobId)
	assert.NoError(t, err)
	assert.Equal(t, 0, numberOfRetries)

	// Does count towards reties if JobRunAttempted is true
	_, err = aggregatedQueueClient.ReturnLease(context.TODO(), &api.ReturnLeaseRequest{
		ClusterId:       clusterId,
		JobId:           jobId,
		JobRunAttempted: true,
	})
	assert.NoError(t, err)
	numberOfRetries, err = mockJobRepository.GetNumberOfRetryAttempts(jobId)
	assert.NoError(t, err)
	assert.Equal(t, 1, numberOfRetries)
}

func makeAggregatedQueueServerWithTestDoubles(maxRetries uint) (*mockJobRepository, *fakeEventStore, *AggregatedQueueServer) {
	mockJobRepository := newMockJobRepository()
	fakeEventStore := &fakeEventStore{}
	fakeQueueRepository := &fakeQueueRepository{}
	fakeSchedulingInfoRepository := &fakeSchedulingInfoRepository{}
	return mockJobRepository, fakeEventStore, NewAggregatedQueueServer(
		&FakePermissionChecker{},
		configuration.SchedulingConfig{
			MaxRetries: maxRetries,
		},
		mockJobRepository,
		fakeQueueRepository,
		&fakeUsageRepository{},
		fakeEventStore,
		fakeSchedulingInfoRepository,
<<<<<<< HEAD
		nil,
		0,
	)
=======
		fakeExecutorRepository{})
>>>>>>> 05186b34
}

type mockJobRepository struct {
	jobs       map[string]*api.Job
	jobRetries map[string]int

	returnLeaseCalls int
	deleteJobsCalls  int

	returnLeaseArg1 string
	returnLeaseArg2 string
	deleteJobsArg   []*api.Job

	jobStartTimeInfos       map[string]*repository.JobStartInfo
	updateJobStartTimeError error
	redisError              error
}

func (repo *mockJobRepository) StorePulsarSchedulerJobDetails(jobDetails []*schedulerobjects.PulsarSchedulerJobDetails) error {
	return nil
}

func (repo *mockJobRepository) GetPulsarSchedulerJobDetails(jobIds string) (*schedulerobjects.PulsarSchedulerJobDetails, error) {
	return nil, nil
}

func (repo *mockJobRepository) DeletePulsarSchedulerJobDetails(jobId []string) error {
	return nil
}

func newMockJobRepository() *mockJobRepository {
	return &mockJobRepository{
		jobs:              make(map[string]*api.Job),
		jobRetries:        make(map[string]int),
		returnLeaseCalls:  0,
		deleteJobsCalls:   0,
		returnLeaseArg1:   "",
		returnLeaseArg2:   "",
		deleteJobsArg:     nil,
		jobStartTimeInfos: map[string]*repository.JobStartInfo{},
	}
}

func (repo *mockJobRepository) GetQueueJobIds(queueName string) ([]string, error) {
	return []string{}, nil
}

func (repo *mockJobRepository) CreateJobs(request *api.JobSubmitRequest, owner string, ownershipGroups []string) ([]*api.Job, error) {
	return []*api.Job{}, nil
}

func (repo *mockJobRepository) AddJobs(job []*api.Job) ([]*repository.SubmitJobResult, error) {
	for _, j := range job {
		repo.jobs[j.Id] = j
	}
	return []*repository.SubmitJobResult{}, nil
}

func (repo *mockJobRepository) GetExistingJobsByIds(ids []string) ([]*api.Job, error) {
	jobs := make([]*api.Job, 0)
	for _, id := range ids {
		if job, ok := repo.jobs[id]; ok {
			jobs = append(jobs, job)
		}
	}
	return jobs, nil
}

func (repo *mockJobRepository) GetJobsByIds(ids []string) ([]*repository.JobResult, error) {
	jobResults := make([]*repository.JobResult, 0)
	for _, id := range ids {
		if job, ok := repo.jobs[id]; ok {
			jobResults = append(jobResults, &repository.JobResult{JobId: job.Id, Job: job})
		}
	}
	return jobResults, nil
}

func (repo *mockJobRepository) FilterActiveQueues(queues []*api.Queue) ([]*api.Queue, error) {
	return []*api.Queue{}, nil
}

func (repo *mockJobRepository) GetQueueSizes(queues []*api.Queue) (sizes []int64, e error) {
	return []int64{}, nil
}

func (repo *mockJobRepository) RenewLease(clusterId string, jobIds []string) (renewed []string, e error) {
	return []string{}, nil
}

func (repo *mockJobRepository) ExpireLeases(queue string, deadline time.Time) (expired []*api.Job, e error) {
	return []*api.Job{}, nil
}

func (repo *mockJobRepository) ExpireLeasesById(jobIds []string, deadline time.Time) (expired []*api.Job, e error) {
	return []*api.Job{}, nil
}

func (repo *mockJobRepository) ReturnLease(clusterId string, jobId string) (returnedJob *api.Job, err error) {
	repo.returnLeaseCalls++
	repo.returnLeaseArg1 = clusterId
	repo.returnLeaseArg2 = jobId
	return nil, nil
}

func (repo *mockJobRepository) DeleteJobs(jobs []*api.Job) (map[*api.Job]error, error) {
	repo.deleteJobsCalls++
	repo.deleteJobsArg = jobs

	for _, job := range jobs {
		delete(repo.jobs, job.Id)
	}

	return map[*api.Job]error{}, nil
}

func (repo *mockJobRepository) GetActiveJobIds(queue string, jobSetId string) ([]string, error) {
	return []string{}, nil
}

func (repo *mockJobRepository) GetJobSetJobIds(queue string, jobSetId string, filter *repository.JobSetFilter) ([]string, error) {
	return []string{}, nil
}

func (repo *mockJobRepository) GetQueueActiveJobSets(queue string) ([]*api.JobSetInfo, error) {
	return []*api.JobSetInfo{}, nil
}

func (repo *mockJobRepository) AddRetryAttempt(jobId string) error {
	_, ok := repo.jobs[jobId]
	if !ok {
		return fmt.Errorf("No job with id %q found", jobId)
	}
	repo.jobRetries[jobId]++
	return nil
}

func (repo *mockJobRepository) GetNumberOfRetryAttempts(jobId string) (int, error) {
	_, ok := repo.jobs[jobId]
	if !ok {
		return 0, fmt.Errorf("No job with id %q found", jobId)
	}
	return repo.jobRetries[jobId], nil
}

func (repo *mockJobRepository) PeekQueue(queue string, limit int64) ([]*api.Job, error) {
	return []*api.Job{}, nil
}

func (repo *mockJobRepository) TryLeaseJobs(clusterId string, jobIdsByQueue map[string][]string) (map[string][]string, error) {
	return make(map[string][]string), nil
}

func (repo *mockJobRepository) GetLeasedJobIds(queue string) ([]string, error) {
	return []string{}, nil
}

func (repo *mockJobRepository) UpdateStartTime(jobStartInfos []*repository.JobStartInfo) ([]error, error) {
	if repo.redisError != nil {
		return nil, repo.redisError
	}
	if repo.updateJobStartTimeError != nil {
		errors := make([]error, 0, len(jobStartInfos))
		errors = append(errors, repo.updateJobStartTimeError)
		return errors, nil
	}
	errors := make([]error, 0, len(jobStartInfos))
	for _, startInfo := range jobStartInfos {
		repo.jobStartTimeInfos[startInfo.JobId] = startInfo
		errors = append(errors, nil)
	}
	return errors, nil
}

func (repo *mockJobRepository) UpdateJobs(ids []string, mutator func([]*api.Job)) ([]repository.UpdateJobResult, error) {
	return []repository.UpdateJobResult{}, nil
}

func (repo *mockJobRepository) GetJobRunInfos(jobIds []string) (map[string]*repository.RunInfo, error) {
	return map[string]*repository.RunInfo{}, nil
}

type fakeQueueRepository struct{}

func (repo *fakeQueueRepository) GetAllQueues() ([]queue.Queue, error) {
	return []queue.Queue{}, nil
}

func (repo *fakeQueueRepository) GetQueue(name string) (queue.Queue, error) {
	return queue.Queue{}, nil
}

func (repo *fakeQueueRepository) CreateQueue(queue queue.Queue) error {
	return nil
}

func (repo *fakeQueueRepository) UpdateQueue(queue queue.Queue) error {
	return nil
}

func (repo *fakeQueueRepository) DeleteQueue(name string) error {
	return nil
}

type fakeUsageRepository struct{}

func (repo *fakeUsageRepository) GetClusterUsageReports() (map[string]*api.ClusterUsageReport, error) {
	return map[string]*api.ClusterUsageReport{}, nil
}

func (repo *fakeUsageRepository) GetClusterQueueResourceUsage() (map[string]*schedulerobjects.ClusterResourceUsageReport, error) {
	return nil, nil
}

func (repo *fakeUsageRepository) UpdateClusterQueueResourceUsage(cluster string, resourceUsage *schedulerobjects.ClusterResourceUsageReport) error {
	return nil
}

func (repo *fakeUsageRepository) GetClusterPriority(clusterId string) (map[string]float64, error) {
	return map[string]float64{}, nil
}

func (repo *fakeUsageRepository) GetClusterPriorities(clusterIds []string) (map[string]map[string]float64, error) {
	return map[string]map[string]float64{}, nil
}

func (repo *fakeUsageRepository) GetClusterLeasedReports() (map[string]*api.ClusterLeasedReport, error) {
	return map[string]*api.ClusterLeasedReport{}, nil
}

func (repo *fakeUsageRepository) UpdateCluster(report *api.ClusterUsageReport, priorities map[string]float64) error {
	return nil
}

func (repo *fakeUsageRepository) UpdateClusterLeased(report *api.ClusterLeasedReport) error {
	return nil
}

type fakeEventStore struct {
	events []*api.EventMessage
}

func (es *fakeEventStore) ReportEvents(message []*api.EventMessage) error {
	es.events = append(es.events, message...)
	return nil
}

type fakeSchedulingInfoRepository struct{}

func (repo *fakeSchedulingInfoRepository) GetClusterSchedulingInfo() (map[string]*api.ClusterSchedulingInfoReport, error) {
	return map[string]*api.ClusterSchedulingInfoReport{}, nil
}

func (repo *fakeSchedulingInfoRepository) UpdateClusterSchedulingInfo(report *api.ClusterSchedulingInfoReport) error {
	return nil
}

type fakeExecutorRepository struct{}

func (f fakeExecutorRepository) GetExecutors(ctx context.Context) ([]*schedulerobjects.Executor, error) {
	return nil, nil
}

func (f fakeExecutorRepository) GetLastUpdateTimes(ctx context.Context) (map[string]time.Time, error) {
	return nil, nil
}

func (f fakeExecutorRepository) StoreExecutor(ctx context.Context, executor *schedulerobjects.Executor) error {
	return nil
}<|MERGE_RESOLUTION|>--- conflicted
+++ resolved
@@ -206,13 +206,10 @@
 		&fakeUsageRepository{},
 		fakeEventStore,
 		fakeSchedulingInfoRepository,
-<<<<<<< HEAD
 		nil,
 		0,
+		fakeExecutorRepository{},
 	)
-=======
-		fakeExecutorRepository{})
->>>>>>> 05186b34
 }
 
 type mockJobRepository struct {
