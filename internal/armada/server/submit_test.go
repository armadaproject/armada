--- conflicted
+++ resolved
@@ -163,7 +163,6 @@
 		panic(err)
 	}
 
-<<<<<<< HEAD
 	err = nodeInfoRepo.UpdateClusterNodeInfo(&api.ClusterNodeInfoReport{
 		ClusterId:  "test-cluster",
 		ReportTime: time.Now(),
@@ -173,8 +172,5 @@
 		panic(err)
 	}
 
-	action(server)
-=======
 	action(server, eventRepo)
->>>>>>> 4f7dec2f
 }