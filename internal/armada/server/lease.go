package server

import (
	"context"
	"fmt"
	"io"
	"math"
	"sync/atomic"
	"time"

	"github.com/apache/pulsar-client-go/pulsar"
	"github.com/gogo/protobuf/types"
	"github.com/grpc-ecosystem/go-grpc-middleware/logging/logrus/ctxlogrus"
	"github.com/hashicorp/go-multierror"
	pool "github.com/jolestar/go-commons-pool"
	"github.com/pkg/errors"
	log "github.com/sirupsen/logrus"
	"golang.org/x/exp/maps"
	"golang.org/x/sync/errgroup"
	"google.golang.org/grpc/codes"
	"google.golang.org/grpc/status"
	"k8s.io/apimachinery/pkg/api/resource"
	"k8s.io/utils/clock"

	"github.com/armadaproject/armada/internal/armada/configuration"
	"github.com/armadaproject/armada/internal/armada/permissions"
	"github.com/armadaproject/armada/internal/armada/repository"
	"github.com/armadaproject/armada/internal/armada/scheduling"
	"github.com/armadaproject/armada/internal/common/armadaerrors"
	"github.com/armadaproject/armada/internal/common/auth/authorization"
	"github.com/armadaproject/armada/internal/common/compress"
	"github.com/armadaproject/armada/internal/common/logging"
	"github.com/armadaproject/armada/internal/common/pulsarutils"
	armadaresource "github.com/armadaproject/armada/internal/common/resource"
	armadaslices "github.com/armadaproject/armada/internal/common/slices"
	"github.com/armadaproject/armada/internal/common/util"
	"github.com/armadaproject/armada/internal/scheduler"
	"github.com/armadaproject/armada/internal/scheduler/database"
	"github.com/armadaproject/armada/internal/scheduler/schedulerobjects"
	"github.com/armadaproject/armada/pkg/api"
	"github.com/armadaproject/armada/pkg/armadaevents"
)

type AggregatedQueueServer struct {
	permissions              authorization.PermissionChecker
	schedulingConfig         configuration.SchedulingConfig
	jobRepository            repository.JobRepository
	queueRepository          repository.QueueRepository
	usageRepository          repository.UsageRepository
	eventStore               repository.EventStore
	schedulingInfoRepository repository.SchedulingInfoRepository
	decompressorPool         *pool.ObjectPool
	clock                    clock.Clock
	// For storing reports of scheduling attempts.
	SchedulingReportsRepository *scheduler.SchedulingReportsRepository
	// Stores the most recent NodeDb for each executor.
	// Used to check if a job could ever be scheduled at job submit time.
<<<<<<< HEAD
	SubmitChecker *scheduler.SubmitChecker
	// Necessary to generate preempted messages.
	pulsarProducer       pulsar.Producer
	maxPulsarMessageSize uint
=======
	executorRepository database.ExecutorRepository
>>>>>>> 05186b34
}

func NewAggregatedQueueServer(
	permissions authorization.PermissionChecker,
	schedulingConfig configuration.SchedulingConfig,
	jobRepository repository.JobRepository,
	queueRepository repository.QueueRepository,
	usageRepository repository.UsageRepository,
	eventStore repository.EventStore,
	schedulingInfoRepository repository.SchedulingInfoRepository,
<<<<<<< HEAD
	pulsarProducer pulsar.Producer,
	maxPulsarMessageSize uint,
=======
	executorRepository database.ExecutorRepository,
>>>>>>> 05186b34
) *AggregatedQueueServer {
	poolConfig := pool.ObjectPoolConfig{
		MaxTotal:                 100,
		MaxIdle:                  50,
		MinIdle:                  10,
		BlockWhenExhausted:       true,
		MinEvictableIdleTime:     30 * time.Minute,
		SoftMinEvictableIdleTime: math.MaxInt64,
		TimeBetweenEvictionRuns:  0,
		NumTestsPerEvictionRun:   10,
	}

	decompressorPool := pool.NewObjectPool(context.Background(), pool.NewPooledObjectFactorySimple(
		func(context.Context) (interface{}, error) {
			return compress.NewZlibDecompressor(), nil
		}), &poolConfig)
	return &AggregatedQueueServer{
		permissions:              permissions,
		schedulingConfig:         schedulingConfig,
		jobRepository:            jobRepository,
		queueRepository:          queueRepository,
		usageRepository:          usageRepository,
		eventStore:               eventStore,
		schedulingInfoRepository: schedulingInfoRepository,
		decompressorPool:         decompressorPool,
		executorRepository:       executorRepository,
		clock:                    clock.RealClock{},
		pulsarProducer:           pulsarProducer,
		maxPulsarMessageSize:     maxPulsarMessageSize,
	}
}

// StreamingLeaseJobs is called by the executor to request jobs for it to run.
// It streams jobs to the executor as quickly as it can and then waits to receive ids back.
// Only jobs for which an id was sent back are marked as leased.
//
// This function should be used instead of the LeaseJobs function in most cases.
func (q *AggregatedQueueServer) StreamingLeaseJobs(stream api.AggregatedQueue_StreamingLeaseJobsServer) error {
	if err := checkPermission(q.permissions, stream.Context(), permissions.ExecuteJobs); err != nil {
		return err
	}

	// Receive once to get info necessary to get jobs to lease.
	req, err := stream.Recv()
	if err != nil {
		return errors.WithStack(err)
	}

	// Old scheduler resource accounting logic. Should be called on all requests.
	err = q.usageRepository.UpdateClusterLeased(&req.ClusterLeasedReport)
	if err != nil {
		return err
	}
	nodeResources := scheduling.AggregateNodeTypeAllocations(req.Nodes)
	clusterSchedulingInfo := scheduling.CreateClusterSchedulingInfoReport(req, nodeResources)
	err = q.schedulingInfoRepository.UpdateClusterSchedulingInfo(clusterSchedulingInfo)
	if err != nil {
		return err
	}

	// New scheduler resource accounting logic.
	usageByQueue := make(map[string]*schedulerobjects.QueueClusterResourceUsage)
	for _, r := range req.GetClusterLeasedReport().Queues {
		resourcesByPriority := make(map[int32]schedulerobjects.ResourceList)
		for p, rs := range r.ResourcesLeasedByPriority {
			resourcesByPriority[p] = schedulerobjects.ResourceList{
				Resources: make(map[string]resource.Quantity),
			}
			for t, q := range rs.Resources {
				resourcesByPriority[p].Resources[t] = q.DeepCopy()
			}
		}
		report := &schedulerobjects.QueueClusterResourceUsage{
			Created:             q.clock.Now(),
			Queue:               r.Name,
			ExecutorId:          req.GetClusterLeasedReport().ClusterId,
			ResourcesByPriority: resourcesByPriority,
		}
		usageByQueue[r.Name] = report
	}
	clusterUsageReport := q.createClusterUsageReport(usageByQueue, req.Pool)
	err = q.usageRepository.UpdateClusterQueueResourceUsage(req.ClusterId, clusterUsageReport)
	if err != nil {
		return err
	}

	// Return no jobs if we don't have enough work.
	var res armadaresource.ComputeResources = req.Resources
	if res.AsFloat().IsLessThan(q.schedulingConfig.MinimumResourceToSchedule) {
		return nil
	}

	// Get jobs to be leased.
	jobs, err := q.getJobs(stream.Context(), req)
	if err != nil {
		return err
	}

	err = q.decompressJobOwnershipGroups(jobs)
	if err != nil {
		return err
	}

	// The server streams jobs to the executor.
	// The executor streams back an ack for each received job.
	// With each job sent to the executor, the server includes the number of received acks.
	//
	// When the connection breaks, the server expires all leases for which it hasn't received an ack
	// and the executor expires all leases for which it hasn't received confirmation that the server received the ack.
	//
	// We track the total number of jobs and the number of jobs for which acks have been received.
	// Because gRPC streams guarantee ordering, we only need to track the number of acks.
	// The client is responsible for acking jobs in the order they are received.
	numJobs := uint32(len(jobs))
	var numAcked uint32

	// Stream the jobs to the executor.
	g, _ := errgroup.WithContext(stream.Context())
	g.Go(func() error {
		for _, job := range jobs {
			err := stream.Send(&api.StreamingJobLease{
				Job:      job,
				NumJobs:  numJobs,
				NumAcked: atomic.LoadUint32(&numAcked),
			})
			if err == io.EOF {
				return nil
			} else if err != nil {
				return err
			}
		}
		return nil
	})

	// Listen for job ids being streamed back as they're received.
	g.Go(func() error {
		numJobs := numJobs // Assign a local variable to guarantee there are no race conditions.
		for atomic.LoadUint32(&numAcked) < numJobs {
			ack, err := stream.Recv()
			if err == io.EOF {
				return nil
			} else if err != nil {
				return err
			}
			atomic.AddUint32(&numAcked, uint32(len(ack.ReceivedJobIds)))
		}
		return nil
	})

	// Wait for all jobs to have been sent and all acks to have been received.
	err = g.Wait()
	if err != nil {
		log.WithError(err).Error("error sending/receiving job leases to/from executor")
	}

	// Send one more message with the total number of acks.
	err = stream.Send(&api.StreamingJobLease{
		Job:      nil, // Omitted
		NumJobs:  numJobs,
		NumAcked: numAcked,
	})
	if err != nil {
		log.WithError(err).Error("error sending the number of acks")
	}

	// Create job leased events and write a leased report into Redis for all acked jobs.
	ackedJobs := jobs[:numAcked]
	reportJobsLeased(q.eventStore, ackedJobs, req.ClusterId)

	var result *multierror.Error
	clusterLeasedReport := scheduling.CreateClusterLeasedReport(req.ClusterLeasedReport.ClusterId, &req.ClusterLeasedReport, ackedJobs)
	err = q.usageRepository.UpdateClusterLeased(clusterLeasedReport)
	result = multierror.Append(result, err)

	// scheduling.LeaseJobs (called above) automatically marks all returned jobs as leased.
	// Return the leases of any non-acked jobs so that they can be re-leased.
	for i := numAcked; i < numJobs; i++ {
		_, err = q.jobRepository.ReturnLease(req.ClusterId, jobs[i].Id)
		result = multierror.Append(result, err)
	}

	return result.ErrorOrNil()
}

type SchedulerJobRepositoryAdapter struct {
	r repository.JobRepository
}

func (repo *SchedulerJobRepositoryAdapter) GetQueueJobIds(queue string) ([]string, error) {
	return repo.r.GetQueueJobIds(queue)
}

func (repo *SchedulerJobRepositoryAdapter) GetExistingJobsByIds(ids []string) ([]scheduler.LegacySchedulerJob, error) {
	jobs, err := repo.r.GetExistingJobsByIds(ids)
	if err != nil {
		return nil, err
	}
	rv := make([]scheduler.LegacySchedulerJob, len(jobs))
	for i, job := range jobs {
		rv[i] = job
	}
	return rv, nil
}

func (q *AggregatedQueueServer) getJobs(ctx context.Context, req *api.StreamingLeaseRequest) ([]*api.Job, error) {
	log := ctxlogrus.Extract(ctx)
	log = log.WithField("service", "getJobs")
	ctx = ctxlogrus.ToContext(ctx, log)
	log.Info("using new scheduler for lease call")

	// Get the total capacity available across all clusters.
	usageReports, err := q.usageRepository.GetClusterUsageReports()
	if err != nil {
		return nil, err
	}
	activeClusterReports := scheduling.FilterActiveClusters(usageReports)
	totalCapacity := make(armadaresource.ComputeResources)
	for _, clusterReport := range activeClusterReports {
		totalCapacity.Add(util.GetClusterAvailableCapacity(clusterReport))
	}
	totalCapacityRl := schedulerobjects.ResourceList{
		Resources: totalCapacity,
	}

	// load the usage from all other executors
	reportsByExecutor, err := q.usageRepository.GetClusterQueueResourceUsage()
	if err != nil {
		return nil, err
	}

	// Create an aggregated usage by queue over all clusters
	aggregatedUsageByQueue := q.aggregateUsage(reportsByExecutor, req.Pool)

	// Collect all allowed priorities.
	priorities := maps.Values(configuration.PrioritiesFromPriorityClasses(q.schedulingConfig.Preemption.PriorityClasses))
	if len(priorities) == 0 {
		return nil, errors.WithStack(&armadaerrors.ErrInvalidArgument{
			Name:    "PriorityClasses",
			Value:   q.schedulingConfig.Preemption.PriorityClasses,
			Message: "there must be at least one supported priority",
		})
	}

	// Get all jobs running across all nodes.
	// To reduce memory usage, get jobs in batches of size at most 100.
	jobsBatchSize := 100
	jobSchedulingInfoByJobId := make(map[string]*schedulerobjects.JobSchedulingInfo)
	for _, nodeInfo := range req.Nodes {
		// During a transition period we assign to runIds the jobIds.
		for _, jobId := range nodeInfo.RunIds {
			jobSchedulingInfoByJobId[jobId] = nil
		}
	}
	for _, jobIds := range armadaslices.PartitionToMaxLen(maps.Keys(jobSchedulingInfoByJobId), jobsBatchSize) {
		jobs, err := q.jobRepository.GetExistingJobsByIds(jobIds)
		if err != nil {
			return nil, err
		}
		for _, job := range jobs {
			jobSchedulingInfoByJobId[job.Id] = job.GetRequirements(q.schedulingConfig.Preemption.PriorityClasses)
		}
	}

	// Nodes to be considered by the scheduler.
	lastSeen := q.clock.Now()
	nodes := make([]*schedulerobjects.Node, 0, len(req.Nodes))
	for _, nodeInfo := range req.Nodes {
		node, err := api.NewNodeFromNodeInfo(
			&nodeInfo,
			req.ClusterId,
			priorities,
			lastSeen,
		)
		if err != nil {
			logging.WithStacktrace(log, err).Warnf(
				"skipping node %s from executor %s", nodeInfo.GetName(), req.GetClusterId(),
			)
			continue
		}

		// Clear node.AllocatableByPriorityAndResource and assign pods to this node.
		// This ensures all fields of the node are set correctly.
		// TODO: We no longer need AllocatableByPriorityAndResource to be sent from the executor.
		skipNode := false
		node.AllocatableByPriorityAndResource = make(map[int32]schedulerobjects.ResourceList)
		for _, jobId := range nodeInfo.RunIds {
			info, ok := jobSchedulingInfoByJobId[jobId]
			if !ok {
				log.Errorf(
					"skipping node %s from executor %s: no scheduling info for job %s",
					node.Id, req.GetClusterId(), jobId,
				)
				skipNode = true
				break
			}
			podReq := scheduler.PodRequirementFromJobSchedulingInfo(info)
			node, err = scheduler.BindPodToNode(podReq, node)
			if err != nil {
				logging.WithStacktrace(log, err).Warnf(
					"skipping node %s from executor %s: failed to bind job %s to node",
					nodeInfo.GetName(), req.GetClusterId(), jobId,
				)
				skipNode = true
				break
			}
		}
		if skipNode {
			continue
		}
		nodes = append(nodes, node)

		// TODO: Remove
		log.Infof(
			"These are my nodes (0) %s, %v --- %v --- %v --- %v",
			node.Id,
			node.AllocatableByPriorityAndResource,
			node.AllocatedByJobId,
			node.AllocatedByQueue,
			node.JobRuns,
		)
	}
	indexedResources := q.schedulingConfig.IndexedResources
	if len(indexedResources) == 0 {
		indexedResources = []string{"cpu", "memory"}
	}
	nodeDb, err := scheduler.NewNodeDb(
		q.schedulingConfig.Preemption.PriorityClasses,
		indexedResources,
		q.schedulingConfig.IndexedTaints,
		q.schedulingConfig.IndexedNodeLabels,
	)
	if err != nil {
		return nil, err
	}
	err = nodeDb.UpsertMany(nodes)
	if err != nil {
		return nil, err
	}

	// Store the executor details in redis so that they can be used by
	// submit check and the new scheduler.
	err = q.executorRepository.StoreExecutor(ctx, &schedulerobjects.Executor{
		Id:             req.ClusterId,
		Pool:           req.Pool,
		Nodes:          nodes,
		MinimumJobSize: schedulerobjects.ResourceList{Resources: req.MinimumJobSize},
		LastUpdateTime: time.Now(),
	})

	if err != nil {
		// This is not fatal because we can still schedule if it doesn't happen
		log.WithError(err).Warnf("Could not store executor details for cluster %s", req.ClusterId)
	}

	// Map queue names to priority factor for all active queues, i.e.,
	// all queues for which the jobs queue has not been deleted automatically by Redis.
	queues, err := q.queueRepository.GetAllQueues()
	if err != nil {
		return nil, err
	}
	priorityFactorByQueue := make(map[string]float64)
	apiQueues := make([]*api.Queue, len(queues))
	for i, queue := range queues {
		priorityFactorByQueue[queue.Name] = float64(queue.PriorityFactor)
		apiQueues[i] = &api.Queue{Name: queue.Name}
	}
	activeQueues, err := q.jobRepository.FilterActiveQueues(apiQueues)
	if err != nil {
		return nil, err
	}
	priorityFactorByActiveQueue := make(map[string]float64)
	for _, queue := range activeQueues {
		priorityFactorByActiveQueue[queue.Name] = priorityFactorByQueue[queue.Name]
	}

	// Give Schedule() a 3 second shorter deadline than ctx,
	// to give it a chance to finish up before ctx is cancelled.
	if deadline, ok := ctx.Deadline(); ok {
		var cancel context.CancelFunc
		ctx, cancel = context.WithDeadline(ctx, deadline.Add(-3*time.Second))
		defer cancel()
	}
	constraints := scheduler.SchedulingConstraintsFromSchedulingConfig(
		req.ClusterId,
		req.Pool,
		schedulerobjects.ResourceList{Resources: req.MinimumJobSize},
		q.schedulingConfig,
		totalCapacityRl,
	)

	// var schedulingRoundReport *scheduler.SchedulingRoundReport
	var preemptedJobs []scheduler.LegacySchedulerJob
	var scheduledJobs []scheduler.LegacySchedulerJob
	var nodesByJobId map[string]*schedulerobjects.Node
	if q.schedulingConfig.Preemption.PreemptToFairShare {
		log.Info("preemption-to-fair-share enabled")
		preemptedJobs, scheduledJobs, nodesByJobId, err = scheduler.Reschedule(
			ctx,
			&SchedulerJobRepositoryAdapter{
				r: q.jobRepository,
			},
			*constraints,
			q.schedulingConfig,
			nodeDb,
			priorityFactorByActiveQueue,
			aggregatedUsageByQueue,
			q.schedulingConfig.Preemption.NodeFairShareEvictionProbability,
			q.schedulingConfig.Preemption.NodeOversubscriptionEvictionProbability,
		)
		if err != nil {
			return nil, err
		}
	} else {
		log.Info("preemption-to-fair-share disabled")
		schedulerQueues := make([]*scheduler.Queue, len(activeQueues))
		for i, apiQueue := range activeQueues {
			jobIterator, err := scheduler.NewQueuedJobsIterator(
				ctx,
				apiQueue.Name,
				&SchedulerJobRepositoryAdapter{
					r: q.jobRepository,
				},
			)
			if err != nil {
				return nil, err
			}
			queue, err := scheduler.NewQueue(
				apiQueue.Name,
				priorityFactorByActiveQueue[apiQueue.Name],
				jobIterator,
			)
			if err != nil {
				return nil, err
			}
			schedulerQueues[i] = queue
		}
		sched, err := scheduler.NewLegacyScheduler(
			ctx,
			*constraints,
			q.schedulingConfig,
			nodeDb,
			schedulerQueues,
			aggregatedUsageByQueue,
		)
		if err != nil {
			return nil, err
		}
		// schedulingRoundReport = sched.SchedulingRoundReport

		// Log initial scheduler state.
		log.Info("LegacyScheduler:\n" + sched.String())

		// Run the scheduler.
		scheduledJobs, err = sched.Schedule()
		if err != nil {
			return nil, err
		}
	}

	preemptedJobIds := make([]string, len(preemptedJobs))
	for i, job := range preemptedJobs {
		preemptedJobIds[i] = job.GetId()
	}
	scheduledJobIds := make([]string, len(scheduledJobs))
	for i, job := range scheduledJobs {
		scheduledJobIds[i] = job.GetId()
	}
	preemptedQueues := make(map[string]bool)
	for _, job := range preemptedJobs {
		preemptedQueues[job.GetQueue()] = true
	}
	scheduledQueues := make(map[string]bool)
	for _, job := range scheduledJobs {
		scheduledQueues[job.GetQueue()] = true
	}
	log.Infof("preempting jobs %v from queues %v", preemptedJobIds, maps.Keys(preemptedQueues))
	log.Infof("scheduling jobs %v from queues %v", scheduledJobIds, maps.Keys(scheduledQueues))

	// Prepare preempted messages.
	sequences := make([]*armadaevents.EventSequence, len(preemptedJobs))
	for i, job := range preemptedJobs {
		jobId, err := armadaevents.ProtoUuidFromUuidString(job.GetId())
		if err != nil {
			return nil, err
		}
		created := q.clock.Now()
		sequences[i] = &armadaevents.EventSequence{
			Queue:      job.GetQueue(),
			JobSetName: job.GetJobSet(),
			Events: []*armadaevents.EventSequence_Event{
				{
					Created: &created,
					Event: &armadaevents.EventSequence_Event_JobRunPreempted{
						JobRunPreempted: &armadaevents.JobRunPreempted{
							PreemptedJobId:  jobId,
							PreemptiveJobId: jobId,
						},
					},
				},
			},
		}
	}

	jobIdsByQueue := make(map[string][]string)
	for _, job := range scheduledJobs {
		jobIdsByQueue[job.GetQueue()] = append(jobIdsByQueue[job.GetQueue()], job.GetId())
	}
	apiJobsById := make(map[string]*api.Job)
	for _, job := range scheduledJobs {
		if apiJob, ok := job.(*api.Job); ok {
			apiJobsById[job.GetId()] = apiJob
		}
	}

	// Optionally set node id selectors on scheduled jobs.
	if q.schedulingConfig.Preemption.SetNodeIdSelector {
		numSuccessfulNodeIdSelectorAssignments := 0
		numNodeNameAssignmentsMissingPodSpec := 0
		numNodeNameAssignmentsMissingNode := 0
		numNodeNameAssignmentsMissingNodeId := 0
		for jobId, apiJob := range apiJobsById {
			if apiJob.PodSpec != nil {
				if node := nodesByJobId[jobId]; node != nil {
					if nodeId := node.Labels[q.schedulingConfig.Preemption.NodeIdLabel]; nodeId != "" {
						if apiJob.PodSpec.NodeSelector == nil {
							apiJob.PodSpec.NodeSelector = make(map[string]string)
						}
						apiJob.PodSpec.NodeSelector[q.schedulingConfig.Preemption.NodeIdLabel] = nodeId
						numSuccessfulNodeIdSelectorAssignments++
					} else {
						numNodeNameAssignmentsMissingNodeId++
					}
				} else {
					numNodeNameAssignmentsMissingNode++
				}
			} else {
				numNodeNameAssignmentsMissingPodSpec++
			}
		}
		if numSuccessfulNodeIdSelectorAssignments != len(apiJobsById) {
			log.Warnf(
				"failed to set node id selectors on %d out of %d jobs; %d failures due missing pod spec, %d failures to to missing node, and %d failures due to missing node id",
				len(apiJobsById)-numSuccessfulNodeIdSelectorAssignments,
				len(apiJobsById),
				numNodeNameAssignmentsMissingPodSpec,
				numNodeNameAssignmentsMissingNode,
				numNodeNameAssignmentsMissingNodeId,
			)
		}
	}

	// Optionally set node names on scheduled jobs.
	if q.schedulingConfig.Preemption.SetNodeName {
		numSuccessfulNodeNameAssignments := 0
		numNodeNameAssignmentsMissingPodSpec := 0
		numNodeNameAssignmentsMissingNode := 0
		for jobId, apiJob := range apiJobsById {
			if apiJob.PodSpec != nil {
				if node := nodesByJobId[jobId]; node != nil {
					apiJob.PodSpec.NodeName = node.Name
					numSuccessfulNodeNameAssignments++
				} else {
					numNodeNameAssignmentsMissingNode++
				}
			} else {
				numNodeNameAssignmentsMissingPodSpec++
			}
		}
		if numSuccessfulNodeNameAssignments != len(apiJobsById) {
			log.Warnf(
				"failed to set node name on %d out of %d jobs; %d failures due missing pod spec and %d failures to to missing node",
				len(apiJobsById)-numSuccessfulNodeNameAssignments,
				len(apiJobsById),
				numNodeNameAssignmentsMissingPodSpec,
				numNodeNameAssignmentsMissingNode,
			)
		}
	}

	// Create leases by writing into Redis.
	leasedJobIdsByQueue, err := q.jobRepository.TryLeaseJobs(req.ClusterId, jobIdsByQueue)
	if err != nil {
		return nil, err
	}
	scheduledApiJobs := make([]*api.Job, 0, len(scheduledJobs))
	for _, jobIds := range leasedJobIdsByQueue {
		for _, jobId := range jobIds {
			if apiJob, ok := apiJobsById[jobId]; ok {
				scheduledApiJobs = append(scheduledApiJobs, apiJob)
			}
		}
	}

	// Delete preempted jobs from Redis. This will cause lease renewal to fail for these jobs.
	// TODO: We can avoid potential inconsistency by deleting in a pulsar subscriber instead.
	preemptedApiJobs := make([]*api.Job, len(preemptedJobs))
	for i, job := range preemptedJobs {
		preemptedApiJobs[i] = job.(*api.Job)
	}
	_, err = q.jobRepository.DeleteJobs(preemptedApiJobs)
	if err != nil {
		logging.WithStacktrace(log, err).Errorf("failed to delete preempted jobs: %v", preemptedJobIds)
	}

	// Publish preempted messages.
	if q.pulsarProducer != nil {
		err = pulsarutils.CompactAndPublishSequences(ctx, sequences, q.pulsarProducer, q.maxPulsarMessageSize)
		if err != nil {
			logging.WithStacktrace(log, err).Error("failed to publish preempted messages")
		}
	} else {
		log.Info("no Pulsar producer provided; omitting publishing preempted messages")
	}

	// TODO: Re-enable
	// // Log and store scheduling reports.
	// if q.SchedulingReportsRepository != nil && sched.SchedulingRoundReport != nil {
	// 	log.Infof("Scheduling report:\n%s", sched.SchedulingRoundReport)
	// 	sched.SchedulingRoundReport.ClearJobSpecs()
	// 	q.SchedulingReportsRepository.AddSchedulingRoundReport(sched.SchedulingRoundReport)
	// }

	// TODO: Re-enable
	// // Update the usage report in-place to account for any leased jobs and write it back into Redis.
	// // This ensures resources of leased jobs are accounted for without needing to wait for feedback from the executor.
	// if sched.SchedulingRoundReport != nil {
	// 	executorReport, ok := reportsByExecutor[req.ClusterId]
	// 	if !ok || executorReport.ResourcesByQueue == nil {
	// 		executorReport = &schedulerobjects.ClusterResourceUsageReport{
	// 			Pool:             req.Pool,
	// 			Created:          q.clock.Now(),
	// 			ResourcesByQueue: make(map[string]*schedulerobjects.QueueClusterResourceUsage),
	// 		}
	// 		reportsByExecutor[req.ClusterId] = executorReport
	// 	}
	// 	for queue, queueSchedulingRoundReport := range sched.SchedulingRoundReport.QueueSchedulingRoundReports {
	// 		if queueClusterUsage := executorReport.ResourcesByQueue[queue]; queueClusterUsage != nil && queueClusterUsage.ResourcesByPriority != nil {
	// 			schedulerobjects.QuantityByPriorityAndResourceType(queueClusterUsage.ResourcesByPriority).Add(
	// 				queueSchedulingRoundReport.ScheduledResourcesByPriority,
	// 			)
	// 		} else {
	// 			queueClusterUsage = &schedulerobjects.QueueClusterResourceUsage{
	// 				Created:             q.clock.Now(),
	// 				Queue:               queue,
	// 				ExecutorId:          req.ClusterId,
	// 				ResourcesByPriority: queueSchedulingRoundReport.ScheduledResourcesByPriority.DeepCopy(),
	// 			}
	// 			executorReport.ResourcesByQueue[queue] = queueClusterUsage
	// 		}
	// 	}
	// 	if err := q.usageRepository.UpdateClusterQueueResourceUsage(req.ClusterId, executorReport); err != nil {
	// 		logging.WithStacktrace(log, err).Errorf("failed to update cluster usage")
	// 	}
	// }

	// If we successfully leased jobs, those have to be sent to the executor,
	// since the leases will have been written into Redis.
	if len(scheduledJobs) > 0 {
		if err != nil {
			logging.WithStacktrace(log, err).Error("failed to schedule jobs")
		}
		return scheduledApiJobs, nil
	} else if err != nil {
		return nil, err
	}
<<<<<<< HEAD

	// Use this NodeDb when checking if a job could ever be scheduled.
	// We clear allocated resources since we want to check if a job
	// could be scheduled if the cluster was empty.
	if err := nodeDb.ClearAllocated(); err == nil {
		q.SubmitChecker.RegisterNodeDb(req.ClusterId, nodeDb)
	} else {
		logging.WithStacktrace(log, err).Error("failed to clear allocated resources in NodeDb")
	}

	return scheduledApiJobs, nil
=======
	return apiJobs, nil
>>>>>>> 05186b34
}

// aggregateUsage Creates a map of usage first by cluster and then by queue
// Note that the desired cluster is excluded as this will be filled in later as are clusters that are not in the
// same pool as the desired cluster
func (q *AggregatedQueueServer) aggregateUsage(reportsByCluster map[string]*schedulerobjects.ClusterResourceUsageReport, pool string) map[string]schedulerobjects.QuantityByPriorityAndResourceType {
	const activeClusterExpiry = 10 * time.Minute
	now := q.clock.Now()

	// Aggregate resource usage across clusters.
	aggregatedUsageByQueue := make(map[string]schedulerobjects.QuantityByPriorityAndResourceType)
	for _, clusterReport := range reportsByCluster {
		if clusterReport.Pool == pool && clusterReport.Created.Add(activeClusterExpiry).After(now) {
			for queue, report := range clusterReport.ResourcesByQueue {
				quantityByPriorityAndResourceType, ok := aggregatedUsageByQueue[queue]
				if !ok {
					quantityByPriorityAndResourceType = make(schedulerobjects.QuantityByPriorityAndResourceType)
					aggregatedUsageByQueue[queue] = quantityByPriorityAndResourceType
				}
				quantityByPriorityAndResourceType.Add(report.ResourcesByPriority)
			}
		}
	}
	return aggregatedUsageByQueue
}

// createClusterUsageReport creates a schedulerobjects.ClusterResourceUsageReport suitable for storing in redis
func (q *AggregatedQueueServer) createClusterUsageReport(resourceByQueue map[string]*schedulerobjects.QueueClusterResourceUsage, pool string) *schedulerobjects.ClusterResourceUsageReport {
	return &schedulerobjects.ClusterResourceUsageReport{
		Pool:             pool,
		Created:          q.clock.Now(),
		ResourcesByQueue: resourceByQueue,
	}
}

func (q *AggregatedQueueServer) decompressJobOwnershipGroups(jobs []*api.Job) error {
	for _, j := range jobs {
		// No need to decompress, if compressed groups not set
		if len(j.CompressedQueueOwnershipUserGroups) == 0 {
			continue
		}
		groups, err := q.decompressOwnershipGroups(j.CompressedQueueOwnershipUserGroups)
		if err != nil {
			return fmt.Errorf("failed to decompress ownership groups for job %s because %s", j.Id, err)
		}
		j.QueueOwnershipUserGroups = groups
		j.CompressedQueueOwnershipUserGroups = nil
	}

	return nil
}

func (q *AggregatedQueueServer) decompressOwnershipGroups(compressedOwnershipGroups []byte) ([]string, error) {
	decompressor, err := q.decompressorPool.BorrowObject(context.Background())
	if err != nil {
		return nil, fmt.Errorf("failed to borrow decompressior because %s", err)
	}

	defer func(decompressorPool *pool.ObjectPool, ctx context.Context, object interface{}) {
		err := decompressorPool.ReturnObject(ctx, object)
		if err != nil {
			log.WithError(err).Errorf("Error returning decompressorPool to pool")
		}
	}(q.decompressorPool, context.Background(), decompressor)

	return compress.DecompressStringArray(compressedOwnershipGroups, decompressor.(compress.Decompressor))
}

func (q *AggregatedQueueServer) RenewLease(ctx context.Context, request *api.RenewLeaseRequest) (*api.IdList, error) {
	if err := checkPermission(q.permissions, ctx, permissions.ExecuteJobs); err != nil {
		return nil, status.Errorf(codes.PermissionDenied, "[RenewLease] error: %s", err)
	}
	renewed, e := q.jobRepository.RenewLease(request.ClusterId, request.Ids)
	return &api.IdList{renewed}, e
}

func (q *AggregatedQueueServer) ReturnLease(ctx context.Context, request *api.ReturnLeaseRequest) (*types.Empty, error) {
	if err := checkPermission(q.permissions, ctx, permissions.ExecuteJobs); err != nil {
		return nil, status.Errorf(codes.PermissionDenied, "[ReturnLease] error: %s", err)
	}

	// Check how many times the same job has been retried already
	retries, err := q.jobRepository.GetNumberOfRetryAttempts(request.JobId)
	if err != nil {
		return nil, err
	}

	err = q.reportLeaseReturned(request)
	if err != nil {
		return nil, err
	}

	maxRetries := int(q.schedulingConfig.MaxRetries)
	if retries >= maxRetries {
		failureReason := fmt.Sprintf("Exceeded maximum number of retries: %d", maxRetries)
		err = q.reportFailure(request.JobId, request.ClusterId, failureReason)
		if err != nil {
			return nil, err
		}

		_, err := q.ReportDone(ctx, &api.IdList{Ids: []string{request.JobId}})
		if err != nil {
			return nil, err
		}

		return &types.Empty{}, nil
	}

	if request.AvoidNodeLabels != nil && len(request.AvoidNodeLabels.Entries) > 0 {
		err = q.addAvoidNodeAffinity(request.JobId, request.AvoidNodeLabels, authorization.GetPrincipal(ctx).GetName())
		if err != nil {
			log.Warnf("Failed to set avoid node affinity for job %s: %v", request.JobId, err)
		}
	}

	_, err = q.jobRepository.ReturnLease(request.ClusterId, request.JobId)
	if err != nil {
		return nil, err
	}

	if request.JobRunAttempted {
		err = q.jobRepository.AddRetryAttempt(request.JobId)
		if err != nil {
			return nil, err
		}
	}

	return &types.Empty{}, nil
}

func (q *AggregatedQueueServer) addAvoidNodeAffinity(
	jobId string,
	labels *api.OrderedStringMap,
	principalName string,
) error {
	allClusterSchedulingInfo, err := q.schedulingInfoRepository.GetClusterSchedulingInfo()
	if err != nil {
		return fmt.Errorf("[AggregatedQueueServer.addAvoidNodeAffinity] error getting scheduling information: %w", err)
	}

	res, err := q.jobRepository.UpdateJobs([]string{jobId}, func(jobs []*api.Job) {
		if len(jobs) < 1 {
			log.Warnf("[AggregatedQueueServer.addAvoidNodeAffinity] job %s not found", jobId)
			return
		}

		changed := addAvoidNodeAffinity(jobs[0], labels, func(jobsToValidate []*api.Job) error {
			if ok, err := validateJobsCanBeScheduled(jobsToValidate, allClusterSchedulingInfo); !ok {
				if err != nil {
					return errors.WithMessage(err, "can't schedule at least 1 job")
				} else {
					return errors.Errorf("can't schedule at least 1 job")
				}
			}
			return nil
		})

		if changed {
			err := reportJobsUpdated(q.eventStore, principalName, jobs)
			if err != nil {
				log.Warnf("[AggregatedQueueServer.addAvoidNodeAffinity] error reporting job updated event for job %s: %s", jobId, err)
			}
		}
	})
	if err != nil {
		return fmt.Errorf("[AggregatedQueueServer.addAvoidNodeAffinity] error updating job with ID %s: %s", jobId, err)
	}

	if len(res) < 1 {
		errJobNotFound := &repository.ErrJobNotFound{JobId: jobId}
		return fmt.Errorf("[AggregatedQueueServer.addAvoidNodeAffinity] error: %w", errJobNotFound)
	}

	return res[0].Error
}

func (q *AggregatedQueueServer) ReportDone(ctx context.Context, idList *api.IdList) (*api.IdList, error) {
	if err := checkPermission(q.permissions, ctx, permissions.ExecuteJobs); err != nil {
		return nil, status.Errorf(codes.PermissionDenied, "[ReportDone] error: %s", err)
	}
	jobs, e := q.jobRepository.GetExistingJobsByIds(idList.Ids)
	if e != nil {
		return nil, status.Errorf(codes.Internal, e.Error())
	}
	deletionResult, err := q.jobRepository.DeleteJobs(jobs)
	if err != nil {
		return nil, fmt.Errorf("[AggregatedQueueServer.ReportDone] error deleting jobs: %s", err)
	}

	cleanedIds := make([]string, 0, len(deletionResult))
	var returnedError error = nil
	for job, err := range deletionResult {
		if err != nil {
			returnedError = err
		} else {
			cleanedIds = append(cleanedIds, job.Id)
		}
	}
	return &api.IdList{cleanedIds}, returnedError
}

func (q *AggregatedQueueServer) reportLeaseReturned(leaseReturnRequest *api.ReturnLeaseRequest) error {
	job, err := q.getJobById(leaseReturnRequest.JobId)
	if err != nil {
		return err
	}

	err = reportJobLeaseReturned(q.eventStore, job, leaseReturnRequest)
	if err != nil {
		return err
	}

	return nil
}

func (q *AggregatedQueueServer) reportFailure(jobId string, clusterId string, reason string) error {
	job, err := q.getJobById(jobId)
	if err != nil {
		return err
	}

	err = reportFailed(q.eventStore, clusterId, []*jobFailure{{job: job, reason: reason}})
	if err != nil {
		return err
	}

	return nil
}

func (q *AggregatedQueueServer) getJobById(jobId string) (*api.Job, error) {
	jobs, err := q.jobRepository.GetExistingJobsByIds([]string{jobId})
	if err != nil {
		return nil, err
	}
	if len(jobs) < 1 {
		return nil, errors.Errorf("job with jobId %q not found", jobId)
	}
	return jobs[0], err
}<|MERGE_RESOLUTION|>--- conflicted
+++ resolved
@@ -32,6 +32,7 @@
 	"github.com/armadaproject/armada/internal/common/logging"
 	"github.com/armadaproject/armada/internal/common/pulsarutils"
 	armadaresource "github.com/armadaproject/armada/internal/common/resource"
+	"github.com/armadaproject/armada/internal/common/schedulers"
 	armadaslices "github.com/armadaproject/armada/internal/common/slices"
 	"github.com/armadaproject/armada/internal/common/util"
 	"github.com/armadaproject/armada/internal/scheduler"
@@ -55,14 +56,11 @@
 	SchedulingReportsRepository *scheduler.SchedulingReportsRepository
 	// Stores the most recent NodeDb for each executor.
 	// Used to check if a job could ever be scheduled at job submit time.
-<<<<<<< HEAD
 	SubmitChecker *scheduler.SubmitChecker
 	// Necessary to generate preempted messages.
 	pulsarProducer       pulsar.Producer
 	maxPulsarMessageSize uint
-=======
-	executorRepository database.ExecutorRepository
->>>>>>> 05186b34
+	executorRepository   database.ExecutorRepository
 }
 
 func NewAggregatedQueueServer(
@@ -73,12 +71,9 @@
 	usageRepository repository.UsageRepository,
 	eventStore repository.EventStore,
 	schedulingInfoRepository repository.SchedulingInfoRepository,
-<<<<<<< HEAD
 	pulsarProducer pulsar.Producer,
 	maxPulsarMessageSize uint,
-=======
 	executorRepository database.ExecutorRepository,
->>>>>>> 05186b34
 ) *AggregatedQueueServer {
 	poolConfig := pool.ObjectPoolConfig{
 		MaxTotal:                 100,
@@ -313,7 +308,7 @@
 	aggregatedUsageByQueue := q.aggregateUsage(reportsByExecutor, req.Pool)
 
 	// Collect all allowed priorities.
-	priorities := maps.Values(configuration.PrioritiesFromPriorityClasses(q.schedulingConfig.Preemption.PriorityClasses))
+	priorities := q.schedulingConfig.Preemption.AllowedPriorities()
 	if len(priorities) == 0 {
 		return nil, errors.WithStack(&armadaerrors.ErrInvalidArgument{
 			Name:    "PriorityClasses",
@@ -685,7 +680,7 @@
 
 	// Publish preempted messages.
 	if q.pulsarProducer != nil {
-		err = pulsarutils.CompactAndPublishSequences(ctx, sequences, q.pulsarProducer, q.maxPulsarMessageSize)
+		err = pulsarutils.CompactAndPublishSequences(ctx, sequences, q.pulsarProducer, q.maxPulsarMessageSize, schedulers.All)
 		if err != nil {
 			logging.WithStacktrace(log, err).Error("failed to publish preempted messages")
 		}
@@ -744,21 +739,7 @@
 	} else if err != nil {
 		return nil, err
 	}
-<<<<<<< HEAD
-
-	// Use this NodeDb when checking if a job could ever be scheduled.
-	// We clear allocated resources since we want to check if a job
-	// could be scheduled if the cluster was empty.
-	if err := nodeDb.ClearAllocated(); err == nil {
-		q.SubmitChecker.RegisterNodeDb(req.ClusterId, nodeDb)
-	} else {
-		logging.WithStacktrace(log, err).Error("failed to clear allocated resources in NodeDb")
-	}
-
 	return scheduledApiJobs, nil
-=======
-	return apiJobs, nil
->>>>>>> 05186b34
 }
 
 // aggregateUsage Creates a map of usage first by cluster and then by queue
