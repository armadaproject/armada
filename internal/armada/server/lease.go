package server

import (
	"context"

	"github.com/gogo/protobuf/types"
	"google.golang.org/grpc/codes"
	"google.golang.org/grpc/status"

	"github.com/G-Research/armada/internal/armada/authorization"
	"github.com/G-Research/armada/internal/armada/authorization/permissions"
	"github.com/G-Research/armada/internal/armada/configuration"
	"github.com/G-Research/armada/internal/armada/repository"
	"github.com/G-Research/armada/internal/armada/scheduling"
	"github.com/G-Research/armada/internal/common"
	"github.com/G-Research/armada/pkg/api"
)

type AggregatedQueueServer struct {
<<<<<<< HEAD
	permissions        authorization.PermissionChecker
	schedulingConfig   configuration.SchedulingConfig
	jobRepository      repository.JobRepository
	queueRepository    repository.QueueRepository
	usageRepository    repository.UsageRepository
	eventRepository    repository.EventRepository
	nodeInfoRepository repository.NodeInfoRepository
=======
	permissions      authorization.PermissionChecker
	schedulingConfig configuration.SchedulingConfig
	jobRepository    repository.JobRepository
	queueRepository  repository.QueueRepository
	usageRepository  repository.UsageRepository
	eventStore       repository.EventStore
>>>>>>> 4f7dec2f
}

func NewAggregatedQueueServer(
	permissions authorization.PermissionChecker,
	schedulingConfig configuration.SchedulingConfig,
	jobRepository repository.JobRepository,
	queueRepository repository.QueueRepository,
	usageRepository repository.UsageRepository,
<<<<<<< HEAD
	eventRepository repository.EventRepository,
	nodeInfoRepository repository.NodeInfoRepository,
) *AggregatedQueueServer {
	return &AggregatedQueueServer{
		permissions:        permissions,
		schedulingConfig:   schedulingConfig,
		jobRepository:      jobRepository,
		queueRepository:    queueRepository,
		usageRepository:    usageRepository,
		eventRepository:    eventRepository,
		nodeInfoRepository: nodeInfoRepository}
=======
	eventStore repository.EventStore,
) *AggregatedQueueServer {
	return &AggregatedQueueServer{
		permissions:      permissions,
		schedulingConfig: schedulingConfig,
		jobRepository:    jobRepository,
		queueRepository:  queueRepository,
		usageRepository:  usageRepository,
		eventStore:       eventStore}
>>>>>>> 4f7dec2f
}

func (q AggregatedQueueServer) LeaseJobs(ctx context.Context, request *api.LeaseRequest) (*api.JobLease, error) {
	if e := checkPermission(q.permissions, ctx, permissions.ExecuteJobs); e != nil {
		return nil, e
	}

	var res common.ComputeResources = request.Resources
	if res.AsFloat().IsLessThan(q.schedulingConfig.MinimumResourceToSchedule) {
		return &api.JobLease{}, nil
	}

	queues, e := q.queueRepository.GetAllQueues()
	if e != nil {
		return nil, e
	}

	activeQueues, e := q.jobRepository.FilterActiveQueues(queues)
	if e != nil {
		return nil, e
	}

	usageReports, e := q.usageRepository.GetClusterUsageReports()
	if e != nil {
		return nil, e
	}

	e = q.usageRepository.UpdateClusterLeased(&request.ClusterLeasedReport)
	if e != nil {
		return nil, e
	}

	clusterNodeInfo := scheduling.CreateClusterNodeInfoReport(request)
	e = q.nodeInfoRepository.UpdateClusterNodeInfo(clusterNodeInfo)
	if e != nil {
		return nil, e
	}

	activeClusterReports := scheduling.FilterActiveClusters(usageReports)
	clusterPriorities, e := q.usageRepository.GetClusterPriorities(scheduling.GetClusterReportIds(activeClusterReports))
	if e != nil {
		return nil, e
	}

	clusterLeasedJobReports, e := q.usageRepository.GetClusterLeasedReports()
	if e != nil {
		return nil, e
	}
	clusterLeasedJobReports = scheduling.FilterActiveClusterLeasedReports(clusterLeasedJobReports)

	jobs, e := scheduling.LeaseJobs(
		ctx,
		&q.schedulingConfig,
		q.jobRepository,
		func(jobs []*api.Job) { reportJobsLeased(q.eventStore, jobs, request.ClusterId) },
		request,
		activeClusterReports,
		clusterLeasedJobReports,
		clusterPriorities,
		activeQueues)

	if e != nil {
		return nil, e
	}

	clusterLeasedReport := scheduling.CreateClusterLeasedReport(request.ClusterLeasedReport.ClusterId, &request.ClusterLeasedReport, jobs)
	e = q.usageRepository.UpdateClusterLeased(clusterLeasedReport)
	if e != nil {
		return nil, e
	}

	jobLease := api.JobLease{
		Job: jobs,
	}
	return &jobLease, nil
}

func (q *AggregatedQueueServer) RenewLease(ctx context.Context, request *api.RenewLeaseRequest) (*api.IdList, error) {
	if e := checkPermission(q.permissions, ctx, permissions.ExecuteJobs); e != nil {
		return nil, e
	}
	renewed, e := q.jobRepository.RenewLease(request.ClusterId, request.Ids)
	return &api.IdList{renewed}, e
}

func (q *AggregatedQueueServer) ReturnLease(ctx context.Context, request *api.ReturnLeaseRequest) (*types.Empty, error) {
	if e := checkPermission(q.permissions, ctx, permissions.ExecuteJobs); e != nil {
		return nil, e
	}
	_, err := q.jobRepository.ReturnLease(request.ClusterId, request.JobId)
	if err != nil {
		return nil, err
	}
	return &types.Empty{}, nil
}

func (q *AggregatedQueueServer) ReportDone(ctx context.Context, idList *api.IdList) (*api.IdList, error) {
	if e := checkPermission(q.permissions, ctx, permissions.ExecuteJobs); e != nil {
		return nil, e
	}
	jobs, e := q.jobRepository.GetExistingJobsByIds(idList.Ids)
	if e != nil {
		return nil, status.Errorf(codes.Internal, e.Error())
	}
	deletionResult := q.jobRepository.DeleteJobs(jobs)

	cleanedIds := make([]string, 0, len(deletionResult))
	var returnedError error = nil
	for job, err := range deletionResult {
		if err != nil {
			returnedError = err
		} else {
			cleanedIds = append(cleanedIds, job.Id)
		}
	}
	return &api.IdList{cleanedIds}, returnedError
}<|MERGE_RESOLUTION|>--- conflicted
+++ resolved
@@ -17,22 +17,13 @@
 )
 
 type AggregatedQueueServer struct {
-<<<<<<< HEAD
 	permissions        authorization.PermissionChecker
 	schedulingConfig   configuration.SchedulingConfig
 	jobRepository      repository.JobRepository
 	queueRepository    repository.QueueRepository
 	usageRepository    repository.UsageRepository
-	eventRepository    repository.EventRepository
+	eventStore         repository.EventStore
 	nodeInfoRepository repository.NodeInfoRepository
-=======
-	permissions      authorization.PermissionChecker
-	schedulingConfig configuration.SchedulingConfig
-	jobRepository    repository.JobRepository
-	queueRepository  repository.QueueRepository
-	usageRepository  repository.UsageRepository
-	eventStore       repository.EventStore
->>>>>>> 4f7dec2f
 }
 
 func NewAggregatedQueueServer(
@@ -41,8 +32,7 @@
 	jobRepository repository.JobRepository,
 	queueRepository repository.QueueRepository,
 	usageRepository repository.UsageRepository,
-<<<<<<< HEAD
-	eventRepository repository.EventRepository,
+	eventStore repository.EventStore,
 	nodeInfoRepository repository.NodeInfoRepository,
 ) *AggregatedQueueServer {
 	return &AggregatedQueueServer{
@@ -51,19 +41,8 @@
 		jobRepository:      jobRepository,
 		queueRepository:    queueRepository,
 		usageRepository:    usageRepository,
-		eventRepository:    eventRepository,
+		eventStore:         eventStore,
 		nodeInfoRepository: nodeInfoRepository}
-=======
-	eventStore repository.EventStore,
-) *AggregatedQueueServer {
-	return &AggregatedQueueServer{
-		permissions:      permissions,
-		schedulingConfig: schedulingConfig,
-		jobRepository:    jobRepository,
-		queueRepository:  queueRepository,
-		usageRepository:  usageRepository,
-		eventStore:       eventStore}
->>>>>>> 4f7dec2f
 }
 
 func (q AggregatedQueueServer) LeaseJobs(ctx context.Context, request *api.LeaseRequest) (*api.JobLease, error) {
