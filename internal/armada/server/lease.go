package server

import (
	"context"
	"fmt"
	"io"
	"math"
	"sync/atomic"
	"time"

	"github.com/apache/pulsar-client-go/pulsar"
	"github.com/gogo/protobuf/types"
	"github.com/grpc-ecosystem/go-grpc-middleware/logging/logrus/ctxlogrus"
	"github.com/hashicorp/go-multierror"
	pool "github.com/jolestar/go-commons-pool"
	"github.com/pkg/errors"
	"github.com/sirupsen/logrus"
	log "github.com/sirupsen/logrus"
	"golang.org/x/exp/maps"
	"golang.org/x/sync/errgroup"
	"google.golang.org/grpc/codes"
	"google.golang.org/grpc/status"
	"k8s.io/utils/clock"

	"github.com/armadaproject/armada/internal/armada/configuration"
	"github.com/armadaproject/armada/internal/armada/permissions"
	"github.com/armadaproject/armada/internal/armada/repository"
	"github.com/armadaproject/armada/internal/armada/scheduling"
	"github.com/armadaproject/armada/internal/common/armadaerrors"
	"github.com/armadaproject/armada/internal/common/auth/authorization"
	"github.com/armadaproject/armada/internal/common/compress"
	"github.com/armadaproject/armada/internal/common/logging"
	armadamaps "github.com/armadaproject/armada/internal/common/maps"
	"github.com/armadaproject/armada/internal/common/pulsarutils"
	armadaresource "github.com/armadaproject/armada/internal/common/resource"
	"github.com/armadaproject/armada/internal/common/schedulers"
	armadaslices "github.com/armadaproject/armada/internal/common/slices"
	"github.com/armadaproject/armada/internal/common/util"
	"github.com/armadaproject/armada/internal/scheduler"
	schedulerconstraints "github.com/armadaproject/armada/internal/scheduler/constraints"
	schedulercontext "github.com/armadaproject/armada/internal/scheduler/context"
	"github.com/armadaproject/armada/internal/scheduler/database"
	"github.com/armadaproject/armada/internal/scheduler/fairness"
	"github.com/armadaproject/armada/internal/scheduler/interfaces"
	schedulerinterfaces "github.com/armadaproject/armada/internal/scheduler/interfaces"
	"github.com/armadaproject/armada/internal/scheduler/nodedb"
	"github.com/armadaproject/armada/internal/scheduler/schedulerobjects"
	"github.com/armadaproject/armada/pkg/api"
	"github.com/armadaproject/armada/pkg/armadaevents"
)

type AggregatedQueueServer struct {
	permissions              authorization.PermissionChecker
	schedulingConfig         configuration.SchedulingConfig
	jobRepository            repository.JobRepository
	queueRepository          repository.QueueRepository
	usageRepository          repository.UsageRepository
	eventStore               repository.EventStore
	schedulingInfoRepository repository.SchedulingInfoRepository
	decompressorPool         *pool.ObjectPool
	clock                    clock.Clock
	// For storing reports of scheduling attempts.
	SchedulingContextRepository *scheduler.SchedulingContextRepository
	// Stores the most recent NodeDb for each executor.
	// Used to check if a job could ever be scheduled at job submit time.
	SubmitChecker *scheduler.SubmitChecker
	// Necessary to generate preempted messages.
	pulsarProducer       pulsar.Producer
	maxPulsarMessageSize uint
	executorRepository   database.ExecutorRepository
}

func NewAggregatedQueueServer(
	permissions authorization.PermissionChecker,
	schedulingConfig configuration.SchedulingConfig,
	jobRepository repository.JobRepository,
	queueRepository repository.QueueRepository,
	usageRepository repository.UsageRepository,
	eventStore repository.EventStore,
	schedulingInfoRepository repository.SchedulingInfoRepository,
	pulsarProducer pulsar.Producer,
	maxPulsarMessageSize uint,
	executorRepository database.ExecutorRepository,
) *AggregatedQueueServer {
	poolConfig := pool.ObjectPoolConfig{
		MaxTotal:                 100,
		MaxIdle:                  50,
		MinIdle:                  10,
		BlockWhenExhausted:       true,
		MinEvictableIdleTime:     30 * time.Minute,
		SoftMinEvictableIdleTime: math.MaxInt64,
		TimeBetweenEvictionRuns:  0,
		NumTestsPerEvictionRun:   10,
	}

	decompressorPool := pool.NewObjectPool(context.Background(), pool.NewPooledObjectFactorySimple(
		func(context.Context) (interface{}, error) {
			return compress.NewZlibDecompressor(), nil
		}), &poolConfig)
	return &AggregatedQueueServer{
		permissions:              permissions,
		schedulingConfig:         schedulingConfig,
		jobRepository:            jobRepository,
		queueRepository:          queueRepository,
		usageRepository:          usageRepository,
		eventStore:               eventStore,
		schedulingInfoRepository: schedulingInfoRepository,
		decompressorPool:         decompressorPool,
		executorRepository:       executorRepository,
		clock:                    clock.RealClock{},
		pulsarProducer:           pulsarProducer,
		maxPulsarMessageSize:     maxPulsarMessageSize,
	}
}

// StreamingLeaseJobs is called by the executor to request jobs for it to run.
// It streams jobs to the executor as quickly as it can and then waits to receive ids back.
// Only jobs for which an id was sent back are marked as leased.
//
// This function should be used instead of the LeaseJobs function in most cases.
func (q *AggregatedQueueServer) StreamingLeaseJobs(stream api.AggregatedQueue_StreamingLeaseJobsServer) error {
	if err := checkPermission(q.permissions, stream.Context(), permissions.ExecuteJobs); err != nil {
		return err
	}

	// Receive once to get info necessary to get jobs to lease.
	req, err := stream.Recv()
	if err != nil {
		return errors.WithStack(err)
	}

	// Old scheduler resource accounting logic.
	err = q.usageRepository.UpdateClusterLeased(&req.ClusterLeasedReport)
	if err != nil {
		return err
	}
	nodeResources := scheduling.AggregateNodeTypeAllocations(req.Nodes)
	clusterSchedulingInfo := scheduling.CreateClusterSchedulingInfoReport(req, nodeResources)
	err = q.schedulingInfoRepository.UpdateClusterSchedulingInfo(clusterSchedulingInfo)
	if err != nil {
		return err
	}

	// Get jobs to be leased.
	jobs, err := q.getJobs(stream.Context(), req)
	if err != nil {
		return err
	}

	err = q.decompressJobOwnershipGroups(jobs)
	if err != nil {
		return err
	}

	// The server streams jobs to the executor.
	// The executor streams back an ack for each received job.
	// With each job sent to the executor, the server includes the number of received acks.
	//
	// When the connection breaks, the server expires all leases for which it hasn't received an ack
	// and the executor expires all leases for which it hasn't received confirmation that the server received the ack.
	//
	// We track the total number of jobs and the number of jobs for which acks have been received.
	// Because gRPC streams guarantee ordering, we only need to track the number of acks.
	// The client is responsible for acking jobs in the order they are received.
	numJobs := uint32(len(jobs))
	var numAcked uint32

	// Stream the jobs to the executor.
	g, _ := errgroup.WithContext(stream.Context())
	g.Go(func() error {
		for _, job := range jobs {
			err := stream.Send(&api.StreamingJobLease{
				Job:      job,
				NumJobs:  numJobs,
				NumAcked: atomic.LoadUint32(&numAcked),
			})
			if err == io.EOF {
				return nil
			} else if err != nil {
				return err
			}
		}
		return nil
	})

	// Listen for job ids being streamed back as they're received.
	g.Go(func() error {
		numJobs := numJobs // Assign a local variable to guarantee there are no race conditions.
		for atomic.LoadUint32(&numAcked) < numJobs {
			ack, err := stream.Recv()
			if err == io.EOF {
				return nil
			} else if err != nil {
				return err
			}
			atomic.AddUint32(&numAcked, uint32(len(ack.ReceivedJobIds)))
		}
		return nil
	})

	// Wait for all jobs to have been sent and all acks to have been received.
	err = g.Wait()
	if err != nil {
		log.WithError(err).Error("error sending/receiving job leases to/from executor")
	}

	// Send one more message with the total number of acks.
	err = stream.Send(&api.StreamingJobLease{
		Job:      nil, // Omitted
		NumJobs:  numJobs,
		NumAcked: numAcked,
	})
	if err != nil {
		log.WithError(err).Error("error sending the number of acks")
	}

	// Create job leased events and write a leased report into Redis for all acked jobs.
	ackedJobs := jobs[:numAcked]
	reportJobsLeased(q.eventStore, ackedJobs, req.ClusterId)

	var result *multierror.Error
	clusterLeasedReport := scheduling.CreateClusterLeasedReport(req.ClusterLeasedReport.ClusterId, &req.ClusterLeasedReport, ackedJobs)
	err = q.usageRepository.UpdateClusterLeased(clusterLeasedReport)
	result = multierror.Append(result, err)

	// scheduling.LeaseJobs (called above) automatically marks all returned jobs as leased.
	// Return the leases of any non-acked jobs so that they can be re-leased.
	for i := numAcked; i < numJobs; i++ {
		_, err = q.jobRepository.ReturnLease(req.ClusterId, jobs[i].Id)
		result = multierror.Append(result, err)
	}

	return result.ErrorOrNil()
}

type SchedulerJobRepositoryAdapter struct {
	r repository.JobRepository
}

func (repo *SchedulerJobRepositoryAdapter) GetQueueJobIds(queue string) ([]string, error) {
	return repo.r.GetQueueJobIds(queue)
}

func (repo *SchedulerJobRepositoryAdapter) GetExistingJobsByIds(ids []string) ([]schedulerinterfaces.LegacySchedulerJob, error) {
	jobs, err := repo.r.GetExistingJobsByIds(ids)
	if err != nil {
		return nil, err
	}
	rv := make([]schedulerinterfaces.LegacySchedulerJob, len(jobs))
	for i, job := range jobs {
		rv[i] = job
	}
	return rv, nil
}

func (q *AggregatedQueueServer) getJobs(ctx context.Context, req *api.StreamingLeaseRequest) ([]*api.Job, error) {
	log := ctxlogrus.Extract(ctx)
	log = log.WithFields(logrus.Fields{
		"function": "getJobs",
		"cluster":  req.ClusterId,
		"pool":     req.Pool,
	})
	ctx = ctxlogrus.ToContext(ctx, log)

	// Get the total capacity available across all clusters.
	usageReports, err := q.usageRepository.GetClusterUsageReports()
	if err != nil {
		return nil, err
	}
	activeClusterReports := scheduling.FilterActiveClusters(usageReports)
	totalCapacity := make(armadaresource.ComputeResources)
	for _, clusterReport := range activeClusterReports {
		if clusterReport.Pool == req.Pool {
			totalCapacity.Add(util.GetClusterAvailableCapacity(clusterReport))
		}
	}

	// Collect all allowed priorities.
	allowedPriorities := q.schedulingConfig.Preemption.AllowedPriorities()
	if len(allowedPriorities) == 0 {
		return nil, errors.WithStack(&armadaerrors.ErrInvalidArgument{
			Name:    "PriorityClasses",
			Value:   q.schedulingConfig.Preemption.PriorityClasses,
			Message: "there must be at least one supported priority",
		})
	}

	// Map queue names to priority factor for all active queues, i.e.,
	// all queues for which the jobs queue has not been deleted automatically by Redis.
	queues, err := q.queueRepository.GetAllQueues()
	if err != nil {
		return nil, err
	}
	priorityFactorByQueue := make(map[string]float64, len(queues))
	apiQueues := make([]*api.Queue, len(queues))
	for i, queue := range queues {
		priorityFactorByQueue[queue.Name] = float64(queue.PriorityFactor)
		apiQueues[i] = &api.Queue{Name: queue.Name}
	}

	// Record which queues are active, i.e., have jobs either queued or running.
	queuesWithJobsQueued, err := q.jobRepository.FilterActiveQueues(apiQueues)
	if err != nil {
		return nil, err
	}
	isActiveByQueueName := make(map[string]bool, len(queuesWithJobsQueued))
	for _, queue := range queuesWithJobsQueued {
		isActiveByQueueName[queue.Name] = true
	}

	// Nodes to be considered by the scheduler.
	lastSeen := q.clock.Now()

	nodeDb, err := nodedb.NewNodeDb(
		q.schedulingConfig.Preemption.PriorityClasses,
		q.schedulingConfig.MaxExtraNodesToConsider,
		q.schedulingConfig.IndexedResources,
		q.schedulingConfig.IndexedTaints,
		q.schedulingConfig.IndexedNodeLabels,
	)
	if err != nil {
		return nil, err
	}
	txn := nodeDb.Txn(true)
	defer txn.Abort()

	allocatedByQueueAndPriorityClassForCluster := make(map[string]schedulerobjects.QuantityByTAndResourceType[string], len(queues))
	jobIdsByGangId := make(map[string]map[string]bool)
	gangIdByJobId := make(map[string]string)
	nodeIdByJobId := make(map[string]string)
	nodes := make([]*schedulerobjects.Node, len(req.Nodes))
	for i, nodeInfo := range req.Nodes {
		node, err := api.NewNodeFromNodeInfo(
			&nodeInfo,
			req.ClusterId,
			allowedPriorities,
			lastSeen,
		)
		if err != nil {
			logging.WithStacktrace(log, err).Warnf(
				"skipping node %s from executor %s", nodeInfo.GetName(), req.GetClusterId(),
			)
			continue
		}
		nodes[i] = node

		jobIds := make([]string, 0, len(nodeInfo.RunIdsByState))
		for jobId, jobState := range nodeInfo.RunIdsByState {
			if !jobState.IsTerminal() {
				jobIds = append(jobIds, jobId)
			}
		}

		jobs, err := q.jobRepository.GetExistingJobsByIds(jobIds)
		if err != nil {
			return nil, err
		}
		receivedJobIds := make(map[string]bool, len(jobs))
		for _, job := range jobs {
			receivedJobIds[job.Id] = true
		}
		missingJobIds := make([]string, 0)
		for _, jobId := range jobIds {
			if !receivedJobIds[jobId] {
				missingJobIds = append(missingJobIds, jobId)
			}
		}
		if len(missingJobIds) > 0 {
			log.Infof(
				"could not load %d out of %d jobs from Redis on node %s (jobs may have been cancelled or preempted): %v",
				len(missingJobIds), len(jobIds), nodeInfo.GetName(), missingJobIds,
			)
		}

		// Aggregate total resources allocated by queue for this cluster.
		allocatedByQueueAndPriorityClassForCluster = updateAllocatedByQueueAndPriorityClass(
			allocatedByQueueAndPriorityClassForCluster,
			add, jobs,
		)

		// Group gangs.
		for _, job := range jobs {
			gangId, _, isGangJob, err := scheduler.GangIdAndCardinalityFromLegacySchedulerJob(job)
			if err != nil {
				return nil, err
			}
			if isGangJob {
				if m := jobIdsByGangId[gangId]; m != nil {
					m[job.Id] = true
				} else {
					jobIdsByGangId[gangId] = map[string]bool{job.Id: true}
				}
				gangIdByJobId[job.Id] = gangId
			}
		}

		// Bind pods to nodes, thus ensuring resources are marked as allocated on the node.
		if err := nodeDb.CreateAndInsertWithApiJobsWithTxn(txn, jobs, node); err != nil {
			return nil, err
		}

		// Record which node each job is scheduled on. Necessary for gang preemption.
		for _, job := range jobs {
			nodeIdByJobId[job.Id] = node.Id
		}

		// Record which queues have jobs running. Necessary to omit inactive queues.
		for _, job := range jobs {
			isActiveByQueueName[job.Queue] = true
		}
	}

	txn.Commit()

	// Load allocation reports for all executors from Redis.
	reportsByExecutor, err := q.usageRepository.GetClusterQueueResourceUsage()
	if err != nil {
		return nil, err
	}

	// Insert an updated report for the current executor, which includes information received in this lease call.
	currentExecutorReport := &schedulerobjects.ClusterResourceUsageReport{
		Pool:             req.Pool,
		Created:          q.clock.Now(),
		ResourcesByQueue: make(map[string]*schedulerobjects.QueueClusterResourceUsage, len(queues)),
	}
	for queue, allocatedByPriorityClass := range allocatedByQueueAndPriorityClassForCluster {
		currentExecutorReport.ResourcesByQueue[queue] = &schedulerobjects.QueueClusterResourceUsage{
			Created:                      currentExecutorReport.Created,
			Queue:                        queue,
			ExecutorId:                   req.ClusterId,
			ResourcesByPriorityClassName: armadamaps.DeepCopy(allocatedByPriorityClass),
		}
	}
	reportsByExecutor[req.ClusterId] = currentExecutorReport

	// Write the updated report into Redis to make the information available to other replicas of the server.
	if err := q.usageRepository.UpdateClusterQueueResourceUsage(req.ClusterId, currentExecutorReport); err != nil {
		return nil, errors.WithMessagef(err, "failed to update cluster usage for cluster %s", req.ClusterId)
	}

	// Aggregate allocation across all clusters.
	allocatedByQueueAndPriorityClassForPool := q.aggregateAllocationAcrossExecutor(reportsByExecutor, req.Pool)
	log.Infof("allocated resources per queue for pool %s before scheduling: %v", req.Pool, allocatedByQueueAndPriorityClassForPool)

	// Store executor details in Redis so they can be used by submit checks and the new scheduler.
	if err := q.executorRepository.StoreExecutor(ctx, &schedulerobjects.Executor{
		Id:             req.ClusterId,
		Pool:           req.Pool,
		Nodes:          nodes,
		MinimumJobSize: schedulerobjects.ResourceList{Resources: req.MinimumJobSize},
		LastUpdateTime: q.clock.Now(),
	}); err != nil {
		// This is not fatal; we can still schedule if it doesn't happen.
		log.WithError(err).Warnf("could not store executor details for cluster %s", req.ClusterId)
	}

	// At this point we've written updated usage information to Redis and are ready to start scheduling.
	// Exit here if scheduling is disabled.
	if q.schedulingConfig.DisableScheduling {
		log.Infof("skipping scheduling on %s - scheduling disabled", req.ClusterId)
		return make([]*api.Job, 0), nil
	}

	// Give Schedule() a 3 second shorter deadline than ctx to give it a chance to finish up before ctx deadline.
	if deadline, ok := ctx.Deadline(); ok {
		var cancel context.CancelFunc
		ctx, cancel = context.WithDeadline(ctx, deadline.Add(-3*time.Second))
		defer cancel()
	}

	var fairnessCostProvider fairness.FairnessCostProvider
	totalResources := schedulerobjects.ResourceList{Resources: totalCapacity}
	if q.schedulingConfig.FairnessModel == configuration.DominantResourceFairness {
		fairnessCostProvider, err = fairness.NewDominantResourceFairness(
			totalResources,
			q.schedulingConfig.DominantResourceFairnessResourcesToConsider,
		)
		if err != nil {
			return nil, err
		}
	} else {
		fairnessCostProvider, err = fairness.NewAssetFairness(q.schedulingConfig.ResourceScarcity)
		if err != nil {
			return nil, err
		}
	}
	sctx := schedulercontext.NewSchedulingContext(
		req.ClusterId,
		req.Pool,
		q.schedulingConfig.Preemption.PriorityClasses,
		q.schedulingConfig.Preemption.DefaultPriorityClass,
		fairnessCostProvider,
		totalResources,
	)
	for queue, priorityFactor := range priorityFactorByQueue {
		if !isActiveByQueueName[queue] {
			// To ensure fair share is computed only from active queues, i.e., queues with jobs queued or running.
			continue
		}
		var weight float64 = 1
		if priorityFactor > 0 {
			weight = 1 / priorityFactor
		}
		if err := sctx.AddQueueSchedulingContext(queue, weight, allocatedByQueueAndPriorityClassForPool[queue]); err != nil {
			return nil, err
		}
	}
	constraints := schedulerconstraints.SchedulingConstraintsFromSchedulingConfig(
		req.Pool,
		schedulerobjects.ResourceList{Resources: totalCapacity},
		schedulerobjects.ResourceList{Resources: req.MinimumJobSize},
		q.schedulingConfig,
	)
	sch := scheduler.NewPreemptingQueueScheduler(
		sctx,
		constraints,
		q.schedulingConfig.Preemption.NodeEvictionProbability,
		q.schedulingConfig.Preemption.NodeOversubscriptionEvictionProbability,
		q.schedulingConfig.Preemption.ProtectedFractionOfFairShare,
		&SchedulerJobRepositoryAdapter{
			r: q.jobRepository,
		},
		nodeDb,
		nodeIdByJobId,
		jobIdsByGangId,
		gangIdByJobId,
	)
	if q.schedulingConfig.AlwaysAttemptScheduling {
		sch.SkipUnsuccessfulSchedulingKeyCheck()
	}
	if q.schedulingConfig.EnableAssertions {
		sch.EnableAssertions()
	}
<<<<<<< HEAD
	if q.schedulingConfig.EnableNewPreemptionStrategy {
		sch.EnableNewPreemptionStrategy()
	}
=======
	log.Infof(
		"starting scheduling with total resources %s",
		schedulerobjects.ResourceList{Resources: totalCapacity}.CompactString(),
	)
>>>>>>> f6fc9e81
	result, err := sch.Schedule(
		ctxlogrus.ToContext(
			ctx,
			logrus.NewEntry(logrus.New()),
		),
	)
	if err != nil {
		return nil, err
	}
	nodeIdByJobId = result.NodeIdByJobId

	// Store the scheduling context for querying.
	if q.SchedulingContextRepository != nil {
		sctx.ClearJobSpecs()
		if err := q.SchedulingContextRepository.AddSchedulingContext(sctx); err != nil {
			logging.WithStacktrace(log, err).Error("failed to store scheduling context")
		}
	}

	// Publish preempted + failed messages.
	sequences := make([]*armadaevents.EventSequence, len(result.PreemptedJobs))
	for i, job := range result.PreemptedJobs {
		jobId, err := armadaevents.ProtoUuidFromUlidString(job.GetId())
		if err != nil {
			return nil, err
		}
		created := q.clock.Now()
		sequences[i] = &armadaevents.EventSequence{
			Queue:      job.GetQueue(),
			JobSetName: job.GetJobSet(),
			Events: []*armadaevents.EventSequence_Event{
				{
					Created: &created,
					Event: &armadaevents.EventSequence_Event_JobRunPreempted{
						JobRunPreempted: &armadaevents.JobRunPreempted{
							// Until the executor supports runs properly, JobId and RunId are the same.
							PreemptedJobId: jobId,
							PreemptedRunId: jobId,
						},
					},
				},
				{
					Created: &created,
					Event: &armadaevents.EventSequence_Event_JobErrors{
						JobErrors: &armadaevents.JobErrors{
							JobId: jobId,
							Errors: []*armadaevents.Error{
								{
									Terminal: true,
									Reason: &armadaevents.Error_JobRunPreemptedError{
										JobRunPreemptedError: &armadaevents.JobRunPreemptedError{},
									},
								},
							},
						},
					},
				},
			},
		}
	}
	err = pulsarutils.CompactAndPublishSequences(ctx, sequences, q.pulsarProducer, q.maxPulsarMessageSize, schedulers.All)
	if err != nil {
		return nil, errors.WithMessage(err, "failed to publish preempted messages")
	}

	preemptedApiJobsById := make(map[string]*api.Job)
	for _, job := range result.PreemptedJobs {
		if apiJob, ok := job.(*api.Job); ok {
			preemptedApiJobsById[job.GetId()] = apiJob
		} else {
			log.Errorf("failed to convert job %s to api job", job.GetId())
		}
	}
	scheduledApiJobsById := make(map[string]*api.Job)
	for _, job := range result.ScheduledJobs {
		if apiJob, ok := job.(*api.Job); ok {
			scheduledApiJobsById[job.GetId()] = apiJob
		} else {
			log.Errorf("failed to convert job %s to api job", job.GetId())
		}
	}

	// Delete preempted jobs from Redis.
	// This ensures preempted jobs don't count towards allocated resources in the next scheduling round.
	// As a fallback, a log processor asynchronously deletes any jobs for which there's a job failed message.
	if len(preemptedApiJobsById) > 0 {
		jobsToDelete := maps.Values(preemptedApiJobsById)
		jobIdsToDelete := util.Map(jobsToDelete, func(job *api.Job) string { return job.Id })
		log.Infof("deleting preempted jobs: %v", jobIdsToDelete)
		if deletionResult, err := q.jobRepository.DeleteJobs(jobsToDelete); err != nil {
			logging.WithStacktrace(log, err).Error("failed to delete preempted jobs from Redis")
		} else {
			deleteErrorByJobId := armadamaps.MapKeys(deletionResult, func(job *api.Job) string { return job.Id })
			for jobId := range preemptedApiJobsById {
				if err, ok := deleteErrorByJobId[jobId]; !ok {
					log.Errorf("deletion result missing for preempted job %s", jobId)
				} else if err != nil {
					log.Errorf("failed to delete preempted job %s: %s", jobId, err.Error())
				}
			}
		}
	}

	// Create leases by writing into Redis.
	leasedJobIdsByQueue, err := q.jobRepository.TryLeaseJobs(
		req.ClusterId,
		armadaslices.MapAndGroupByFuncs(
			maps.Values(scheduledApiJobsById),
			func(job *api.Job) string { return job.GetQueue() },
			func(job *api.Job) string { return job.GetId() },
		),
	)
	if err != nil {
		return nil, err
	}
	successfullyLeasedApiJobs := make([]*api.Job, 0, len(result.ScheduledJobs))
	for _, jobIds := range leasedJobIdsByQueue {
		for _, jobId := range jobIds {
			if apiJob, ok := scheduledApiJobsById[jobId]; ok {
				successfullyLeasedApiJobs = append(successfullyLeasedApiJobs, apiJob)
			} else {
				log.Errorf("didn't expect job %s to be leased", jobId)
			}
		}
	}

	// Update resource cluster report to account for preempted/leased jobs and write it to Redis.
	allocatedByQueueAndPriorityClassForCluster = updateAllocatedByQueueAndPriorityClass(
		allocatedByQueueAndPriorityClassForCluster,
		subtract, result.PreemptedJobs,
	)
	for queue, m := range allocatedByQueueAndPriorityClassForCluster {
		// Any quantity in the negative indicates a resource accounting problem.
		for _, rl := range m {
			if !rl.IsStrictlyNonNegative() {
				return nil, errors.Errorf("unexpected negative resource quantity for queue %s: %v", queue, m)
			}
		}
	}
	allocatedByQueueAndPriorityClassForCluster = updateAllocatedByQueueAndPriorityClass(
		allocatedByQueueAndPriorityClassForCluster,
		add, successfullyLeasedApiJobs,
	)
	currentExecutorReport.Created = q.clock.Now()
	for queue, usage := range allocatedByQueueAndPriorityClassForCluster {
		currentExecutorReport.ResourcesByQueue[queue] = &schedulerobjects.QueueClusterResourceUsage{
			Created:                      currentExecutorReport.Created,
			Queue:                        queue,
			ExecutorId:                   req.ClusterId,
			ResourcesByPriorityClassName: armadamaps.DeepCopy(usage),
		}
	}
	if err := q.usageRepository.UpdateClusterQueueResourceUsage(req.ClusterId, currentExecutorReport); err != nil {
		logging.WithStacktrace(log, err).Errorf("failed to update cluster usage")
	}

	allocatedByQueueAndPriorityClassForPool = q.aggregateAllocationAcrossExecutor(reportsByExecutor, req.Pool)
	log.Infof("allocated resources per queue for pool %s after scheduling: %v", req.Pool, allocatedByQueueAndPriorityClassForPool)

	// Optionally set node id selectors on scheduled jobs.
	if q.schedulingConfig.Preemption.SetNodeIdSelector {
		for _, apiJob := range successfullyLeasedApiJobs {
			if apiJob == nil {
				continue
			}
			podSpec := apiJob.GetMainPodSpec()
			if podSpec == nil {
				log.Warnf("failed to set node id selector on job %s: missing pod spec", apiJob.Id)
				continue
			}
			nodeId := nodeIdByJobId[apiJob.Id]
			if nodeId == "" {
				log.Warnf("failed to set node id selector on job %s: no node assigned to job", apiJob.Id)
				continue
			}
			node, err := nodeDb.GetNode(nodeId)
			if err != nil {
				logging.WithStacktrace(log, err).Warnf("failed to set node id selector on job %s: node with id %s not found", apiJob.Id, nodeId)
				continue
			}
			v := node.Labels[q.schedulingConfig.Preemption.NodeIdLabel]
			if v == "" {
				log.Warnf(
					"failed to set node id selector on job %s to target node %s (id %s): nodeIdLabel missing from %s",
					apiJob.Id, node.Name, node.Id, node.Labels,
				)
				continue
			}
			if podSpec.NodeSelector == nil {
				podSpec.NodeSelector = make(map[string]string)
			}
			podSpec.NodeSelector[q.schedulingConfig.Preemption.NodeIdLabel] = v
		}
	}

	// Optionally set node names on scheduled jobs.
	if q.schedulingConfig.Preemption.SetNodeName {
		for _, apiJob := range successfullyLeasedApiJobs {
			if apiJob == nil {
				continue
			}
			podSpec := apiJob.GetMainPodSpec()
			if podSpec == nil {
				log.Warnf("failed to set node name on job %s: missing pod spec", apiJob.Id)
				continue
			}
			nodeId := nodeIdByJobId[apiJob.Id]
			if nodeId == "" {
				log.Warnf("failed to set node name on job %s: no node assigned to job", apiJob.Id)
				continue
			}
			node, err := nodeDb.GetNode(nodeId)
			if err != nil {
				logging.WithStacktrace(log, err).Warnf("failed to set node name on job %s: node with id %s not found", apiJob.Id, nodeId)
				continue
			}
			podSpec.NodeName = node.Name
		}
	}

	// Optionally override priorityClassName on jobs.
	if q.schedulingConfig.Preemption.PriorityClassNameOverride != nil {
		priorityClassName := *q.schedulingConfig.Preemption.PriorityClassNameOverride
		for _, apiJob := range successfullyLeasedApiJobs {
			if apiJob == nil {
				continue
			}
			podSpec := apiJob.GetMainPodSpec()
			if podSpec == nil {
				log.Warnf("failed to set priorityClassName on job %s: missing pod spec", apiJob.Id)
				continue
			}
			podSpec.PriorityClassName = priorityClassName
		}
	}

	return successfullyLeasedApiJobs, nil
}

type addOrSubtract int

const (
	add addOrSubtract = iota
	subtract
)

func updateAllocatedByQueueAndPriorityClass[T interfaces.LegacySchedulerJob](
	allocatedByQueueAndPriorityClass map[string]schedulerobjects.QuantityByTAndResourceType[string],
	op addOrSubtract,
	jobs []T,
) map[string]schedulerobjects.QuantityByTAndResourceType[string] {
	if allocatedByQueueAndPriorityClass == nil {
		allocatedByQueueAndPriorityClass = make(map[string]schedulerobjects.QuantityByTAndResourceType[string], 256)
	}
	for _, job := range jobs {
		allocatedByPriorityClassName := allocatedByQueueAndPriorityClass[job.GetQueue()]
		if allocatedByPriorityClassName == nil {
			allocatedByPriorityClassName = make(map[string]schedulerobjects.ResourceList)
			allocatedByQueueAndPriorityClass[job.GetQueue()] = allocatedByPriorityClassName
		}
		allocated := allocatedByPriorityClassName[job.GetPriorityClassName()]
		if op == add {
			allocated.AddV1ResourceList(job.GetResourceRequirements().Requests)
		} else if op == subtract {
			allocated.SubV1ResourceList(job.GetResourceRequirements().Requests)
		} else {
			panic(fmt.Sprintf("unknown op %d", op))
		}
		allocatedByPriorityClassName[job.GetPriorityClassName()] = allocated
	}
	return allocatedByQueueAndPriorityClass
}

func (q *AggregatedQueueServer) aggregateAllocationAcrossExecutor(reportsByExecutor map[string]*schedulerobjects.ClusterResourceUsageReport, pool string) map[string]schedulerobjects.QuantityByTAndResourceType[string] {
	now := q.clock.Now()
	allocatedByQueueAndPriorityClass := make(map[string]schedulerobjects.QuantityByTAndResourceType[string])
	for _, executorReport := range reportsByExecutor {
		if executorReport.Pool != pool {
			// Only consider executors in the specified pool.
			continue
		}
		if q.schedulingConfig.ExecutorTimeout != 0 {
			reportAge := now.Sub(executorReport.Created)
			if reportAge > q.schedulingConfig.ExecutorTimeout {
				// Stale report; omit.
				continue
			}
		}
		for queue, queueReport := range executorReport.ResourcesByQueue {
			allocatedByPriorityClass := allocatedByQueueAndPriorityClass[queue]
			if allocatedByPriorityClass == nil {
				allocatedByPriorityClass = make(map[string]schedulerobjects.ResourceList)
				allocatedByQueueAndPriorityClass[queue] = allocatedByPriorityClass
			}
			for priorityClassName, allocated := range queueReport.ResourcesByPriorityClassName {
				rl := allocatedByPriorityClass[priorityClassName]
				rl.Add(allocated)
				allocatedByPriorityClass[priorityClassName] = rl
			}
		}
	}
	return allocatedByQueueAndPriorityClass
}

func (q *AggregatedQueueServer) decompressJobOwnershipGroups(jobs []*api.Job) error {
	for _, j := range jobs {
		// No need to decompress, if compressed groups not set
		if len(j.CompressedQueueOwnershipUserGroups) == 0 {
			continue
		}
		groups, err := q.decompressOwnershipGroups(j.CompressedQueueOwnershipUserGroups)
		if err != nil {
			return fmt.Errorf("failed to decompress ownership groups for job %s because %s", j.Id, err)
		}
		j.QueueOwnershipUserGroups = groups
		j.CompressedQueueOwnershipUserGroups = nil
	}

	return nil
}

func (q *AggregatedQueueServer) decompressOwnershipGroups(compressedOwnershipGroups []byte) ([]string, error) {
	decompressor, err := q.decompressorPool.BorrowObject(context.Background())
	if err != nil {
		return nil, fmt.Errorf("failed to borrow decompressior because %s", err)
	}

	defer func(decompressorPool *pool.ObjectPool, ctx context.Context, object interface{}) {
		err := decompressorPool.ReturnObject(ctx, object)
		if err != nil {
			log.WithError(err).Errorf("Error returning decompressorPool to pool")
		}
	}(q.decompressorPool, context.Background(), decompressor)

	return compress.DecompressStringArray(compressedOwnershipGroups, decompressor.(compress.Decompressor))
}

func (q *AggregatedQueueServer) RenewLease(ctx context.Context, request *api.RenewLeaseRequest) (*api.IdList, error) {
	if err := checkPermission(q.permissions, ctx, permissions.ExecuteJobs); err != nil {
		return nil, status.Errorf(codes.PermissionDenied, err.Error())
	}
	renewed, e := q.jobRepository.RenewLease(request.ClusterId, request.Ids)
	return &api.IdList{Ids: renewed}, e
}

func (q *AggregatedQueueServer) ReturnLease(ctx context.Context, request *api.ReturnLeaseRequest) (*types.Empty, error) {
	if err := checkPermission(q.permissions, ctx, permissions.ExecuteJobs); err != nil {
		return nil, status.Errorf(codes.PermissionDenied, err.Error())
	}

	// Check how many times the same job has been retried already
	retries, err := q.jobRepository.GetNumberOfRetryAttempts(request.JobId)
	if err != nil {
		return nil, err
	}

	err = q.reportLeaseReturned(ctx, request)
	if err != nil {
		return nil, err
	}
	maxRetries := int(q.schedulingConfig.MaxRetries)
	if request.TrackedAnnotations[configuration.FailFastAnnotation] == "true" {
		// Fail-fast jobs are never retried.
		maxRetries = 0
	}
	if retries >= maxRetries {
		failureReason := fmt.Sprintf("Exceeded maximum number of retries: %d", maxRetries)
		err = q.reportFailure(request.JobId, request.ClusterId, failureReason)
		if err != nil {
			return nil, err
		}

		_, err := q.ReportDone(ctx, &api.IdList{Ids: []string{request.JobId}})
		if err != nil {
			return nil, err
		}

		return &types.Empty{}, nil
	}

	if request.AvoidNodeLabels != nil && len(request.AvoidNodeLabels.Entries) > 0 {
		err = q.addAvoidNodeAffinity(request.JobId, request.AvoidNodeLabels, authorization.GetPrincipal(ctx).GetName())
		if err != nil {
			log.Warnf("Failed to set avoid node affinity for job %s: %v", request.JobId, err)
		}
	}
	if _, err := q.jobRepository.ReturnLease(request.ClusterId, request.JobId); err != nil {
		return nil, err
	}
	if request.JobRunAttempted {
		if err := q.jobRepository.AddRetryAttempt(request.JobId); err != nil {
			return nil, err
		}
	}

	return &types.Empty{}, nil
}

func (q *AggregatedQueueServer) addAvoidNodeAffinity(
	jobId string,
	labels *api.OrderedStringMap,
	principalName string,
) error {
	allClusterSchedulingInfo, err := q.schedulingInfoRepository.GetClusterSchedulingInfo()
	if err != nil {
		return fmt.Errorf("[AggregatedQueueServer.addAvoidNodeAffinity] error getting scheduling information: %w", err)
	}

	res, err := q.jobRepository.UpdateJobs([]string{jobId}, func(jobs []*api.Job) {
		if len(jobs) < 1 {
			log.Warnf("[AggregatedQueueServer.addAvoidNodeAffinity] job %s not found", jobId)
			return
		}

		changed := addAvoidNodeAffinity(jobs[0], labels, func(jobsToValidate []*api.Job) error {
			if ok, err := validateJobsCanBeScheduled(jobsToValidate, allClusterSchedulingInfo); !ok {
				if err != nil {
					return errors.WithMessage(err, "can't schedule at least 1 job")
				} else {
					return errors.Errorf("can't schedule at least 1 job")
				}
			}
			return nil
		})

		if changed {
			err := reportJobsUpdated(q.eventStore, principalName, jobs)
			if err != nil {
				log.Warnf("[AggregatedQueueServer.addAvoidNodeAffinity] error reporting job updated event for job %s: %s", jobId, err)
			}
		}
	})
	if err != nil {
		return fmt.Errorf("[AggregatedQueueServer.addAvoidNodeAffinity] error updating job with ID %s: %s", jobId, err)
	}

	if len(res) < 1 {
		errJobNotFound := &repository.ErrJobNotFound{JobId: jobId}
		return fmt.Errorf("[AggregatedQueueServer.addAvoidNodeAffinity] error: %w", errJobNotFound)
	}

	return res[0].Error
}

func (q *AggregatedQueueServer) ReportDone(ctx context.Context, idList *api.IdList) (*api.IdList, error) {
	if err := checkPermission(q.permissions, ctx, permissions.ExecuteJobs); err != nil {
		return nil, status.Errorf(codes.PermissionDenied, "[ReportDone] error: %s", err)
	}
	jobs, e := q.jobRepository.GetExistingJobsByIds(idList.Ids)
	if e != nil {
		return nil, status.Errorf(codes.Internal, e.Error())
	}
	deletionResult, err := q.jobRepository.DeleteJobs(jobs)
	if err != nil {
		return nil, fmt.Errorf("[AggregatedQueueServer.ReportDone] error deleting jobs: %s", err)
	}

	cleanedIds := make([]string, 0, len(deletionResult))
	var returnedError error = nil
	for job, err := range deletionResult {
		if err != nil {
			returnedError = err
		} else {
			cleanedIds = append(cleanedIds, job.Id)
		}
	}
	return &api.IdList{Ids: cleanedIds}, returnedError
}

func (q *AggregatedQueueServer) reportLeaseReturned(ctx context.Context, leaseReturnRequest *api.ReturnLeaseRequest) error {
	job, err := q.getJobById(leaseReturnRequest.JobId)
	if err != nil {
		return err
	}
	if job == nil {
		// Job already deleted; nothing to do.
		return nil
	}

	err = reportJobLeaseReturned(q.eventStore, job, leaseReturnRequest)
	if err != nil {
		return err
	}
	return nil
}

func (q *AggregatedQueueServer) reportFailure(jobId string, clusterId string, reason string) error {
	job, err := q.getJobById(jobId)
	if err != nil {
		return err
	}
	if job == nil {
		// Job already deleted; nothing to do.
		return nil
	}

	err = reportFailed(q.eventStore, clusterId, []*jobFailure{{job: job, reason: reason}})
	if err != nil {
		return err
	}

	return nil
}

func (q *AggregatedQueueServer) getJobById(jobId string) (*api.Job, error) {
	jobs, err := q.jobRepository.GetExistingJobsByIds([]string{jobId})
	if err != nil {
		return nil, err
	}
	if len(jobs) == 0 {
		return nil, nil
	}
	return jobs[0], err
}<|MERGE_RESOLUTION|>--- conflicted
+++ resolved
@@ -532,16 +532,13 @@
 	if q.schedulingConfig.EnableAssertions {
 		sch.EnableAssertions()
 	}
-<<<<<<< HEAD
 	if q.schedulingConfig.EnableNewPreemptionStrategy {
 		sch.EnableNewPreemptionStrategy()
 	}
-=======
 	log.Infof(
 		"starting scheduling with total resources %s",
 		schedulerobjects.ResourceList{Resources: totalCapacity}.CompactString(),
 	)
->>>>>>> f6fc9e81
 	result, err := sch.Schedule(
 		ctxlogrus.ToContext(
 			ctx,
