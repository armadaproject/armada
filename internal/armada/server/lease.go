--- conflicted
+++ resolved
@@ -142,36 +142,21 @@
 	if err != nil {
 		return nil, err
 	}
-<<<<<<< HEAD
 	if retries >= int(q.schedulingConfig.MaxRetries) {
-=======
-	if retries >= maxRetries {
->>>>>>> 1e589031
 		_, reportDoneErr := q.ReportDone(ctx, &api.IdList{Ids: []string{request.JobId}})
 		return &types.Empty{}, reportDoneErr
 	}
 
 	_, err = q.jobRepository.ReturnLease(request.ClusterId, request.JobId)
-<<<<<<< HEAD
-=======
 	if err != nil {
 		return nil, err
 	}
 
 	err = q.jobRepository.AddRetryAttempt(request.JobId)
->>>>>>> 1e589031
 	if err != nil {
 		return nil, err
 	}
 
-<<<<<<< HEAD
-	err = q.jobRepository.AddRetryAttempt(request.JobId)
-	if err != nil {
-		return nil, err
-	}
-
-=======
->>>>>>> 1e589031
 	return &types.Empty{}, nil
 }
 
