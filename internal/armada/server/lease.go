--- conflicted
+++ resolved
@@ -9,8 +9,6 @@
 	"time"
 
 	"k8s.io/apimachinery/pkg/util/clock"
-
-	"github.com/G-Research/armada/internal/common/util"
 
 	"github.com/gogo/protobuf/types"
 	"github.com/grpc-ecosystem/go-grpc-middleware/logging/logrus/ctxlogrus"
@@ -47,19 +45,9 @@
 	eventStore               repository.EventStore
 	schedulingInfoRepository repository.SchedulingInfoRepository
 	decompressorPool         *pool.ObjectPool
-<<<<<<< HEAD
 	clock                    clock.Clock
-=======
-	// Map from "executorId-queue" to the most recent cluster usage report for that cluster.
-	// TODO: These should be stored in a database instead of in-memory.
-	// usageByExecutorId map[string]*schedulerobjects.QueueClusterResourceUsage
-	usageByQueueAndExecutor map[string]map[string]*schedulerobjects.QueueClusterResourceUsage
-	// usageByExecutorId sync.Map
-	// Map from executor name to the pool that executor belongs to.
-	poolByExecutorId map[string]string
 	// For storing reports of scheduling attempts.
 	schedulingReportsRepository *scheduler.SchedulingReportsRepository
->>>>>>> 83353745
 }
 
 func NewAggregatedQueueServer(
@@ -465,13 +453,8 @@
 	// TODO: Test minimum job size.
 	sched.MinimumJobSize = req.MinimumJobSize
 
-<<<<<<< HEAD
-	jobs, err := scheduler.Schedule(ctx, aggregatedUsageByQueue)
-
-=======
 	// TODO: Return updated resource usage and store it.
 	jobs, err := sched.Schedule(ctx, aggregatedUsageByQueue)
->>>>>>> 83353745
 	if len(jobs) > 0 {
 		// If we successfully leased jobs, those have to be sent to the executor,
 		// since the leases will have been written into Redis.
