--- conflicted
+++ resolved
@@ -314,19 +314,6 @@
 // It returns a boolean indicating if the events were processed and any error that occurred during processing.
 // Specifically, events are not processed if writing to the database results in a network-related error.
 // For any other error, the jobs are marked as failed and the events are considered to have been processed.
-<<<<<<< HEAD
-func (srv *SubmitFromLog) SubmitJobs(ctx context.Context, userId string, groups []string, queueName string, jobSetName string, es []*armadaevents.SubmitJob) (bool, error) {
-
-	// Filter out jobs not indented for this scheduler.
-	// This is the default scheduler, which is indicated by the empty string.
-	schedulerJobs := make([]*armadaevents.SubmitJob, 0, len(es))
-	for _, e := range es {
-		if e.Scheduler == "" {
-			schedulerJobs = append(schedulerJobs, e)
-		}
-	}
-
-=======
 func (srv *SubmitFromLog) SubmitJobs(
 	ctx context.Context,
 	userId string,
@@ -335,7 +322,16 @@
 	jobSetName string,
 	es []*armadaevents.SubmitJob,
 ) (bool, error) {
->>>>>>> 6212ef9f
+
+	// Filter out jobs not indented for this scheduler.
+	// This is the default scheduler, which is indicated by the empty string.
+	schedulerJobs := make([]*armadaevents.SubmitJob, 0, len(es))
+	for _, e := range es {
+		if e.Scheduler == "" {
+			schedulerJobs = append(schedulerJobs, e)
+		}
+	}
+
 	// Convert Pulsar jobs to legacy api jobs.
 	// We can't report job failure on error here, since the job failure message bundles the job struct.
 	// Hence, if an error occurs here, the job disappears from the point of view of the user.
