package server

import (
	"context"
	"encoding/json"
	"fmt"
	"math"
	"strings"
	"time"

	"github.com/gogo/protobuf/types"
	"github.com/gogo/status"
	pool "github.com/jolestar/go-commons-pool"
	"github.com/pkg/errors"
	log "github.com/sirupsen/logrus"
	"google.golang.org/grpc/codes"
	"k8s.io/utils/strings/slices"

	"github.com/armadaproject/armada/internal/armada/configuration"
	"github.com/armadaproject/armada/internal/armada/permissions"
	"github.com/armadaproject/armada/internal/armada/repository"
	servervalidation "github.com/armadaproject/armada/internal/armada/validation"
	"github.com/armadaproject/armada/internal/common/armadacontext"
	"github.com/armadaproject/armada/internal/common/armadaerrors"
	"github.com/armadaproject/armada/internal/common/auth/authorization"
	"github.com/armadaproject/armada/internal/common/compress"
	"github.com/armadaproject/armada/internal/common/util"
	"github.com/armadaproject/armada/internal/common/validation"
	"github.com/armadaproject/armada/pkg/api"
	"github.com/armadaproject/armada/pkg/client/queue"
)

type SubmitServer struct {
	permissions              authorization.PermissionChecker
	jobRepository            repository.JobRepository
	queueRepository          repository.QueueRepository
	eventStore               repository.EventStore
	schedulingInfoRepository repository.SchedulingInfoRepository
	cancelJobsBatchSize      int
	queueManagementConfig    *configuration.QueueManagementConfig
	schedulingConfig         *configuration.SchedulingConfig
	compressorPool           *pool.ObjectPool
}

type JobSubmitError struct {
	JobErrorsDetails []*api.JobSubmitResponseItem
	Err              error
}

func (e *JobSubmitError) Error() string {
	output := ""
	for _, jobError := range e.JobErrorsDetails {
		output += fmt.Sprintf("Error - Job %s: %s\n", jobError.JobId, jobError.Error)
	}

	output += fmt.Sprintf("\nError - %s", e.Err.Error())
	return output
}

func NewSubmitServer(
	permissions authorization.PermissionChecker,
	jobRepository repository.JobRepository,
	queueRepository repository.QueueRepository,
	eventStore repository.EventStore,
	schedulingInfoRepository repository.SchedulingInfoRepository,
	cancelJobsBatchSize int,
	queueManagementConfig *configuration.QueueManagementConfig,
	schedulingConfig *configuration.SchedulingConfig,
) *SubmitServer {
	poolConfig := pool.ObjectPoolConfig{
		MaxTotal:                 100,
		MaxIdle:                  50,
		MinIdle:                  10,
		BlockWhenExhausted:       true,
		MinEvictableIdleTime:     30 * time.Minute,
		SoftMinEvictableIdleTime: math.MaxInt64,
		TimeBetweenEvictionRuns:  0,
		NumTestsPerEvictionRun:   10,
	}

	compressorPool := pool.NewObjectPool(armadacontext.Background(), pool.NewPooledObjectFactorySimple(
		func(context.Context) (interface{}, error) {
			return compress.NewZlibCompressor(512)
		}), &poolConfig)

	return &SubmitServer{
		permissions:              permissions,
		jobRepository:            jobRepository,
		queueRepository:          queueRepository,
		eventStore:               eventStore,
		schedulingInfoRepository: schedulingInfoRepository,
		cancelJobsBatchSize:      cancelJobsBatchSize,
		queueManagementConfig:    queueManagementConfig,
		schedulingConfig:         schedulingConfig,
		compressorPool:           compressorPool,
	}
}

func (server *SubmitServer) Health(ctx context.Context, _ *types.Empty) (*api.HealthCheckResponse, error) {
	// For now, lets make the health check really simple.
	return &api.HealthCheckResponse{Status: api.HealthCheckResponse_SERVING}, nil
}

func (server *SubmitServer) GetQueueInfo(grpcCtx context.Context, req *api.QueueInfoRequest) (*api.QueueInfo, error) {
	ctx := armadacontext.FromGrpcCtx(grpcCtx)
	q, err := server.queueRepository.GetQueue(req.Name)
	var expected *repository.ErrQueueNotFound
	if errors.Is(err, expected) {
		return nil, status.Errorf(codes.NotFound, "[GetQueueInfo] Queue %s does not exist", req.Name)
	}
	if err != nil {
		return nil, err
	}

	err = checkPermission(server.permissions, ctx, permissions.WatchAllEvents)
	var globalPermErr *ErrUnauthorized
	if errors.As(err, &globalPermErr) {
		err = checkQueuePermission(server.permissions, ctx, q, permissions.WatchEvents, queue.PermissionVerbWatch)
		var queuePermErr *ErrUnauthorized
		if errors.As(err, &queuePermErr) {
			return nil, status.Errorf(codes.PermissionDenied,
				"[GetQueueInfo] error getting info for queue %s: %s", req.Name, MergePermissionErrors(globalPermErr, queuePermErr))
		} else if err != nil {
			return nil, status.Errorf(codes.Unavailable, "[GetQueueInfo] error checking permissions: %s", err)
		}
	} else if err != nil {
		return nil, status.Errorf(codes.Unavailable, "[GetQueueInfo] error checking permissions: %s", err)
	}

	jobSets, e := server.jobRepository.GetQueueActiveJobSets(req.Name)
	if e != nil {
		return nil, status.Errorf(codes.Unavailable, "[GetQueueInfo] error getting job sets for queue %s: %s", req.Name, err)
	}

	return &api.QueueInfo{
		Name:          req.Name,
		ActiveJobSets: jobSets,
	}, nil
}

func (server *SubmitServer) GetQueue(grpcCtx context.Context, req *api.QueueGetRequest) (*api.Queue, error) {
	queue, err := server.queueRepository.GetQueue(req.Name)
	var e *repository.ErrQueueNotFound
	if errors.As(err, &e) {
		return nil, status.Errorf(codes.NotFound, "[GetQueue] error: %s", err)
	} else if err != nil {
		return nil, status.Errorf(codes.Unavailable, "[GetQueue] error getting queue %q: %s", req.Name, err)
	}
	return queue.ToAPI(), nil
}

func (server *SubmitServer) CreateQueue(grpcCtx context.Context, request *api.Queue) (*types.Empty, error) {
	ctx := armadacontext.FromGrpcCtx(grpcCtx)
	err := checkPermission(server.permissions, ctx, permissions.CreateQueue)
	var ep *ErrUnauthorized
	if errors.As(err, &ep) {
		return nil, status.Errorf(codes.PermissionDenied, "[CreateQueue] error creating queue %s: %s", request.Name, ep)
	} else if err != nil {
		return nil, status.Errorf(codes.Unavailable, "[CreateQueue] error checking permissions: %s", err)
	}

	if len(request.UserOwners) == 0 {
		principal := authorization.GetPrincipal(ctx)
		request.UserOwners = []string{principal.GetName()}
	}

	queue, err := queue.NewQueue(request)
	if err != nil {
		return nil, status.Errorf(codes.InvalidArgument, "[CreateQueue] error validating queue: %s", err)
	}

	err = server.queueRepository.CreateQueue(queue)
	var eq *repository.ErrQueueAlreadyExists
	if errors.As(err, &eq) {
		return nil, status.Errorf(codes.AlreadyExists, "[CreateQueue] error creating queue: %s", err)
	} else if err != nil {
		return nil, status.Errorf(codes.Unavailable, "[CreateQueue] error creating queue: %s", err)
	}

	return &types.Empty{}, nil
}

func (server *SubmitServer) CreateQueues(grpcCtx context.Context, request *api.QueueList) (*api.BatchQueueCreateResponse, error) {
	ctx := armadacontext.FromGrpcCtx(grpcCtx)
	var failedQueues []*api.QueueCreateResponse
	// Create a queue for each element of the request body and return the failures.
	for _, queue := range request.Queues {
		_, err := server.CreateQueue(ctx, queue)
		if err != nil {
			failedQueues = append(failedQueues, &api.QueueCreateResponse{
				Queue: queue,
				Error: err.Error(),
			})
		}
	}

	return &api.BatchQueueCreateResponse{
		FailedQueues: failedQueues,
	}, nil
}

func (server *SubmitServer) UpdateQueue(grpcCtx context.Context, request *api.Queue) (*types.Empty, error) {
	ctx := armadacontext.FromGrpcCtx(grpcCtx)
	err := checkPermission(server.permissions, ctx, permissions.CreateQueue)
	var ep *ErrUnauthorized
	if errors.As(err, &ep) {
		return nil, status.Errorf(codes.PermissionDenied, "[UpdateQueue] error updating queue %s: %s", request.Name, ep)
	} else if err != nil {
		return nil, status.Errorf(codes.Unavailable, "[UpdateQueue] error checking permissions: %s", err)
	}

	queue, err := queue.NewQueue(request)
	if err != nil {
		return nil, status.Errorf(codes.InvalidArgument, "[UpdateQueue] error: %s", err)
	}

	err = server.queueRepository.UpdateQueue(queue)
	var e *repository.ErrQueueNotFound
	if errors.As(err, &e) {
		return nil, status.Errorf(codes.NotFound, "[UpdateQueue] error: %s", err)
	} else if err != nil {
		return nil, status.Errorf(codes.Unavailable, "[UpdateQueue] error getting queue %q: %s", queue.Name, err)
	}

	return &types.Empty{}, nil
}

func (server *SubmitServer) UpdateQueues(grpcCtx context.Context, request *api.QueueList) (*api.BatchQueueUpdateResponse, error) {
	ctx := armadacontext.FromGrpcCtx(grpcCtx)
	var failedQueues []*api.QueueUpdateResponse

	// Create a queue for each element of the request body and return the failures.
	for _, queue := range request.Queues {
		_, err := server.UpdateQueue(ctx, queue)
		if err != nil {
			failedQueues = append(failedQueues, &api.QueueUpdateResponse{
				Queue: queue,
				Error: err.Error(),
			})
		}
	}

	return &api.BatchQueueUpdateResponse{
		FailedQueues: failedQueues,
	}, nil
}

func (server *SubmitServer) DeleteQueue(grpcCtx context.Context, request *api.QueueDeleteRequest) (*types.Empty, error) {
	ctx := armadacontext.FromGrpcCtx(grpcCtx)
	err := checkPermission(server.permissions, ctx, permissions.DeleteQueue)
	var ep *ErrUnauthorized
	if errors.As(err, &ep) {
		return nil, status.Errorf(codes.PermissionDenied, "[DeleteQueue] error deleting queue %s: %s", request.Name, ep)
	} else if err != nil {
		return nil, status.Errorf(codes.Unavailable, "[DeleteQueue] error checking permissions: %s", err)
	}

	active, err := server.jobRepository.GetQueueActiveJobSets(request.Name)
	if err != nil {
		return nil, status.Errorf(codes.InvalidArgument, "[DeleteQueue] error getting active job sets for queue %s: %s", request.Name, err)
	}
	if len(active) > 0 {
		return nil, status.Errorf(codes.FailedPrecondition, "[DeleteQueue] error deleting queue %s: queue is not empty", request.Name)
	}

	err = server.queueRepository.DeleteQueue(request.Name)
	if err != nil {
		return nil, status.Errorf(codes.InvalidArgument, "[DeleteQueue] error deleting queue %s: %s", request.Name, err)
	}

	return &types.Empty{}, nil
}

func (server *SubmitServer) SubmitJobs(grpcCtx context.Context, req *api.JobSubmitRequest) (*api.JobSubmitResponse, error) {
	ctx := armadacontext.FromGrpcCtx(grpcCtx)
	principal := authorization.GetPrincipal(ctx)

	jobs, responseItems, e := server.createJobs(req, principal.GetName(), principal.GetGroupNames())
	if e != nil {
		details := &api.JobSubmitResponse{
			JobResponseItems: responseItems,
		}

		reqJson, _ := json.Marshal(req)
		st, err := status.Newf(codes.InvalidArgument, "[SubmitJobs] Error submitting job %s for user %s: %v", reqJson, principal.GetName(), e).WithDetails(details)
		if err != nil {
			return nil, status.Errorf(codes.InvalidArgument, "[SubmitJobs] Error submitting job %s for user %s: %v", reqJson, principal.GetName(), e)
		}
		return nil, st.Err()
	}
	if responseItems, err := validation.ValidateApiJobs(jobs, *server.schedulingConfig); err != nil {
		details := &api.JobSubmitResponse{
			JobResponseItems: responseItems,
		}

		reqJson, _ := json.Marshal(req)
		st, err := status.Newf(codes.InvalidArgument, "[SubmitJobs] Error submitting job %s for user %s: %v", reqJson, principal.GetName(), e).WithDetails(details)
		if err != nil {
			return nil, status.Errorf(codes.InvalidArgument, "[SubmitJobs] Error submitting job %s for user %s: %v", reqJson, principal.GetName(), e)
		}
		return nil, st.Err()
	}

	q, err := server.getQueueOrCreate(ctx, req.Queue)
	if err != nil {
		return nil, status.Errorf(armadaerrors.CodeFromError(err), "couldn't get/make queue: %s", err)
	}

	err = server.submittingJobsWouldSurpassLimit(*q, req)
	if err != nil {
		return nil, status.Errorf(
			codes.InvalidArgument,
			"[SubmitJobs] error checking queue limit: %s", err)
	}

	err = checkPermission(server.permissions, ctx, permissions.SubmitAnyJobs)
	var globalPermErr *ErrUnauthorized
	if errors.As(err, &globalPermErr) {
		err = checkQueuePermission(server.permissions, ctx, *q, permissions.SubmitJobs, queue.PermissionVerbSubmit)
		var queuePermErr *ErrUnauthorized
		if errors.As(err, &queuePermErr) {
			return nil, status.Errorf(codes.PermissionDenied,
				"[SubmitJobs] error submitting job in queue %s: %s", req.Queue, MergePermissionErrors(globalPermErr, queuePermErr))
		} else if err != nil {
			return nil, status.Errorf(codes.Unavailable, "[SubmitJobs] error checking permissions: %s", err)
		}
	} else if err != nil {
		return nil, status.Errorf(codes.Unavailable, "[SubmitJobs] error checking permissions: %s", err)
	}

	// Check if the job would fit on any executor,
	// to avoid having users wait for a job that may never be scheduled
	allClusterSchedulingInfo, err := server.schedulingInfoRepository.GetClusterSchedulingInfo()
	if err != nil {
		return nil, status.Errorf(codes.InvalidArgument, "error getting scheduling info: %s", err)
	}

	if ok, responseItems, err := validateJobsCanBeScheduled(jobs, allClusterSchedulingInfo); !ok {
		details := &api.JobSubmitResponse{
			JobResponseItems: responseItems,
		}
		if err != nil {
			st, e := status.Newf(codes.InvalidArgument, "[SubmitJobs] error validating jobs: %s", err).WithDetails(details)
			if e != nil {
				return nil, status.Errorf(codes.InvalidArgument, "[SubmitJobs] error validating jobs: %s", err)
			}
			return nil, st.Err()
		}
		return nil, errors.Errorf("can't schedule job for user %s", principal.GetName())
	}

	// Create events marking the jobs as submitted
	err = reportSubmitted(server.eventStore, jobs)
	if err != nil {
		return nil, status.Errorf(codes.Aborted, "[SubmitJobs] error getting submitted report: %s", err)
	}

	// Submit the jobs by writing them to the database
	submissionResults, err := server.jobRepository.AddJobs(jobs)
	if err != nil {
		jobFailures := createJobFailuresWithReason(jobs, fmt.Sprintf("Failed to save job in Armada: %s", e))
		reportErr := reportFailed(server.eventStore, "", jobFailures)
		if reportErr != nil {
			return nil, status.Errorf(codes.Internal, "[SubmitJobs] error reporting failure event: %v", reportErr)
		}
		return nil, status.Errorf(codes.Aborted, "[SubmitJobs] error saving jobs in Armada: %s", err)
	}

	// Create the response to send to the client
	result := &api.JobSubmitResponse{
		JobResponseItems: make([]*api.JobSubmitResponseItem, 0, len(submissionResults)),
	}

	var createdJobs []*api.Job
	var jobFailures []*jobFailure
	var doubleSubmits []*repository.SubmitJobResult

	for i, submissionResult := range submissionResults {
		jobResponse := &api.JobSubmitResponseItem{JobId: submissionResult.JobId}

		if submissionResult.Error != nil {
			jobResponse.Error = submissionResult.Error.Error()
			jobFailures = append(jobFailures, &jobFailure{
				job:    jobs[i],
				reason: fmt.Sprintf("Failed to save job in Armada: %s", submissionResult.Error.Error()),
			})
		} else if submissionResult.DuplicateDetected {
			doubleSubmits = append(doubleSubmits, submissionResult)
		} else {
			createdJobs = append(createdJobs, jobs[i])
		}

		result.JobResponseItems = append(result.JobResponseItems, jobResponse)
	}

	err = reportFailed(server.eventStore, "", jobFailures)
	if err != nil {
		return result, status.Errorf(codes.Internal, fmt.Sprintf("[SubmitJobs] error reporting failed jobs: %s", err))
	}

	err = reportDuplicateDetected(server.eventStore, doubleSubmits)
	if err != nil {
		return result, status.Errorf(codes.Internal, fmt.Sprintf("[SubmitJobs] error reporting duplicate jobs: %s", err))
	}

	err = reportQueued(server.eventStore, createdJobs)
	if err != nil {
		return result, status.Errorf(codes.Internal, fmt.Sprintf("[SubmitJobs] error reporting queued jobs: %s", err))
	}

	if len(jobFailures) > 0 {
		return result, status.Errorf(codes.Internal, fmt.Sprintf("[SubmitJobs] error submitting some or all jobs: %s", err))
	}

	return result, nil
}

func (server *SubmitServer) submittingJobsWouldSurpassLimit(q queue.Queue, jobSubmitRequest *api.JobSubmitRequest) error {
	limit := server.queueManagementConfig.DefaultQueuedJobsLimit
	if limit <= 0 {
		return nil
	}

	queued, err := server.countQueuedJobs(q)
	if err != nil {
		return err
	}

	queuedAfterSubmission := queued + int64(len(jobSubmitRequest.JobRequestItems))
	if queuedAfterSubmission > int64(limit) {
		return errors.Errorf(
			"too many queued jobs: currently have %d, would have %d with new submission, limit is %d",
			queued, queuedAfterSubmission, limit)
	}

	return nil
}

func (server *SubmitServer) countQueuedJobs(q queue.Queue) (int64, error) {
	sizes, err := server.jobRepository.GetQueueSizes(queue.QueuesToAPI([]queue.Queue{q}))
	if err != nil {
		return 0, err
	}
	if len(sizes) == 0 {
		return 0, errors.Errorf("no value for number of queued jobs returned from job repository")
	}
	return sizes[0], nil
}

// CancelJobs cancels jobs identified by the request.
// If the request contains a job ID, only the job with that ID is cancelled.
// If the request contains a queue name and a job set ID, all jobs matching those are cancelled.
func (server *SubmitServer) CancelJobs(grpcCtx context.Context, request *api.JobCancelRequest) (*api.CancellationResult, error) {
	ctx := armadacontext.FromGrpcCtx(grpcCtx)
	if request.JobId != "" {
		return server.cancelJobsById(ctx, request.JobId, request.Reason)
	} else if request.JobSetId != "" && request.Queue != "" {
		return server.cancelJobsByQueueAndSet(ctx, request.Queue, request.JobSetId, nil, request.Reason)
	}
	return nil, status.Errorf(codes.InvalidArgument, "[CancelJobs] specify either job ID or both queue name and job set ID")
}

func (server *SubmitServer) CancelJobSet(grpcCtx context.Context, request *api.JobSetCancelRequest) (*types.Empty, error) {
	ctx := armadacontext.FromGrpcCtx(grpcCtx)
	err := servervalidation.ValidateJobSetFilter(request.Filter)
	if err != nil {
		return nil, err
	}
	_, err = server.cancelJobsByQueueAndSet(ctx, request.Queue, request.JobSetId, createJobSetFilter(request.Filter), request.Reason)
	return &types.Empty{}, err
}

func createJobSetFilter(filter *api.JobSetFilter) *repository.JobSetFilter {
	if filter == nil {
		return nil
	}
	jobSetFilter := &repository.JobSetFilter{
		IncludeQueued: false,
		IncludeLeased: false,
	}

	for _, state := range filter.States {
		if state == api.JobState_QUEUED {
			jobSetFilter.IncludeQueued = true
		}
		if state == api.JobState_PENDING || state == api.JobState_RUNNING {
			jobSetFilter.IncludeLeased = true
		}
	}

	return jobSetFilter
}

// cancels a job with a given ID
func (server *SubmitServer) cancelJobsById(ctx *armadacontext.Context, jobId string, reason string) (*api.CancellationResult, error) {
	jobs, err := server.jobRepository.GetExistingJobsByIds([]string{jobId})
	if err != nil {
		return nil, status.Errorf(codes.Unavailable, "[cancelJobsById] error getting job with ID %s: %s", jobId, err)
	}
	if len(jobs) != 1 {
		return nil, status.Errorf(codes.Internal, "[cancelJobsById] error getting job with ID %s: expected exactly one result, but got %v", jobId, jobs)
	}

	result, err := server.cancelJobs(ctx, jobs, reason)
	var e *ErrUnauthorized
	if errors.As(err, &e) {
		return nil, status.Errorf(codes.PermissionDenied, "[cancelJobsById] error canceling job with ID %s: %s", jobId, e)
	} else if err != nil {
		return nil, status.Errorf(codes.Unavailable, "[cancelJobsById] error checking permissions: %s", err)
	}

	return result, nil
}

// cancels all jobs part of a particular job set and queue
func (server *SubmitServer) cancelJobsByQueueAndSet(
	ctx *armadacontext.Context,
	queue string,
	jobSetId string,
	filter *repository.JobSetFilter,
	reason string,
) (*api.CancellationResult, error) {
	ids, err := server.jobRepository.GetJobSetJobIds(queue, jobSetId, filter)
	if err != nil {
		return nil, status.Errorf(codes.Unavailable, "[cancelJobsBySetAndQueue] error getting job IDs: %s", err)
	}

	// Split IDs into batches and process one batch at a time
	// To reduce the number of jobs stored in memory
	batches := util.Batch(ids, server.cancelJobsBatchSize)
	var cancelledIds []string
	for _, batch := range batches {
		jobs, err := server.jobRepository.GetExistingJobsByIds(batch)
		if err != nil {
			result := &api.CancellationResult{CancelledIds: cancelledIds}
			return result, status.Errorf(codes.Internal, "[cancelJobsBySetAndQueue] error getting jobs: %s", err)
		}

		result, err := server.cancelJobs(ctx, jobs, reason)
		var e *ErrUnauthorized
		if errors.As(err, &e) {
			return nil, status.Errorf(codes.PermissionDenied, "[cancelJobsBySetAndQueue] error canceling jobs: %s", e)
		} else if err != nil {
			result := &api.CancellationResult{CancelledIds: cancelledIds}
			return result, status.Errorf(codes.Unavailable, "[cancelJobsBySetAndQueue] error checking permissions: %s", err)
		}
		cancelledIds = append(cancelledIds, result.CancelledIds...)

		// TODO I think the right way to do this is to include a timeout with the call to Redis
		// Then, we can check for a deadline exceeded error here
		if util.CloseToDeadline(ctx, time.Second*1) {
			result := &api.CancellationResult{CancelledIds: cancelledIds}
			return result, status.Errorf(codes.DeadlineExceeded, "[cancelJobsBySetAndQueue] deadline exceeded")
		}
	}

	return &api.CancellationResult{CancelledIds: cancelledIds}, nil
}

func (server *SubmitServer) cancelJobs(ctx *armadacontext.Context, jobs []*api.Job, reason string) (*api.CancellationResult, error) {
	principal := authorization.GetPrincipal(ctx)

	err := server.checkCancelPerms(ctx, jobs)
	if err != nil {
		return nil, err
	}

	err = reportJobsCancelling(server.eventStore, principal.GetName(), jobs, reason)
	if err != nil {
		return nil, errors.Errorf("[cancelJobs] error reporting jobs marked as cancelled: %v", err)
	}

	deletionResult, err := server.jobRepository.DeleteJobs(jobs)
	if err != nil {
		return nil, errors.Errorf("[cancelJobs] error deleting jobs: %v", err)
	}
	var cancelled []*api.Job
	var cancelledIds []string
	for job, err := range deletionResult {
		if err != nil {
			log.Errorf("[cancelJobs] error cancelling job with ID %s: %s", job.Id, err)
		} else {
			cancelled = append(cancelled, job)
			cancelledIds = append(cancelledIds, job.Id)
		}
	}

	cancelledJobPayloads := util.Map(cancelled, func(job *api.Job) *CancelledJobPayload {
		return &CancelledJobPayload{
			job:    job,
			reason: reason,
		}
	})
	err = reportJobsCancelled(server.eventStore, principal.GetName(), cancelledJobPayloads)
	if err != nil {
		return nil, errors.Errorf("[cancelJobs] error reporting job cancellation: %v", err)
	}

	return &api.CancellationResult{CancelledIds: cancelledIds}, nil
}

func (server *SubmitServer) checkCancelPerms(ctx *armadacontext.Context, jobs []*api.Job) error {
	queueNames := make(map[string]struct{})
	for _, job := range jobs {
		queueNames[job.Queue] = struct{}{}
	}
	for queueName := range queueNames {
		q, err := server.queueRepository.GetQueue(queueName)
		if err != nil {
			return err
		}

		err = checkPermission(server.permissions, ctx, permissions.CancelAnyJobs)
		var globalPermErr *ErrUnauthorized
		if errors.As(err, &globalPermErr) {
			err = checkQueuePermission(server.permissions, ctx, q, permissions.CancelJobs, queue.PermissionVerbCancel)
			var queuePermErr *ErrUnauthorized
			if errors.As(err, &queuePermErr) {
				return MergePermissionErrors(globalPermErr, queuePermErr)
			} else if err != nil {
				return err
			}
		} else if err != nil {
			return err
		}
	}
	return nil
}

// ReprioritizeJobs updates the priority of one of more jobs.
// Returns a map from job ID to any error (or nil if the call succeeded).
func (server *SubmitServer) ReprioritizeJobs(grpcCtx context.Context, request *api.JobReprioritizeRequest) (*api.JobReprioritizeResponse, error) {
	ctx := armadacontext.FromGrpcCtx(grpcCtx)
	var jobs []*api.Job
	if len(request.JobIds) > 0 {
		existingJobs, err := server.jobRepository.GetExistingJobsByIds(request.JobIds)
		if err != nil {
			return nil, status.Errorf(codes.Unavailable, "[ReprioritizeJobs] error getting jobs by ID: %s", err)
		}
		jobs = existingJobs
	} else if request.Queue != "" && request.JobSetId != "" {
		ids, err := server.jobRepository.GetActiveJobIds(request.Queue, request.JobSetId)
		if err != nil {
			return nil, status.Errorf(codes.Unavailable,
				"[ReprioritizeJobs] error getting job IDs for queue %s and job set %s: %s",
				request.Queue, request.JobSetId, err)
		}

		existingJobs, err := server.jobRepository.GetExistingJobsByIds(ids)
		if err != nil {
			return nil, status.Errorf(codes.Unavailable, "[ReprioritizeJobs] error getting jobs for queue %s and job set %s: %s", request.Queue, request.JobSetId, err)
		}
		jobs = existingJobs
	}

	err := server.checkReprioritizePerms(ctx, jobs)
	var e *ErrUnauthorized
	if errors.As(err, &e) {
		return nil, status.Errorf(codes.PermissionDenied, "[ReprioritizeJobs] error: %s", e)
	} else if err != nil {
		return nil, status.Errorf(codes.Unavailable, "[ReprioritizeJobs] error checking permissions: %s", err)
	}

	principalName := authorization.GetPrincipal(ctx).GetName()
	err = reportJobsReprioritizing(server.eventStore, principalName, jobs, request.NewPriority)
	if err != nil {
		return nil, status.Errorf(codes.Unavailable, "[ReprioritizeJobs] error reporting job re-prioritisation: %s", err)
	}

	var jobIds []string
	for _, job := range jobs {
		jobIds = append(jobIds, job.Id)
	}
	results, err := server.reprioritizeJobs(jobIds, request.NewPriority, principalName)
	if err != nil {
		return nil, status.Errorf(codes.Unavailable, "[ReprioritizeJobs] error re-prioritising jobs: %s", err)
	}

	return &api.JobReprioritizeResponse{ReprioritizationResults: results}, nil
}

func (server *SubmitServer) reprioritizeJobs(jobIds []string, newPriority float64, principalName string) (map[string]string, error) {
	// TODO There's a bug here.
	// The function passed to UpdateJobs is called under an optimistic lock.
	// If the jobs to be updated are mutated by another thread concurrently,
	// the changes are not written to Redis. However, this function has side effects
	// (creating reprioritized events) that would not be rolled back.
	updateJobResults, err := server.jobRepository.UpdateJobs(jobIds, func(jobs []*api.Job) {
		for _, job := range jobs {
			job.Priority = newPriority
		}
		err := server.reportReprioritizedJobEvents(jobs, newPriority, principalName)
		if err != nil {
			log.Warnf("Failed to report events for reprioritize of jobs %s: %v", strings.Join(jobIds, ", "), err)
		}
	})
	if err != nil {
		return nil, errors.Errorf("[reprioritizeJobs] error updating jobs: %s", err)
	}

	results := map[string]string{}
	for _, r := range updateJobResults {
		if r.Error == nil {
			results[r.JobId] = ""
		} else {
			results[r.JobId] = r.Error.Error()
		}
	}
	return results, nil
}

func (server *SubmitServer) reportReprioritizedJobEvents(reprioritizedJobs []*api.Job, newPriority float64, principalName string) error {
	err := reportJobsUpdated(server.eventStore, principalName, reprioritizedJobs)
	if err != nil {
		return errors.Errorf("[reportReprioritizedJobEvents] error reporting jobs updated: %v", err)
	}

	err = reportJobsReprioritized(server.eventStore, principalName, reprioritizedJobs, newPriority)
	if err != nil {
		return errors.Errorf("[reportReprioritizedJobEvents] error reporting jobs reprioritized: %v", err)
	}

	return nil
}

func (server *SubmitServer) checkReprioritizePerms(ctx *armadacontext.Context, jobs []*api.Job) error {
	queueNames := make(map[string]struct{})
	for _, job := range jobs {
		queueNames[job.Queue] = struct{}{}
	}
	for queueName := range queueNames {
		q, err := server.queueRepository.GetQueue(queueName)
		if err != nil {
			return err
		}

		err = checkPermission(server.permissions, ctx, permissions.ReprioritizeAnyJobs)
		var globalPermErr *ErrUnauthorized
		if errors.As(err, &globalPermErr) {
			err = checkQueuePermission(server.permissions, ctx, q, permissions.ReprioritizeJobs, queue.PermissionVerbReprioritize)
			var queuePermErr *ErrUnauthorized
			if errors.As(err, &queuePermErr) {
				return MergePermissionErrors(globalPermErr, queuePermErr)
			} else if err != nil {
				return err
			}
		} else if err != nil {
			return err
		}
	}
	return nil
}

func (server *SubmitServer) getQueueOrCreate(ctx *armadacontext.Context, queueName string) (*queue.Queue, error) {
	q, e := server.queueRepository.GetQueue(queueName)
	if e == nil {
		return &q, nil
	}
	var expected *repository.ErrQueueNotFound

	if errors.As(e, &expected) {

		if !server.queueManagementConfig.AutoCreateQueues {
			return nil, status.Errorf(
				codes.Aborted,
				"Queue %s not found; refusing to make it automatically (server setting autoCreateQueues is false)",
				queueName,
			)
		}
		if !server.permissions.UserHasPermission(ctx, permissions.SubmitAnyJobs) {
			return nil, status.Errorf(codes.PermissionDenied, "Queue %s not found; won't create because user lacks SubmitAnyJobs permission", queueName)
		}

		principal := authorization.GetPrincipal(ctx)
		groupNames := slices.Filter(nil, principal.GetGroupNames(),
			func(s string) bool { return s != authorization.EveryoneGroup },
		)
		q = queue.Queue{
			Name:           queueName,
			PriorityFactor: queue.PriorityFactor(server.queueManagementConfig.DefaultPriorityFactor),
			Permissions: []queue.Permissions{
				queue.NewPermissionsFromOwners([]string{principal.GetName()}, groupNames),
			},
		}

		if err := server.queueRepository.CreateQueue(q); err != nil {
			return nil, status.Errorf(codes.Aborted, "Couldn't find or create queue %s: %s", queueName, err.Error())
		}
		return &q, nil
	}

	return nil, status.Errorf(codes.Unavailable, "Couldn't load queue %s: %s", queueName, e.Error())
}

// createJobs returns a list of objects representing the jobs in a JobSubmitRequest.
// This function validates the jobs in the request and the pod specs. in each job.
// If any job or pod in invalid, an error is returned.
func (server *SubmitServer) createJobs(request *api.JobSubmitRequest, owner string, ownershipGroups []string) ([]*api.Job, []*api.JobSubmitResponseItem, error) {
	return server.createJobsObjects(request, owner, ownershipGroups, time.Now, util.NewULID)
}

func (server *SubmitServer) createJobsObjects(request *api.JobSubmitRequest, owner string, ownershipGroups []string,
	getTime func() time.Time, getUlid func() string,
<<<<<<< HEAD
) ([]*api.Job, []*api.JobSubmitResponseItem, error) {
	compressor, err := server.compressorPool.BorrowObject(context.Background())
=======
) ([]*api.Job, error) {
	compressor, err := server.compressorPool.BorrowObject(armadacontext.Background())
>>>>>>> d5bbd473
	if err != nil {
		return nil, nil, err
	}
	defer func(compressorPool *pool.ObjectPool, ctx *armadacontext.Context, object interface{}) {
		err := compressorPool.ReturnObject(ctx, object)
		if err != nil {
			log.WithError(err).Errorf("Error returning compressor to pool")
		}
	}(server.compressorPool, armadacontext.Background(), compressor)
	compressedOwnershipGroups, err := compress.CompressStringArray(ownershipGroups, compressor.(compress.Compressor))
	if err != nil {
		return nil, nil, err
	}

	jobs := make([]*api.Job, 0, len(request.JobRequestItems))

	if request.JobSetId == "" {
		return nil, nil, errors.Errorf("[createJobs] job set not specified")
	}

	if request.Queue == "" {
		return nil, nil, errors.Errorf("[createJobs] queue not specified")
	}

	responseItems := make([]*api.JobSubmitResponseItem, 0, len(request.JobRequestItems))
	for i, item := range request.JobRequestItems {
		jobId := getUlid()

		if item.PodSpec != nil && len(item.PodSpecs) > 0 {
			response := &api.JobSubmitResponseItem{
				JobId: jobId,
				Error: fmt.Sprintf("[createJobs] job %d in job set %s contains both podSpec and podSpecs, but may only contain either", i, request.JobSetId),
			}
			responseItems = append(responseItems, response)
		}
		podSpec := item.GetMainPodSpec()
		if podSpec == nil {
			response := &api.JobSubmitResponseItem{
				JobId: jobId,
				Error: fmt.Sprintf("[createJobs] job %d in job set %s contains no podSpec", i, request.JobSetId),
			}
			responseItems = append(responseItems, response)
			continue // Safety check, to avoid possible nil pointer dereference below
		}
		if err := validation.ValidateJobSubmitRequestItem(item); err != nil {
			response := &api.JobSubmitResponseItem{
				JobId: jobId,
				Error: fmt.Sprintf("[createJobs] error validating the %d-th job of job set %s: %v", i, request.JobSetId, err),
			}
			responseItems = append(responseItems, response)
		}
		namespace := item.Namespace
		if namespace == "" {
			namespace = "default"
		}
		fillContainerRequestsAndLimits(podSpec.Containers)
		applyDefaultsToAnnotations(item.Annotations, *server.schedulingConfig)
		applyDefaultsToPodSpec(podSpec, *server.schedulingConfig)
		if err := validation.ValidatePodSpec(podSpec, server.schedulingConfig); err != nil {
			response := &api.JobSubmitResponseItem{
				JobId: jobId,
				Error: fmt.Sprintf("[createJobs] error validating the %d-th job of job set %s: %v", i, request.JobSetId, err),
			}
			responseItems = append(responseItems, response)
		}

		// TODO: remove, RequiredNodeLabels is deprecated and will be removed in future versions
		for k, v := range item.RequiredNodeLabels {
			if podSpec.NodeSelector == nil {
				podSpec.NodeSelector = map[string]string{}
			}
			podSpec.NodeSelector[k] = v
		}

		enrichText(item.Labels, jobId)
		enrichText(item.Annotations, jobId)
		j := &api.Job{
			Id:       jobId,
			ClientId: item.ClientId,
			Queue:    request.Queue,
			JobSetId: request.JobSetId,

			Namespace:   namespace,
			Labels:      item.Labels,
			Annotations: item.Annotations,

			RequiredNodeLabels: item.RequiredNodeLabels,
			Ingress:            item.Ingress,
			Services:           item.Services,

			Priority: item.Priority,

			Scheduler:                          item.Scheduler,
			PodSpec:                            item.PodSpec,
			PodSpecs:                           item.PodSpecs,
			Created:                            getTime(), // Replaced with now for mocking unit test
			Owner:                              owner,
			QueueOwnershipUserGroups:           nil,
			CompressedQueueOwnershipUserGroups: compressedOwnershipGroups,
			QueueTtlSeconds:                    item.QueueTtlSeconds,
		}
		jobs = append(jobs, j)
	}

	if len(responseItems) > 0 {
		return nil, responseItems, errors.New("[createJobs] error creating jobs, check JobSubmitResponse for details")
	}
	return jobs, nil, nil
}

func enrichText(labels map[string]string, jobId string) {
	for key, value := range labels {
		value := strings.ReplaceAll(value, "{{JobId}}", ` \z`) // \z cannot be entered manually, hence its use
		value = strings.ReplaceAll(value, "{JobId}", jobId)
		labels[key] = strings.ReplaceAll(value, ` \z`, "JobId")
	}
}

func createJobFailuresWithReason(jobs []*api.Job, reason string) []*jobFailure {
	jobFailures := make([]*jobFailure, len(jobs), len(jobs))
	for i, job := range jobs {
		jobFailures[i] = &jobFailure{
			job:    job,
			reason: reason,
		}
	}
	return jobFailures
}<|MERGE_RESOLUTION|>--- conflicted
+++ resolved
@@ -801,13 +801,8 @@
 
 func (server *SubmitServer) createJobsObjects(request *api.JobSubmitRequest, owner string, ownershipGroups []string,
 	getTime func() time.Time, getUlid func() string,
-<<<<<<< HEAD
 ) ([]*api.Job, []*api.JobSubmitResponseItem, error) {
-	compressor, err := server.compressorPool.BorrowObject(context.Background())
-=======
-) ([]*api.Job, error) {
 	compressor, err := server.compressorPool.BorrowObject(armadacontext.Background())
->>>>>>> d5bbd473
 	if err != nil {
 		return nil, nil, err
 	}
