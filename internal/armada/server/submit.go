package server

import (
	"context"
	"fmt"

	"github.com/gogo/protobuf/types"
	log "github.com/sirupsen/logrus"
	"google.golang.org/grpc/codes"
	"google.golang.org/grpc/status"

	"github.com/G-Research/armada/internal/armada/authorization"
	"github.com/G-Research/armada/internal/armada/authorization/permissions"
	"github.com/G-Research/armada/internal/armada/repository"
	"github.com/G-Research/armada/internal/armada/scheduling"
	"github.com/G-Research/armada/pkg/api"
)

type SubmitServer struct {
<<<<<<< HEAD
	permissions        authorization.PermissionChecker
	jobRepository      repository.JobRepository
	queueRepository    repository.QueueRepository
	eventRepository    repository.EventRepository
	nodeInfoRepository repository.NodeInfoRepository
=======
	permissions     authorization.PermissionChecker
	jobRepository   repository.JobRepository
	queueRepository repository.QueueRepository
	eventStore      repository.EventStore
>>>>>>> 4f7dec2f
}

func NewSubmitServer(
	permissions authorization.PermissionChecker,
	jobRepository repository.JobRepository,
	queueRepository repository.QueueRepository,
<<<<<<< HEAD
	eventRepository repository.EventRepository,
	nodeInfoRepository repository.NodeInfoRepository) *SubmitServer {

	return &SubmitServer{
		permissions:        permissions,
		jobRepository:      jobRepository,
		queueRepository:    queueRepository,
		eventRepository:    eventRepository,
		nodeInfoRepository: nodeInfoRepository}
=======
	eventStore repository.EventStore) *SubmitServer {

	return &SubmitServer{
		permissions:     permissions,
		jobRepository:   jobRepository,
		queueRepository: queueRepository,
		eventStore:      eventStore}
>>>>>>> 4f7dec2f
}

func (server *SubmitServer) GetQueueInfo(ctx context.Context, req *api.QueueInfoRequest) (*api.QueueInfo, error) {
	if e := checkPermission(server.permissions, ctx, permissions.WatchAllEvents); e != nil {
		return nil, e
	}
	jobSets, e := server.jobRepository.GetQueueActiveJobSets(req.Name)
	if e != nil {
		return nil, e
	}
	return &api.QueueInfo{
		Name:          req.Name,
		ActiveJobSets: jobSets,
	}, nil
}

func (server *SubmitServer) CreateQueue(ctx context.Context, queue *api.Queue) (*types.Empty, error) {
	if e := checkPermission(server.permissions, ctx, permissions.CreateQueue); e != nil {
		return nil, e
	}

	if len(queue.UserOwners) == 0 {
		principal := authorization.GetPrincipal(ctx)
		queue.UserOwners = []string{principal.GetName()}
	}

	if queue.PriorityFactor < 1.0 {
		return nil, status.Errorf(codes.InvalidArgument, "Minimum queue priority factor is 1.")
	}

	e := server.queueRepository.CreateQueue(queue)
	if e != nil {
		return nil, status.Errorf(codes.Aborted, e.Error())
	}
	return &types.Empty{}, nil
}

func (server *SubmitServer) SubmitJobs(ctx context.Context, req *api.JobSubmitRequest) (*api.JobSubmitResponse, error) {
	if e := server.checkQueuePermission(ctx, req.Queue, permissions.SubmitJobs, permissions.SubmitAnyJobs); e != nil {
		return nil, e
	}

	principal := authorization.GetPrincipal(ctx)

	jobs, e := server.jobRepository.CreateJobs(req, principal)
	if e != nil {
		return nil, status.Errorf(codes.InvalidArgument, e.Error())
	}

<<<<<<< HEAD
	e = server.validateJobsCanBeScheduled(jobs)
	if e != nil {
		return nil, status.Errorf(codes.InvalidArgument, e.Error())
	}

	e = reportSubmitted(server.eventRepository, jobs)
=======
	e = reportSubmitted(server.eventStore, jobs)
>>>>>>> 4f7dec2f
	if e != nil {
		return nil, status.Errorf(codes.Aborted, e.Error())
	}

	submissionResults, e := server.jobRepository.AddJobs(jobs)
	if e != nil {
		return nil, status.Errorf(codes.Aborted, e.Error())
	}

	result := &api.JobSubmitResponse{
		JobResponseItems: make([]*api.JobSubmitResponseItem, 0, len(submissionResults)),
	}

	for _, submissionResult := range submissionResults {
		jobResponse := &api.JobSubmitResponseItem{JobId: submissionResult.Job.Id}
		if submissionResult.Error != nil {
			jobResponse.Error = submissionResult.Error.Error()
		}
		result.JobResponseItems = append(result.JobResponseItems, jobResponse)
	}

	e = reportQueued(server.eventStore, jobs)
	if e != nil {
		return result, status.Errorf(codes.Aborted, e.Error())
	}

	return result, nil
}

func (server *SubmitServer) validateJobsCanBeScheduled(jobs []*api.Job) error {
	allClusterNodeInfo, e := server.nodeInfoRepository.GetClusterNodeInfo()
	if e != nil {
		return e
	}

	activeClusterNodeInfo := scheduling.FilterActiveClusterNodeInfoReports(allClusterNodeInfo)
	for i, job := range jobs {
		if !validateJobCanBeScheduled(job, activeClusterNodeInfo) {
			return fmt.Errorf("job with index %d is not schedulable on any cluster", i)
		}
	}

	return nil
}

func validateJobCanBeScheduled(job *api.Job, allClusterNodeInfos map[string]*api.ClusterNodeInfoReport) bool {
	for _, nodeInfo := range allClusterNodeInfos {
		if scheduling.MatchSchedulingRequirements(job, nodeInfo) {
			return true
		}
	}
	return false
}

func (server *SubmitServer) CancelJobs(ctx context.Context, request *api.JobCancelRequest) (*api.CancellationResult, error) {
	if request.JobId != "" {
		jobs, e := server.jobRepository.GetExistingJobsByIds([]string{request.JobId})
		if e != nil {
			return nil, status.Errorf(codes.Internal, e.Error())
		}
		return server.cancelJobs(ctx, jobs[0].Queue, jobs)
	}

	if request.JobSetId != "" && request.Queue != "" {
		ids, e := server.jobRepository.GetActiveJobIds(request.Queue, request.JobSetId)
		if e != nil {
			return nil, status.Errorf(codes.Aborted, e.Error())
		}
		jobs, e := server.jobRepository.GetExistingJobsByIds(ids)
		if e != nil {
			return nil, status.Errorf(codes.Internal, e.Error())
		}
		return server.cancelJobs(ctx, request.Queue, jobs)
	}
	return nil, status.Errorf(codes.InvalidArgument, "Specify job id or queue with job set id")
}

func (server *SubmitServer) cancelJobs(ctx context.Context, queue string, jobs []*api.Job) (*api.CancellationResult, error) {
	if e := server.checkQueuePermission(ctx, queue, permissions.CancelJobs, permissions.CancelAnyJobs); e != nil {
		return nil, e
	}

	e := reportJobsCancelling(server.eventStore, jobs)
	if e != nil {
		return nil, status.Errorf(codes.Unknown, e.Error())
	}

	deletionResult := server.jobRepository.DeleteJobs(jobs)
	cancelled := []*api.Job{}
	cancelledIds := []string{}
	for job, err := range deletionResult {
		if err != nil {
			log.Errorf("Error when cancelling job id %s: %s", job.Id, err.Error())
		} else {
			cancelled = append(cancelled, job)
			cancelledIds = append(cancelledIds, job.Id)
		}
	}

	e = reportJobsCancelled(server.eventStore, cancelled)
	if e != nil {
		return nil, status.Errorf(codes.Unknown, e.Error())
	}

	return &api.CancellationResult{cancelledIds}, nil
}

func (server *SubmitServer) checkQueuePermission(
	ctx context.Context,
	queueName string,
	basicPermission permissions.Permission,
	allQueuesPermission permissions.Permission) error {

	queue, e := server.queueRepository.GetQueue(queueName)
	if e != nil {
		return status.Errorf(codes.NotFound, "Could not load queue: %s", e.Error())
	}
	permissionToCheck := basicPermission
	if !server.permissions.UserOwns(ctx, queue) {
		permissionToCheck = allQueuesPermission
	}
	if e := checkPermission(server.permissions, ctx, permissionToCheck); e != nil {
		return e
	}
	return nil
}<|MERGE_RESOLUTION|>--- conflicted
+++ resolved
@@ -17,43 +17,26 @@
 )
 
 type SubmitServer struct {
-<<<<<<< HEAD
 	permissions        authorization.PermissionChecker
 	jobRepository      repository.JobRepository
 	queueRepository    repository.QueueRepository
-	eventRepository    repository.EventRepository
+	eventStore         repository.EventStore
 	nodeInfoRepository repository.NodeInfoRepository
-=======
-	permissions     authorization.PermissionChecker
-	jobRepository   repository.JobRepository
-	queueRepository repository.QueueRepository
-	eventStore      repository.EventStore
->>>>>>> 4f7dec2f
 }
 
 func NewSubmitServer(
 	permissions authorization.PermissionChecker,
 	jobRepository repository.JobRepository,
 	queueRepository repository.QueueRepository,
-<<<<<<< HEAD
-	eventRepository repository.EventRepository,
+	eventStore repository.EventStore,
 	nodeInfoRepository repository.NodeInfoRepository) *SubmitServer {
 
 	return &SubmitServer{
 		permissions:        permissions,
 		jobRepository:      jobRepository,
 		queueRepository:    queueRepository,
-		eventRepository:    eventRepository,
+		eventStore:         eventStore,
 		nodeInfoRepository: nodeInfoRepository}
-=======
-	eventStore repository.EventStore) *SubmitServer {
-
-	return &SubmitServer{
-		permissions:     permissions,
-		jobRepository:   jobRepository,
-		queueRepository: queueRepository,
-		eventStore:      eventStore}
->>>>>>> 4f7dec2f
 }
 
 func (server *SubmitServer) GetQueueInfo(ctx context.Context, req *api.QueueInfoRequest) (*api.QueueInfo, error) {
@@ -103,16 +86,12 @@
 		return nil, status.Errorf(codes.InvalidArgument, e.Error())
 	}
 
-<<<<<<< HEAD
 	e = server.validateJobsCanBeScheduled(jobs)
 	if e != nil {
 		return nil, status.Errorf(codes.InvalidArgument, e.Error())
 	}
 
-	e = reportSubmitted(server.eventRepository, jobs)
-=======
 	e = reportSubmitted(server.eventStore, jobs)
->>>>>>> 4f7dec2f
 	if e != nil {
 		return nil, status.Errorf(codes.Aborted, e.Error())
 	}
