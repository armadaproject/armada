--- conflicted
+++ resolved
@@ -10,6 +10,8 @@
 	"github.com/gogo/protobuf/types"
 	"github.com/google/uuid"
 	"github.com/stretchr/testify/assert"
+	"github.com/stretchr/testify/require"
+
 	"google.golang.org/grpc"
 	"google.golang.org/grpc/codes"
 	"google.golang.org/grpc/status"
@@ -32,50 +34,11 @@
 		func(s *EventServer) {
 			health, err := s.Health(context.Background(), &types.Empty{})
 			assert.Equal(t, health.Status, api.HealthCheckResponse_SERVING)
-			assert.NoError(t, err)
+			require.NoError(t, err)
 		},
 	)
 }
 
-<<<<<<< HEAD
-func TestEventServer_ReportUsage(t *testing.T) {
-	withEventServer(
-		t,
-		configuration.EventRetentionPolicy{ExpiryEnabled: false},
-		configuration.DatabaseRetentionPolicy{JobRetentionDuration: time.Hour},
-		func(s *EventServer) {
-			jobSetId := "set1"
-			stream := &eventStreamMock{}
-
-			reportEvent(t, s, &api.JobSubmittedEvent{JobSetId: jobSetId})
-			reportEvent(t, s, &api.JobQueuedEvent{JobSetId: jobSetId})
-			reportEvent(t, s, &api.JobLeasedEvent{JobSetId: jobSetId})
-			reportEvent(t, s, &api.JobLeaseExpiredEvent{JobSetId: jobSetId})
-			reportEvent(t, s, &api.JobPendingEvent{JobSetId: jobSetId})
-			reportEvent(t, s, &api.JobRunningEvent{JobSetId: jobSetId})
-			reportEvent(t, s, &api.JobUnableToScheduleEvent{JobSetId: jobSetId})
-			reportEvent(t, s, &api.JobFailedEvent{JobSetId: jobSetId})
-			reportEvent(t, s, &api.JobSucceededEvent{JobSetId: jobSetId})
-			reportEvent(t, s, &api.JobReprioritizedEvent{JobSetId: jobSetId})
-			reportEvent(t, s, &api.JobCancelledEvent{JobSetId: jobSetId})
-			reportEvent(t, s, &api.JobTerminatedEvent{JobSetId: jobSetId})
-
-			e := s.GetJobSetEvents(&api.JobSetRequest{Id: jobSetId, Watch: false}, stream)
-			assert.Nil(t, e)
-			assert.Equal(t, 12, len(stream.sendMessages))
-
-			lastMessage := stream.sendMessages[len(stream.sendMessages)-1]
-			reportEvent(t, s, &api.JobCancelledEvent{JobSetId: jobSetId})
-			e = s.GetJobSetEvents(&api.JobSetRequest{Id: jobSetId, FromMessageId: lastMessage.Id, Watch: false}, stream)
-			assert.Nil(t, e)
-			assert.Equal(t, 13, len(stream.sendMessages),
-				"Just new messages should be added when reading from last one.")
-		},
-	)
-}
-
-=======
->>>>>>> 378e98c2
 func TestEventServer_ForceNew(t *testing.T) {
 	withEventServer(
 		t,
@@ -101,12 +64,13 @@
 				},
 			}
 
-			reportPulsarEvent(&armadaevents.EventSequence{
+			err := reportPulsarEvent(&armadaevents.EventSequence{
 				Queue:      queue,
 				JobSetName: jobSetId,
 				Events:     []*armadaevents.EventSequence_Event{assigned},
 			})
 
+			require.NoError(t, err)
 			e := s.GetJobSetEvents(&api.JobSetRequest{Queue: queue, Id: jobSetId, Watch: false, ForceNew: true}, stream)
 			assert.NoError(t, e)
 			assert.Equal(t, 1, len(stream.sendMessages))
@@ -128,7 +92,7 @@
 		func(s *EventServer) {
 			stream := &eventStreamMock{}
 			e := s.GetJobSetEvents(&api.JobSetRequest{Id: "test", Watch: false}, stream)
-			assert.Nil(t, e)
+			require.NoError(t, e)
 			assert.Equal(t, 0, len(stream.sendMessages))
 		},
 	)
@@ -239,7 +203,7 @@
 					Queue:          "test-queue",
 					ErrorIfMissing: true,
 				}, stream)
-				assert.Nil(t, err)
+				require.NoError(t, err)
 				assert.Equal(t, 1, len(stream.sendMessages))
 			},
 		)
@@ -251,7 +215,7 @@
 			configuration.DatabaseRetentionPolicy{JobRetentionDuration: time.Hour},
 			func(s *EventServer) {
 				err := s.queueRepository.CreateQueue(q)
-				assert.NoError(t, err)
+				require.NoError(t, err)
 				stream := &eventStreamMock{}
 
 				jobIdString := "01f3j0g1md4qx7z5qb148qnh4r"
@@ -283,40 +247,13 @@
 					Queue:          "test-queue",
 					ErrorIfMissing: false,
 				}, stream)
-				assert.Nil(t, err)
+				require.NoError(t, err)
 				assert.Equal(t, 1, len(stream.sendMessages))
 			},
 		)
 	})
 }
 
-<<<<<<< HEAD
-func TestEventServer_EventsShouldBeRemovedAfterEventRetentionTime(t *testing.T) {
-	eventRetention := configuration.EventRetentionPolicy{ExpiryEnabled: true, RetentionDuration: time.Second * 2}
-	withEventServer(t, eventRetention, configuration.DatabaseRetentionPolicy{JobRetentionDuration: time.Hour}, func(s *EventServer) {
-		jobSetId := "set1"
-		stream := &eventStreamMock{}
-		reportEvent(t, s, &api.JobSubmittedEvent{JobSetId: jobSetId})
-
-		err := s.GetJobSetEvents(&api.JobSetRequest{Id: jobSetId, Watch: false}, stream)
-		if ok := assert.NoError(t, err); !ok {
-			t.FailNow()
-		}
-		assert.Equal(t, 1, len(stream.sendMessages))
-
-		time.Sleep(eventRetention.RetentionDuration + time.Millisecond*100)
-
-		stream = &eventStreamMock{}
-		err = s.GetJobSetEvents(&api.JobSetRequest{Id: jobSetId, Watch: false}, stream)
-		if ok := assert.NoError(t, err); !ok {
-			t.FailNow()
-		}
-		assert.Equal(t, 0, len(stream.sendMessages))
-	})
-}
-
-=======
->>>>>>> 378e98c2
 func TestEventServer_GetJobSetEvents_Permissions(t *testing.T) {
 	emptyPerms := make(map[permission.Permission][]string)
 	perms := map[permission.Permission][]string{
@@ -485,7 +422,7 @@
 		PriorityFactor: 1,
 		ResourceLimits: nil,
 	})
-	assert.NoError(t, err)
+	require.NoError(t, err)
 	action(server)
 
 	client.FlushDB()
