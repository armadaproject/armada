package metrics

import (
	"github.com/prometheus/client_golang/prometheus"
	log "github.com/sirupsen/logrus"

	"github.com/G-Research/armada/internal/armada/repository"
	"github.com/G-Research/armada/internal/armada/scheduling"
	"github.com/G-Research/armada/internal/common"
	"github.com/G-Research/armada/pkg/api"
	"github.com/G-Research/armada/pkg/client/queue"
)

const MetricPrefix = "armada_"

type QueueMetricProvider interface {
	GetQueuedJobMetrics(queueName string) *QueueMetrics
	GetRunningJobMetrics(queueName string) *QueueMetrics
}

func ExposeDataMetrics(
	queueRepository repository.QueueRepository,
	jobRepository repository.JobRepository,
	usageRepository repository.UsageRepository,
	schedulingInfoRepository repository.SchedulingInfoRepository,
	queueMetrics QueueMetricProvider,
) *QueueInfoCollector {
	collector := &QueueInfoCollector{
		queueRepository:          queueRepository,
		jobRepository:            jobRepository,
		usageRepository:          usageRepository,
		schedulingInfoRepository: schedulingInfoRepository,
		queueMetrics:             queueMetrics,
	}
	prometheus.MustRegister(collector)
	return collector
}

type QueueInfoCollector struct {
	queueRepository          repository.QueueRepository
	jobRepository            repository.JobRepository
	usageRepository          repository.UsageRepository
	schedulingInfoRepository repository.SchedulingInfoRepository
	queueMetrics             QueueMetricProvider
}

var queueSizeDesc = prometheus.NewDesc(
	MetricPrefix+"queue_size",
	"Number of jobs in a queue",
	[]string{"queueName"},
	nil,
)

var queuePriorityDesc = prometheus.NewDesc(
	MetricPrefix+"queue_priority",
	"Priority of a queue",
	[]string{"pool", "queueName"},
	nil,
)

var queueResourcesDesc = prometheus.NewDesc(
	MetricPrefix+"queue_resource_queued",
	"Resource required by queued jobs",
	[]string{"pool", "queueName", "resourceType"},
	nil,
)

var minQueueResourcesDesc = prometheus.NewDesc(
	MetricPrefix+"queue_resource_queued_min",
	"Min resource required by queued job",
	[]string{"pool", "queueName", "resourceType"},
	nil,
)

var maxQueueResourcesDesc = prometheus.NewDesc(
	MetricPrefix+"queue_resource_queued_max",
	"Max resource required by queued job",
	[]string{"pool", "queueName", "resourceType"},
	nil,
)

var medianQueueResourcesDesc = prometheus.NewDesc(
	MetricPrefix+"queue_resource_queued_median",
	"Median resource required by queued jobs",
	[]string{"pool", "queueName", "resourceType"},
	nil,
)

var countQueueResourcesDesc = prometheus.NewDesc(
	MetricPrefix+"queue_resource_queued_count",
	"Count of queued jobs requiring resource",
	[]string{"pool", "queueName", "resourceType"},
	nil,
)

var minQueueDurationDesc = prometheus.NewDesc(
	MetricPrefix+"job_queued_seconds_min",
	"Min queue time for Armada jobs",
	[]string{"pool", "queueName"},
	nil,
)

var maxQueueDurationDesc = prometheus.NewDesc(
	MetricPrefix+"job_queued_seconds_max",
	"Max queue time for Armada jobs",
	[]string{"pool", "queueName"},
	nil,
)

var medianQueueDurationDesc = prometheus.NewDesc(
	MetricPrefix+"job_queued_seconds_median",
	"Median queue time for Armada jobs",
	[]string{"pool", "queueName"},
	nil,
)

var queueDurationDesc = prometheus.NewDesc(
	MetricPrefix+"job_queued_seconds",
	"Queued time for Armada jobs",
	[]string{"pool", "queueName"},
	nil,
)

var minJobRunDurationDesc = prometheus.NewDesc(
	MetricPrefix+"job_run_time_seconds_min",
	"Min run time for Armada jobs",
	[]string{"pool", "queueName"},
	nil,
)

var maxJobRunDurationDesc = prometheus.NewDesc(
	MetricPrefix+"job_run_time_seconds_max",
	"Max run time for Armada jobs",
	[]string{"pool", "queueName"},
	nil,
)

var medianJobRunDurationDesc = prometheus.NewDesc(
	MetricPrefix+"job_run_time_seconds_median",
	"Median run time for Armada jobs",
	[]string{"pool", "queueName"},
	nil,
)

var jobRunDurationDesc = prometheus.NewDesc(
	MetricPrefix+"job_run_time_seconds",
	"Run time for Armada jobs",
	[]string{"pool", "queueName"},
	nil,
)

var queueAllocatedDesc = prometheus.NewDesc(
	MetricPrefix+"queue_resource_allocated",
	"Resource allocated to running jobs of a queue",
	[]string{"cluster", "pool", "queueName", "resourceType", "nodeType"},
	nil,
)

var minQueueAllocatedDesc = prometheus.NewDesc(
	MetricPrefix+"queue_resource_allocated_min",
	"Min resource allocated by a running job",
	[]string{"pool", "queueName", "resourceType"},
	nil,
)

var maxQueueAllocatedDesc = prometheus.NewDesc(
	MetricPrefix+"queue_resource_allocated_max",
	"Max resource allocated by a running job",
	[]string{"pool", "queueName", "resourceType"},
	nil,
)

var medianQueueAllocatedDesc = prometheus.NewDesc(
	MetricPrefix+"queue_resource_allocated_median",
	"Median resource allocated by a running job",
	[]string{"pool", "queueName", "resourceType"},
	nil,
)

var queueUsedDesc = prometheus.NewDesc(
	MetricPrefix+"queue_resource_used",
	"Resource actually being used by running jobs of a queue",
	[]string{"cluster", "pool", "queueName", "resourceType", "nodeType"},
	nil,
)

var queueLeasedPodCountDesc = prometheus.NewDesc(
	MetricPrefix+"queue_leased_pod_count",
	"Number of leased pods",
	[]string{"cluster", "pool", "queueName", "phase", "nodeType"},
	nil,
)

var clusterCapacityDesc = prometheus.NewDesc(
	MetricPrefix+"cluster_capacity",
	"Cluster capacity",
	[]string{"cluster", "pool", "resourceType", "nodeType"},
	nil,
)

var clusterAvailableCapacity = prometheus.NewDesc(
	MetricPrefix+"cluster_available_capacity",
	"Cluster capacity available for Armada jobs",
	[]string{"cluster", "pool", "resourceType", "nodeType"},
	nil,
)

func (c *QueueInfoCollector) Describe(desc chan<- *prometheus.Desc) {
	desc <- queueSizeDesc
	desc <- queuePriorityDesc
	desc <- queueDurationDesc
	desc <- minQueueDurationDesc
	desc <- maxQueueDurationDesc
	desc <- medianQueueDurationDesc
	desc <- minQueueResourcesDesc
	desc <- maxQueueResourcesDesc
	desc <- medianQueueResourcesDesc
	desc <- jobRunDurationDesc
	desc <- minJobRunDurationDesc
	desc <- maxJobRunDurationDesc
	desc <- medianJobRunDurationDesc
	desc <- minQueueAllocatedDesc
	desc <- maxQueueAllocatedDesc
	desc <- medianQueueAllocatedDesc
}

func (c *QueueInfoCollector) Collect(metrics chan<- prometheus.Metric) {
	queues, e := c.queueRepository.GetAllQueues()
	if e != nil {
		log.Errorf("Error while getting queue metrics %s", e)
		recordInvalidMetrics(metrics, e)
		return
	}

	queueSizes, e := c.jobRepository.GetQueueSizes(queue.QueuesToAPI(queues))
	if e != nil {
		log.Errorf("Error while getting queue size metrics %s", e)
		recordInvalidMetrics(metrics, e)
		return
	}

	usageReports, e := c.usageRepository.GetClusterUsageReports()
	if e != nil {
		log.Errorf("Error while getting queue usage metrics %s", e)
		recordInvalidMetrics(metrics, e)
		return
	}

	activeClusterReports := scheduling.FilterActiveClusters(usageReports)
	clusterPriorities, e := c.usageRepository.GetClusterPriorities(scheduling.GetClusterReportIds(activeClusterReports))
	if e != nil {
		log.Errorf("Error while getting queue priority metrics %s", e)
		recordInvalidMetrics(metrics, e)
		return
	}

	clustersByPool := scheduling.GroupByPool(activeClusterReports)
	for pool, poolReports := range clustersByPool {
		poolPriorities := map[string]map[string]float64{}
		for cluster := range poolReports {
			poolPriorities[cluster] = clusterPriorities[cluster]
		}
		queuePriority := scheduling.CalculateQueuesPriorityInfo(poolPriorities, poolReports, queue.QueuesToAPI(queues))
		for queue, priority := range queuePriority {
			metrics <- prometheus.MustNewConstMetric(queuePriorityDesc, prometheus.GaugeValue, priority.Priority, pool, queue.Name)
		}
	}

	for i, q := range queues {
		metrics <- prometheus.MustNewConstMetric(queueSizeDesc, prometheus.GaugeValue, float64(queueSizes[i]), q.Name)
		queuedJobMetrics := c.queueMetrics.GetQueuedJobMetrics(q.Name)
		runningJobMetrics := c.queueMetrics.GetRunningJobMetrics(q.Name)
		for pool, queueDurations := range queuedJobMetrics.Durations {
			if queueDurations.GetCount() > 0 {
				metrics <- prometheus.MustNewConstHistogram(queueDurationDesc, queueDurations.GetCount(),
					queueDurations.GetSum(), queueDurations.GetBuckets(), pool, q.Name)
				metrics <- prometheus.MustNewConstMetric(minQueueDurationDesc, prometheus.GaugeValue, queueDurations.GetMin(), pool, q.Name)
				metrics <- prometheus.MustNewConstMetric(maxQueueDurationDesc, prometheus.GaugeValue, queueDurations.GetMax(), pool, q.Name)
				metrics <- prometheus.MustNewConstMetric(medianQueueDurationDesc, prometheus.GaugeValue, queueDurations.GetMedian(), pool, q.Name)
			}
		}

		for pool, runningJobDurations := range runningJobMetrics.Durations {
			if runningJobDurations.GetCount() > 0 {
				metrics <- prometheus.MustNewConstHistogram(jobRunDurationDesc, runningJobDurations.GetCount(),
					runningJobDurations.GetSum(), runningJobDurations.GetBuckets(), pool, q.Name)
				metrics <- prometheus.MustNewConstMetric(minJobRunDurationDesc, prometheus.GaugeValue, runningJobDurations.GetMin(), pool, q.Name)
				metrics <- prometheus.MustNewConstMetric(maxJobRunDurationDesc, prometheus.GaugeValue, runningJobDurations.GetMax(), pool, q.Name)
				metrics <- prometheus.MustNewConstMetric(medianJobRunDurationDesc, prometheus.GaugeValue, runningJobDurations.GetMedian(), pool, q.Name)
			}
		}

		for pool, poolResources := range queuedJobMetrics.Resources {
			for resourceType, amount := range poolResources {
				if amount.GetCount() > 0 {
					metrics <- prometheus.MustNewConstMetric(queueResourcesDesc, prometheus.GaugeValue, amount.GetSum(), pool, q.Name, resourceType)
					metrics <- prometheus.MustNewConstMetric(minQueueResourcesDesc, prometheus.GaugeValue, amount.GetMin(), pool, q.Name, resourceType)
					metrics <- prometheus.MustNewConstMetric(maxQueueResourcesDesc, prometheus.GaugeValue, amount.GetMax(), pool, q.Name, resourceType)
					metrics <- prometheus.MustNewConstMetric(medianQueueResourcesDesc, prometheus.GaugeValue, amount.GetMedian(), pool, q.Name, resourceType)
					metrics <- prometheus.MustNewConstMetric(countQueueResourcesDesc, prometheus.GaugeValue, float64(amount.GetCount()), pool, q.Name, resourceType)
				}
			}
		}

		for pool, poolRunningResources := range runningJobMetrics.Resources {
			for resourceType, amount := range poolRunningResources {
				if amount.GetCount() > 0 {
					metrics <- prometheus.MustNewConstMetric(minQueueAllocatedDesc, prometheus.GaugeValue, amount.GetMin(), pool, q.Name, resourceType)
					metrics <- prometheus.MustNewConstMetric(maxQueueAllocatedDesc, prometheus.GaugeValue, amount.GetMax(), pool, q.Name, resourceType)
					metrics <- prometheus.MustNewConstMetric(medianQueueAllocatedDesc, prometheus.GaugeValue, amount.GetMedian(), pool, q.Name, resourceType)
				}
			}
		}
	}

	c.recordQueueUsageMetrics(metrics, activeClusterReports)
	c.recordClusterCapacityMetrics(metrics, activeClusterReports)
}

func (c *QueueInfoCollector) recordQueueUsageMetrics(metrics chan<- prometheus.Metric, activeClusterUsageReports map[string]*api.ClusterUsageReport) {
	for cluster, report := range activeClusterUsageReports {
		if len(report.NodeTypeUsageReports) > 0 {
			for _, nodeTypeUsage := range report.NodeTypeUsageReports {
				for _, queueReport := range nodeTypeUsage.Queues {
					for resourceType, value := range queueReport.Resources {
						metrics <- prometheus.MustNewConstMetric(
							queueAllocatedDesc,
							prometheus.GaugeValue,
							common.QuantityAsFloat64(value),
							cluster,
							report.Pool,
							queueReport.Name,
							resourceType,
							nodeTypeUsage.NodeType.Id)
					}
					for resourceType, value := range queueReport.ResourcesUsed {
						metrics <- prometheus.MustNewConstMetric(
							queueUsedDesc,
							prometheus.GaugeValue,
							common.QuantityAsFloat64(value),
							cluster,
							report.Pool,
							queueReport.Name,
							resourceType,
							nodeTypeUsage.NodeType.Id)
					}
					for phase, count := range queueReport.CountOfPodsByPhase {
						metrics <- prometheus.MustNewConstMetric(
							queueLeasedPodCountDesc,
							prometheus.GaugeValue,
							float64(count),
							cluster,
							report.Pool,
							queueReport.Name,
							phase,
							nodeTypeUsage.NodeType.Id)
					}
				}
			}
		} else if len(report.Queues) > 0 {
			for _, queueReport := range report.Queues {
				for resourceType, value := range queueReport.Resources {
					metrics <- prometheus.MustNewConstMetric(
						queueAllocatedDesc,
						prometheus.GaugeValue,
						common.QuantityAsFloat64(value),
						cluster,
						report.Pool,
						queueReport.Name,
						resourceType,
						report.Pool)
				}
				for resourceType, value := range queueReport.ResourcesUsed {
					metrics <- prometheus.MustNewConstMetric(
						queueUsedDesc,
						prometheus.GaugeValue,
						common.QuantityAsFloat64(value),
						cluster,
						report.Pool,
						queueReport.Name,
						resourceType,
						report.Pool)
				}
			}
		}
	}
}

func (c *QueueInfoCollector) recordClusterCapacityMetrics(metrics chan<- prometheus.Metric, activeClusterUsageReports map[string]*api.ClusterUsageReport) {
	for cluster, report := range activeClusterUsageReports {
		if len(report.NodeTypeUsageReports) > 0 {
			for _, nodeTypeUsage := range report.NodeTypeUsageReports {
				for resourceType, value := range nodeTypeUsage.Capacity {
					metrics <- prometheus.MustNewConstMetric(
						clusterCapacityDesc,
						prometheus.GaugeValue,
						common.QuantityAsFloat64(value),
						cluster,
						report.Pool,
						resourceType,
						nodeTypeUsage.NodeType.Id)
				}
				for resourceType, value := range nodeTypeUsage.AvailableCapacity {
					metrics <- prometheus.MustNewConstMetric(
						clusterAvailableCapacity,
						prometheus.GaugeValue,
						common.QuantityAsFloat64(value),
						cluster,
						report.Pool,
						resourceType,
						nodeTypeUsage.NodeType.Id)
				}

				// Add metrics for the number of nodes and the number of nodes available to accept jobs
				metrics <- prometheus.MustNewConstMetric(
					clusterCapacityDesc,
					prometheus.GaugeValue,
					float64(nodeTypeUsage.TotalNodes),
					cluster,
					report.Pool,
					"nodes",
					nodeTypeUsage.NodeType.Id)

				metrics <- prometheus.MustNewConstMetric(
					clusterAvailableCapacity,
					prometheus.GaugeValue,
					float64(nodeTypeUsage.SchedulableNodes),
					cluster,
					report.Pool,
					"nodes",
					nodeTypeUsage.NodeType.Id)
			}
		} else {
			for resourceType, value := range report.ClusterCapacity {
				metrics <- prometheus.MustNewConstMetric(
					clusterCapacityDesc,
					prometheus.GaugeValue,
					common.QuantityAsFloat64(value),
					cluster,
					report.Pool,
					resourceType,
					report.Pool)
			}

			for resourceType, value := range report.ClusterAvailableCapacity {
				metrics <- prometheus.MustNewConstMetric(
					clusterAvailableCapacity,
					prometheus.GaugeValue,
					common.QuantityAsFloat64(value),
					cluster,
					report.Pool,
					resourceType,
					report.Pool)
			}
		}
	}
}

<<<<<<< HEAD
=======
func (c *QueueInfoCollector) calculateRunningJobStats(
	queues []*api.Queue, activeClusterInfos map[string]*api.ClusterSchedulingInfoReport) (
	map[string]map[string]*FloatMetrics, map[string]map[string]ResourceMetrics,
) {
	runDurationMetrics := make(map[string]map[string]*FloatMetrics)
	runResourceMetrics := make(map[string]map[string]ResourceMetrics)

	clusterIdToPool := map[string]string{}
	for _, clusterInfo := range activeClusterInfos {
		clusterIdToPool[clusterInfo.ClusterId] = clusterInfo.Pool
	}

	for _, queue := range queues {
		durationMetricsRecorderByPool := make(map[string]*FloatMetricsRecorder)
		resourceMetricsRecorderByPool := make(map[string]*ResourceMetricsRecorder)
		leasedJobsIds, e := c.jobRepository.GetLeasedJobIds(queue.Name)
		if e != nil {
			log.Errorf("Error getting queue(%s) run duration metrics %s", queue.Name, e)
			continue
		}

		leasedJobs, e := c.jobRepository.GetExistingJobsByIds(leasedJobsIds)
		if e != nil {
			log.Errorf("Error getting queue(%s) run duration metrics %s", queue.Name, e)
			continue
		}

		runInfo, e := c.jobRepository.GetJobRunInfos(leasedJobsIds)
		if e != nil {
			log.Errorf("Error getting queue(%s) run duration metrics %s", queue.Name, e)
			continue
		}

		now := time.Now()
		for _, job := range leasedJobs {
			runInfo, present := runInfo[job.Id]
			if !present {
				continue
			}
			pool, present := clusterIdToPool[runInfo.CurrentClusterId]
			if !present {
				continue
			}
			jobResources := common.TotalJobResourceRequest(job)
			runTime := now.Sub(runInfo.StartTime)

			r, exists := durationMetricsRecorderByPool[pool]
			if !exists {
				r = NewDefaultJobDurationMetricsRecorder()
				durationMetricsRecorderByPool[pool] = r
			}
			r.Record(runTime.Seconds())

			resource, exists := resourceMetricsRecorderByPool[pool]
			if !exists {
				resource = NewResourceMetricsRecorder()
				resourceMetricsRecorderByPool[pool] = resource
			}
			resource.Record(jobResources.AsFloat())
		}

		if len(durationMetricsRecorderByPool) > 0 {
			runDurationMetrics[queue.Name] = make(map[string]*FloatMetrics, len(durationMetricsRecorderByPool))
			for pool, durations := range durationMetricsRecorderByPool {
				runDurationMetrics[queue.Name][pool] = durations.GetMetrics()
			}
		}

		if len(resourceMetricsRecorderByPool) > 0 {
			runResourceMetrics[queue.Name] = make(map[string]ResourceMetrics, len(resourceMetricsRecorderByPool))
			for pool, durations := range resourceMetricsRecorderByPool {
				runResourceMetrics[queue.Name][pool] = durations.GetMetrics()
			}
		}
	}
	return runDurationMetrics, runResourceMetrics
}

>>>>>>> de4ad881
func recordInvalidMetrics(metrics chan<- prometheus.Metric, e error) {
	metrics <- prometheus.NewInvalidMetric(queueSizeDesc, e)
	metrics <- prometheus.NewInvalidMetric(queuePriorityDesc, e)
	metrics <- prometheus.NewInvalidMetric(queueResourcesDesc, e)
	metrics <- prometheus.NewInvalidMetric(queueAllocatedDesc, e)
	metrics <- prometheus.NewInvalidMetric(queueDurationDesc, e)
	metrics <- prometheus.NewInvalidMetric(minQueueDurationDesc, e)
	metrics <- prometheus.NewInvalidMetric(maxQueueDurationDesc, e)
	metrics <- prometheus.NewInvalidMetric(medianQueueDurationDesc, e)
	metrics <- prometheus.NewInvalidMetric(minQueueResourcesDesc, e)
	metrics <- prometheus.NewInvalidMetric(maxQueueResourcesDesc, e)
	metrics <- prometheus.NewInvalidMetric(medianQueueResourcesDesc, e)
	metrics <- prometheus.NewInvalidMetric(jobRunDurationDesc, e)
	metrics <- prometheus.NewInvalidMetric(minJobRunDurationDesc, e)
	metrics <- prometheus.NewInvalidMetric(maxJobRunDurationDesc, e)
	metrics <- prometheus.NewInvalidMetric(medianJobRunDurationDesc, e)
	metrics <- prometheus.NewInvalidMetric(minQueueAllocatedDesc, e)
	metrics <- prometheus.NewInvalidMetric(maxQueueAllocatedDesc, e)
	metrics <- prometheus.NewInvalidMetric(medianQueueAllocatedDesc, e)
}<|MERGE_RESOLUTION|>--- conflicted
+++ resolved
@@ -456,87 +456,6 @@
 	}
 }
 
-<<<<<<< HEAD
-=======
-func (c *QueueInfoCollector) calculateRunningJobStats(
-	queues []*api.Queue, activeClusterInfos map[string]*api.ClusterSchedulingInfoReport) (
-	map[string]map[string]*FloatMetrics, map[string]map[string]ResourceMetrics,
-) {
-	runDurationMetrics := make(map[string]map[string]*FloatMetrics)
-	runResourceMetrics := make(map[string]map[string]ResourceMetrics)
-
-	clusterIdToPool := map[string]string{}
-	for _, clusterInfo := range activeClusterInfos {
-		clusterIdToPool[clusterInfo.ClusterId] = clusterInfo.Pool
-	}
-
-	for _, queue := range queues {
-		durationMetricsRecorderByPool := make(map[string]*FloatMetricsRecorder)
-		resourceMetricsRecorderByPool := make(map[string]*ResourceMetricsRecorder)
-		leasedJobsIds, e := c.jobRepository.GetLeasedJobIds(queue.Name)
-		if e != nil {
-			log.Errorf("Error getting queue(%s) run duration metrics %s", queue.Name, e)
-			continue
-		}
-
-		leasedJobs, e := c.jobRepository.GetExistingJobsByIds(leasedJobsIds)
-		if e != nil {
-			log.Errorf("Error getting queue(%s) run duration metrics %s", queue.Name, e)
-			continue
-		}
-
-		runInfo, e := c.jobRepository.GetJobRunInfos(leasedJobsIds)
-		if e != nil {
-			log.Errorf("Error getting queue(%s) run duration metrics %s", queue.Name, e)
-			continue
-		}
-
-		now := time.Now()
-		for _, job := range leasedJobs {
-			runInfo, present := runInfo[job.Id]
-			if !present {
-				continue
-			}
-			pool, present := clusterIdToPool[runInfo.CurrentClusterId]
-			if !present {
-				continue
-			}
-			jobResources := common.TotalJobResourceRequest(job)
-			runTime := now.Sub(runInfo.StartTime)
-
-			r, exists := durationMetricsRecorderByPool[pool]
-			if !exists {
-				r = NewDefaultJobDurationMetricsRecorder()
-				durationMetricsRecorderByPool[pool] = r
-			}
-			r.Record(runTime.Seconds())
-
-			resource, exists := resourceMetricsRecorderByPool[pool]
-			if !exists {
-				resource = NewResourceMetricsRecorder()
-				resourceMetricsRecorderByPool[pool] = resource
-			}
-			resource.Record(jobResources.AsFloat())
-		}
-
-		if len(durationMetricsRecorderByPool) > 0 {
-			runDurationMetrics[queue.Name] = make(map[string]*FloatMetrics, len(durationMetricsRecorderByPool))
-			for pool, durations := range durationMetricsRecorderByPool {
-				runDurationMetrics[queue.Name][pool] = durations.GetMetrics()
-			}
-		}
-
-		if len(resourceMetricsRecorderByPool) > 0 {
-			runResourceMetrics[queue.Name] = make(map[string]ResourceMetrics, len(resourceMetricsRecorderByPool))
-			for pool, durations := range resourceMetricsRecorderByPool {
-				runResourceMetrics[queue.Name][pool] = durations.GetMetrics()
-			}
-		}
-	}
-	return runDurationMetrics, runResourceMetrics
-}
-
->>>>>>> de4ad881
 func recordInvalidMetrics(metrics chan<- prometheus.Metric, e error) {
 	metrics <- prometheus.NewInvalidMetric(queueSizeDesc, e)
 	metrics <- prometheus.NewInvalidMetric(queuePriorityDesc, e)
