package pgkeyvalue

import (
	"context"
	"fmt"
	"strings"
	"time"

	lru "github.com/hashicorp/golang-lru"
	"github.com/jackc/pgconn"
	"github.com/jackc/pgerrcode"
	"github.com/jackc/pgx/v4"
	"github.com/jackc/pgx/v4/pgxpool"
	"github.com/pkg/errors"
	"github.com/sirupsen/logrus"

	"github.com/G-Research/armada/internal/common/armadaerrors"
	"github.com/G-Research/armada/internal/common/logging"
)

type KeyValue struct {
	Key   string
	Value []byte
}

// PGKeyValueStore is a time-limited key-value store backed by postgres with a local LRU cache.
// The store is write-only, i.e., writing to an existing key will return an error (of type *armadaerrors.ErrAlreadyExists).
// Keys can only be deleted by running the cleanup function.
// Deleting keys does not cause caches to update, i.e., nodes may have an inconsistent view if keys are deleted.
type PGKeyValueStore struct {
	// For performance, keys are cached locally.
	cache *lru.Cache
	// Postgres connection.
	db *pgxpool.Pool
	// Name of the postgres table used for storage.
	tableName string
	Logger    *logrus.Logger
}

func New(db *pgxpool.Pool, cacheSize int, tableName string) (*PGKeyValueStore, error) {
	if db == nil {
		return nil, errors.WithStack(&armadaerrors.ErrInvalidArgument{
			Name:    "db",
			Value:   db,
			Message: "db must be non-nil",
		})
	}
	if tableName == "" {
		return nil, errors.WithStack(&armadaerrors.ErrInvalidArgument{
			Name:    "TableName",
			Value:   tableName,
			Message: "TableName must be non-empty",
		})
	}
	cache, err := lru.New(cacheSize)
	if err != nil {
		return nil, errors.WithStack(err)
	}
	return &PGKeyValueStore{
		cache:     cache,
		db:        db,
		tableName: tableName,
	}, nil
}

// Add adds a key-value pair. Returns true if successful and false if the key already exists.
// The posgres table backing the key-value storage is created automatically if it doesn't already exist.
func (c *PGKeyValueStore) Add(ctx context.Context, key string, value []byte) (bool, error) {
	ok, err := c.add(ctx, key, value)

	// If the table doesn't exist, create it and try again.
	var pgErr *pgconn.PgError
	if errors.As(err, &pgErr) && pgErr.Code == pgerrcode.UndefinedTable { // Relation doesn't exist; create it.
		c.createTable(ctx)
		ok, err = c.add(ctx, key, value)
	}

	return ok, err
}

// AddBatch adds a batch of key-value pairs, with any key that already exists in the store being skipped. The returned map
// contains the resulting mappings for all provided keys
// The posgres table backing the key-value storage is created automatically if it doesn't already exist.
func (c *PGKeyValueStore) AddBatch(ctx context.Context, batch []*KeyValue) (map[string][]byte, error) {
	ret, err := c.addBatch(ctx, batch)

	// If the table doesn't exist, create it and try again.
	var pgErr *pgconn.PgError
	if errors.As(err, &pgErr) && pgErr.Code == pgerrcode.UndefinedTable { // Relation doesn't exist; create it.
		c.createTable(ctx)
		ret, err = c.addBatch(ctx, batch)
	}

	return ret, err
}

// AddKey is equivalent to Add(ctx, key, nil).
func (c *PGKeyValueStore) AddKey(ctx context.Context, key string) (bool, error) {
	return c.Add(ctx, key, nil)
}

func (c *PGKeyValueStore) createTable(ctx context.Context) error {
	var pgErr *pgconn.PgError
	_, err := c.db.Exec(ctx, fmt.Sprintf("create table %s (key text primary key, value bytea, inserted timestamp not null);", c.tableName))
	if errors.As(err, &pgErr) && pgErr.Code == pgerrcode.DuplicateTable { // Someone else just created it, which is fine.
		return nil
	}
	return err
}

<<<<<<< HEAD
func (c *PGKeyValueStore) AddBatch(ctx context.Context, batch []*KeyValue) ([]bool, error) {

	addedByKey := map[string]bool{}

	// first check the cache to see if we have added anything
	for _, kv := range batch {
		if _, ok := c.cache.Get(kv.Key); ok {
			addedByKey[kv.Key] = false
		}
	}

	err := c.db.BeginTxFunc(ctx, pgx.TxOptions{}, func(tx pgx.Tx) error {

		// Check if the key already exists in postgres.
		sql := fmt.Sprintf("select exists(select 1 from %s where key=$1) AS \"exists\"", c.tableName)
		err := tx.QueryRow(ctx, sql, key).Scan(&exists)
		if err != nil {
			return err
		}

		// Only write the key-value pair if it doesn't already exist (overwriting not allowed).
		if !*exists {
			sql = fmt.Sprintf("insert into %s (key, value, inserted) values ($1, $2, now());", c.tableName)
			_, err := tx.Exec(ctx, sql, key, value)
			if err != nil {
				return err
			}
		}

		return nil
	})

=======
func (c *PGKeyValueStore) addBatch(ctx context.Context, batch []*KeyValue) (map[string][]byte, error) {

	addedByKey := map[string][]byte{}
	keysToLookup := make([]string, 0, len(batch))
	keysFound := 0

	// first check the cache to see if we have added anything
	for _, kv := range batch {
		if val, ok := c.cache.Get(kv.Key); ok {
			addedByKey[kv.Key] = val.([]byte)
			keysFound++
		} else {
			keysToLookup = append(keysToLookup, kv.Key)
		}
	}

	if keysFound == len(batch) {
		return addedByKey, nil
	}

	err := c.db.BeginTxFunc(ctx, pgx.TxOptions{}, func(tx pgx.Tx) error {

		// See which keys are already in the db
		sql := fmt.Sprintf("SELECT key, value from %s WHERE key = ANY($1)", c.tableName)
		rows, err := tx.Query(ctx, sql, keysToLookup)
		if err != nil {
			return errors.WithStack(err)
		}
		for rows.Next() {
			var key = ""
			var value []byte = nil
			err := rows.Scan(&key, &value)
			if err != nil {
				return errors.WithStack(err)
			}
			keysFound++
			addedByKey[key] = value
		}

		if keysFound == len(batch) {
			return nil
		}

		// any keys missing from addedByKey now need to be inserted
		valueStrings := make([]string, 0, len(batch))
		valueArgs := make([]interface{}, 0, len(batch)*2)
		i := 0
		now := time.Now().UTC()
		for _, kv := range batch {
			if _, exists := addedByKey[kv.Key]; !exists {
				valueStrings = append(valueStrings, fmt.Sprintf("($%d, $%d, $%d)", i*3+1, i*3+2, i*3+3))
				valueArgs = append(valueArgs, kv.Key)
				valueArgs = append(valueArgs, kv.Value)
				valueArgs = append(valueArgs, now)
				i++
				addedByKey[kv.Key] = kv.Value
			}
		}
		stmt := fmt.Sprintf("INSERT INTO %s (key, value, inserted) VALUES %s", c.tableName, strings.Join(valueStrings, ","))
		_, err = tx.Exec(ctx, stmt, valueArgs...)
		return errors.WithStack(err)
	})

	if err != nil {
		return nil, err
	}

	return addedByKey, nil
>>>>>>> c9802ca9
}

func (c *PGKeyValueStore) add(ctx context.Context, key string, value []byte) (bool, error) {

	// Overwriting isn't allowed.
	if _, ok := c.cache.Get(key); ok {
		return false, nil
	}

	// Otherwise, get and set the key in a transaction.
	var exists *bool
	err := c.db.BeginTxFunc(ctx, pgx.TxOptions{}, func(tx pgx.Tx) error {

		// Check if the key already exists in postgres.
		sql := fmt.Sprintf("select exists(select 1 from %s where key=$1) AS \"exists\"", c.tableName)
		err := tx.QueryRow(ctx, sql, key).Scan(&exists)
		if err != nil {
			return err
		}

		// Only write the key-value pair if it doesn't already exist (overwriting not allowed).
		if !*exists {
			sql = fmt.Sprintf("insert into %s (key, value, inserted) values ($1, $2, now());", c.tableName)
			_, err := tx.Exec(ctx, sql, key, value)
			if err != nil {
				return err
			}
		}

		return nil
	})

	// We need to return on error (in particular tx rollback)
	// to avoid writing to the cache after failing to write to postgres.
	if err != nil {
		return false, errors.WithStack(err)
	}

	// Only add to cache if we also wrote to postgres.
	if *exists {
		return false, nil
	} else {
		c.cache.Add(key, value)
	}

	return true, nil
}

// Get returns the value associated with the provided key,
// or &armadaerrors.ErrNotFound if the key can't be found.
func (c *PGKeyValueStore) Get(ctx context.Context, key string) ([]byte, error) {

	// First check the local cache.
	if value, ok := c.cache.Get(key); ok {
		return value.([]byte), nil
	}

	// Otherwise, check postgres.
	var exists bool
	var value *[]byte
	sql := fmt.Sprintf("select value from %s where key=$1", c.tableName)
	err := c.db.QueryRow(ctx, sql, key).Scan(&value)
	if errors.Is(err, pgx.ErrNoRows) {
		exists = false
	} else if err != nil {
		return nil, errors.WithStack(err)
	} else {
		exists = true
	}

	if !exists {
		return nil, errors.WithStack(&armadaerrors.ErrNotFound{
			Type:  "Postgres key-value pair",
			Value: key,
		})
	}

	return *value, nil
}

func (c *PGKeyValueStore) GetBatch(ctx context.Context, keys []string) (map[string][]byte, error) {

	vals := make(map[string][]byte, len(keys))

	// First check the local cache.
	for _, key := range keys {
		if value, ok := c.cache.Get(key); ok {
			vals[key] = value.([]byte)
		}
	}

	// Otherwise, check postgres.
	sql := fmt.Sprintf("SELECT key, value from %s where KEY=any($1)", c.tableName)
	rows, err := c.db.Query(ctx, sql, keys)

	if err != nil {
		return nil, errors.WithStack(err)
	}

	for rows.Next() {
		var key = ""
		var value []byte = nil
		err := rows.Scan(&key, &value)
		if err != nil {
			return nil, errors.WithStack(err)
		}
		vals[key] = value
	}

	// sanity check we have everything
	for _, key := range keys {
		if _, ok := vals[key]; !ok {
			return nil, errors.WithStack(&armadaerrors.ErrNotFound{
				Type:  "Postgres key-value pair",
				Value: key,
			})
		}
	}

	return vals, nil
}

// Cleanup removes all key-value pairs older than lifespan.
func (c *PGKeyValueStore) Cleanup(ctx context.Context, lifespan time.Duration) error {
	sql := fmt.Sprintf("delete from %s where (inserted <= (now() - $1::interval));", c.tableName)
	_, err := c.db.Exec(ctx, sql, lifespan)
	if err != nil {
		return errors.WithStack(err)
	}
	return nil
}

// PeriodicCleanup starts a goroutine that automatically runs the cleanup job
// every interval until the provided context is cancelled.
func (c *PGKeyValueStore) PeriodicCleanup(ctx context.Context, interval time.Duration, lifespan time.Duration) error {
	var log *logrus.Entry
	if c.Logger == nil {
		log = logrus.StandardLogger().WithField("service", "PGKeyValueStoreCleanup")
	} else {
		log = c.Logger.WithField("service", "PGKeyValueStoreCleanup")
	}

	log.Info("service started")
	ticker := time.NewTicker(interval)
	for {
		select {
		case <-ctx.Done():
			ticker.Stop()
			return nil
		case <-ticker.C:
			start := time.Now()
			err := c.Cleanup(ctx, lifespan)
			if err != nil {
				logging.WithStacktrace(log, err).WithField("delay", time.Since(start)).Warn("cleanup failed")
			} else {
				log.WithField("delay", time.Since(start)).Info("cleanup succeeded")
			}
		}
	}
}<|MERGE_RESOLUTION|>--- conflicted
+++ resolved
@@ -108,40 +108,6 @@
 	return err
 }
 
-<<<<<<< HEAD
-func (c *PGKeyValueStore) AddBatch(ctx context.Context, batch []*KeyValue) ([]bool, error) {
-
-	addedByKey := map[string]bool{}
-
-	// first check the cache to see if we have added anything
-	for _, kv := range batch {
-		if _, ok := c.cache.Get(kv.Key); ok {
-			addedByKey[kv.Key] = false
-		}
-	}
-
-	err := c.db.BeginTxFunc(ctx, pgx.TxOptions{}, func(tx pgx.Tx) error {
-
-		// Check if the key already exists in postgres.
-		sql := fmt.Sprintf("select exists(select 1 from %s where key=$1) AS \"exists\"", c.tableName)
-		err := tx.QueryRow(ctx, sql, key).Scan(&exists)
-		if err != nil {
-			return err
-		}
-
-		// Only write the key-value pair if it doesn't already exist (overwriting not allowed).
-		if !*exists {
-			sql = fmt.Sprintf("insert into %s (key, value, inserted) values ($1, $2, now());", c.tableName)
-			_, err := tx.Exec(ctx, sql, key, value)
-			if err != nil {
-				return err
-			}
-		}
-
-		return nil
-	})
-
-=======
 func (c *PGKeyValueStore) addBatch(ctx context.Context, batch []*KeyValue) (map[string][]byte, error) {
 
 	addedByKey := map[string][]byte{}
@@ -210,7 +176,6 @@
 	}
 
 	return addedByKey, nil
->>>>>>> c9802ca9
 }
 
 func (c *PGKeyValueStore) add(ctx context.Context, key string, value []byte) (bool, error) {
