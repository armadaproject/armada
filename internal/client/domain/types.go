--- conflicted
+++ resolved
@@ -18,30 +18,8 @@
 }
 
 type JobSubmissionDescription struct {
-<<<<<<< HEAD
-	Name  string
-	Count int
-	Spec  *v1.PodSpec
-=======
 	Name      string
 	Count     int
 	Namespace string
 	Spec      *v1.PodSpec
-}
-
-type OpenIdConnectClientDetails struct {
-	ProviderUrl string
-	ClientId    string
-	LocalPort   uint16
-	Scopes      []string
-
-	Username string
-	Password string
-}
-
-type ArmadaApiConnectionDetails struct {
-	ArmadaUrl     string
-	Credentials   common.LoginCredentials
-	OpenIdConnect OpenIdConnectClientDetails
->>>>>>> 827b3ae8
 }