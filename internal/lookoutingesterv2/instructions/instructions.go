package instructions

import (
	"sort"
	"strings"
	"time"

	"github.com/gogo/protobuf/proto"
	"github.com/pkg/errors"
	log "github.com/sirupsen/logrus"
	v1 "k8s.io/api/core/v1"
	"k8s.io/utils/pointer"

	"github.com/armadaproject/armada/internal/common/armadacontext"
	"github.com/armadaproject/armada/internal/common/compress"
	"github.com/armadaproject/armada/internal/common/database/lookout"
	"github.com/armadaproject/armada/internal/common/eventutil"
	"github.com/armadaproject/armada/internal/common/ingest"
	"github.com/armadaproject/armada/internal/common/ingest/metrics"
	"github.com/armadaproject/armada/internal/common/util"
	"github.com/armadaproject/armada/internal/lookoutingesterv2/model"
	"github.com/armadaproject/armada/pkg/api"
	"github.com/armadaproject/armada/pkg/armadaevents"
)

const (
	maxQueueLen         = 512
	maxOwnerLen         = 512
	maxJobSetLen        = 1024
	maxAnnotationKeyLen = 1024
	maxAnnotationValLen = 1024
	maxPriorityClassLen = 63
	maxClusterLen       = 512
	maxNodeLen          = 512
)

type HasNodeName interface {
	GetNodeName() string
}

type InstructionConverter struct {
	metrics              *metrics.Metrics
	userAnnotationPrefix string
	compressor           compress.Compressor
}

type jobResources struct {
	Cpu              int64
	Memory           int64
	EphemeralStorage int64
	Gpu              int64
}

func NewInstructionConverter(m *metrics.Metrics, userAnnotationPrefix string, compressor compress.Compressor) *InstructionConverter {
	return &InstructionConverter{
		metrics:              m,
		userAnnotationPrefix: userAnnotationPrefix,
		compressor:           compressor,
	}
}

func (c *InstructionConverter) Convert(ctx *armadacontext.Context, sequencesWithIds *ingest.EventSequencesWithIds) *model.InstructionSet {
	updateInstructions := &model.InstructionSet{
		MessageIds: sequencesWithIds.MessageIds,
	}

	for _, es := range sequencesWithIds.EventSequences {
		c.convertSequence(ctx, es, updateInstructions)
	}
	return updateInstructions
}

func (c *InstructionConverter) convertSequence(
	ctx *armadacontext.Context,
	sequence *armadaevents.EventSequence,
	update *model.InstructionSet,
) {
	queue := util.Truncate(sequence.Queue, maxQueueLen)
	jobset := util.Truncate(sequence.JobSetName, maxJobSetLen)
	owner := util.Truncate(sequence.UserId, maxOwnerLen)
	for idx, event := range sequence.Events {
		var err error
		if event.Created == nil {
			c.metrics.RecordPulsarMessageError(metrics.PulsarMessageErrorProcessing)
			log.WithError(err).Warnf("Missing timestamp for event at index %d.", idx)
			continue
		}
		ts := *event.Created
		switch event.GetEvent().(type) {
		case *armadaevents.EventSequence_Event_SubmitJob:
			err = c.handleSubmitJob(queue, owner, jobset, ts, event.GetSubmitJob(), update)
		case *armadaevents.EventSequence_Event_ReprioritisedJob:
			err = c.handleReprioritiseJob(ts, event.GetReprioritisedJob(), update)
		case *armadaevents.EventSequence_Event_CancelledJob:
			err = c.handleCancelledJob(ts, event.GetCancelledJob(), update)
		case *armadaevents.EventSequence_Event_JobSucceeded:
			err = c.handleJobSucceeded(ts, event.GetJobSucceeded(), update)
		case *armadaevents.EventSequence_Event_JobErrors:
			err = c.handleJobErrors(ts, event.GetJobErrors(), update)
		case *armadaevents.EventSequence_Event_JobRunAssigned:
			err = c.handleJobRunAssigned(ts, event.GetJobRunAssigned(), update)
		case *armadaevents.EventSequence_Event_JobRunRunning:
			err = c.handleJobRunRunning(ts, event.GetJobRunRunning(), update)
		case *armadaevents.EventSequence_Event_JobRunCancelled:
			err = c.handleJobRunCancelled(ts, event.GetJobRunCancelled(), update)
		case *armadaevents.EventSequence_Event_JobRunSucceeded:
			err = c.handleJobRunSucceeded(ts, event.GetJobRunSucceeded(), update)
		case *armadaevents.EventSequence_Event_JobRunErrors:
			err = c.handleJobRunErrors(ts, event.GetJobRunErrors(), update)
		case *armadaevents.EventSequence_Event_JobDuplicateDetected:
			err = c.handleJobDuplicateDetected(ts, event.GetJobDuplicateDetected(), update)
		case *armadaevents.EventSequence_Event_JobRunPreempted:
			err = c.handleJobRunPreempted(ts, event.GetJobRunPreempted(), update)
		case *armadaevents.EventSequence_Event_JobRequeued:
			err = c.handleJobRequeued(ts, event.GetJobRequeued(), update)
		case *armadaevents.EventSequence_Event_JobRunLeased:
			err = c.handleJobRunLeased(ts, event.GetJobRunLeased(), update)
		case *armadaevents.EventSequence_Event_ReprioritiseJobSet:
		case *armadaevents.EventSequence_Event_CancelJob:
		case *armadaevents.EventSequence_Event_CancelJobSet:
		case *armadaevents.EventSequence_Event_ResourceUtilisation:
		case *armadaevents.EventSequence_Event_StandaloneIngressInfo:
		case *armadaevents.EventSequence_Event_PartitionMarker:
			log.Debugf("Ignoring event type %T", event.GetEvent())
		default:
			log.Warnf("Ignoring unknown event type %T", event.GetEvent())
		}
		if err != nil {
			c.metrics.RecordPulsarMessageError(metrics.PulsarMessageErrorProcessing)
			log.WithError(err).Warnf("Could not convert event at index %d.", idx)
		}
	}
}

func (c *InstructionConverter) handleSubmitJob(
	queue string,
	owner string,
	jobSet string,
	ts time.Time,
	event *armadaevents.SubmitJob,
	update *model.InstructionSet,
) error {
	jobId, err := armadaevents.UlidStringFromProtoUuid(event.GetJobId())
	if err != nil {
		c.metrics.RecordPulsarMessageError(metrics.PulsarMessageErrorProcessing)
		return err
	}
	if event.IsDuplicate {
		log.Debugf("job %s is a duplicate, ignoring", jobId)
		return nil
	}

	// Try and marshall the job proto. This shouldn't go wrong but if it does, it's not a fatal error
	// Rather it means that the job spec won't be available in the ui
	var jobProto []byte
	apiJob, err := eventutil.ApiJobFromLogSubmitJob(owner, []string{}, queue, jobSet, ts, event)
	if err == nil {

		jobProtoUncompressed, err := proto.Marshal(apiJob)
		if err != nil {
			log.WithError(err).Warnf("Couldn't marshall job %s in jobset %s as proto.", jobId, jobSet)
		}

		jobProto, err = c.compressor.Compress(jobProtoUncompressed)
		if err != nil {
			log.WithError(err).Warnf("Couldn't compress proto for job %s in jobset %s.", jobId, jobSet)
		}
	} else {
		c.metrics.RecordPulsarMessageError(metrics.PulsarMessageErrorProcessing)
		log.WithError(err).Warnf("Couldn't convert job event for job %s in jobset %s to api job.", jobId, jobSet)
	}

	resources := getJobResources(apiJob)
	priorityClass := getJobPriorityClass(apiJob)
	if priorityClass != nil {
		truncatedPriorityClass := util.Truncate(*priorityClass, maxPriorityClassLen)
		priorityClass = &truncatedPriorityClass
	}

	annotations := extractUserAnnotations(c.userAnnotationPrefix, event.GetObjectMeta().GetAnnotations())

	job := model.CreateJobInstruction{
		JobId:                     jobId,
		Queue:                     queue,
		Owner:                     owner,
		Namespace:                 apiJob.Namespace,
		JobSet:                    jobSet,
		Cpu:                       resources.Cpu,
		Memory:                    resources.Memory,
		EphemeralStorage:          resources.EphemeralStorage,
		Gpu:                       resources.Gpu,
		Priority:                  int64(event.Priority),
		Submitted:                 ts,
		LastTransitionTime:        ts,
		LastTransitionTimeSeconds: ts.Unix(),
		State:                     lookout.JobQueuedOrdinal,
		JobProto:                  jobProto,
		PriorityClass:             priorityClass,
		Annotations:               annotations,
	}
	update.JobsToCreate = append(update.JobsToCreate, &job)

	annotationInstructions := createUserAnnotationInstructions(jobId, queue, jobSet, annotations)
	update.UserAnnotationsToCreate = append(update.UserAnnotationsToCreate, annotationInstructions...)

	return err
}

// extractUserAnnotations strips userAnnotationPrefix from all keys and
// truncates keys and values to their maximal lengths (as specified by
// maxAnnotationKeyLen and maxAnnotationValLen).
func extractUserAnnotations(userAnnotationPrefix string, jobAnnotations map[string]string) map[string]string {
	result := make(map[string]string, len(jobAnnotations))
	n := len(userAnnotationPrefix)
	for k, v := range jobAnnotations {
		if strings.HasPrefix(k, userAnnotationPrefix) {
			k = k[n:]
		}
		k = util.Truncate(k, maxAnnotationKeyLen)
		v = util.Truncate(v, maxAnnotationValLen)
		result[k] = v
	}
	return result
}

func createUserAnnotationInstructions(jobId string, queue string, jobset string, userAnnotations map[string]string) []*model.CreateUserAnnotationInstruction {
	// This intermediate variable exists because we want our output to be deterministic
	// Iteration over a map in go is non-deterministic, so we read everything into annotations
	// and then sort it.
	instructions := make([]*model.CreateUserAnnotationInstruction, 0, len(userAnnotations))
	for k, v := range userAnnotations {
		if k != "" {
			instructions = append(instructions, &model.CreateUserAnnotationInstruction{
				JobId:  jobId,
				Key:    k,
				Value:  v,
				Queue:  queue,
				Jobset: jobset,
			})
		} else {
			log.WithField("JobId", jobId).Warnf("Ignoring annotation with empty key")
		}
	}
	// sort to make output deterministic
	sort.Slice(instructions, func(i, j int) bool {
		return instructions[i].Key < instructions[j].Key
	})
	return instructions
}

func (c *InstructionConverter) handleReprioritiseJob(ts time.Time, event *armadaevents.ReprioritisedJob, update *model.InstructionSet) error {
	jobId, err := armadaevents.UlidStringFromProtoUuid(event.GetJobId())
	if err != nil {
		c.metrics.RecordPulsarMessageError(metrics.PulsarMessageErrorProcessing)
		return err
	}

	jobUpdate := model.UpdateJobInstruction{
		JobId:    jobId,
		Priority: pointer.Int64(int64(event.Priority)),
	}
	update.JobsToUpdate = append(update.JobsToUpdate, &jobUpdate)
	return nil
}

func (c *InstructionConverter) handleJobDuplicateDetected(ts time.Time, event *armadaevents.JobDuplicateDetected, update *model.InstructionSet) error {
	jobId, err := armadaevents.UlidStringFromProtoUuid(event.GetNewJobId())
	if err != nil {
		c.metrics.RecordPulsarMessageError(metrics.PulsarMessageErrorProcessing)
		return err
	}

	jobUpdate := model.UpdateJobInstruction{
		JobId:     jobId,
		Duplicate: pointer.Bool(true),
	}
	update.JobsToUpdate = append(update.JobsToUpdate, &jobUpdate)
	return nil
}

func (c *InstructionConverter) handleCancelledJob(ts time.Time, event *armadaevents.CancelledJob, update *model.InstructionSet) error {
	jobId, err := armadaevents.UlidStringFromProtoUuid(event.GetJobId())
	if err != nil {
		c.metrics.RecordPulsarMessageError(metrics.PulsarMessageErrorProcessing)
		return err
	}

	var reason *string
	if event.Reason != "" {
		reason = &event.Reason
	}
	jobUpdate := model.UpdateJobInstruction{
		JobId:                     jobId,
		State:                     pointer.Int32(int32(lookout.JobCancelledOrdinal)),
		Cancelled:                 &ts,
		CancelReason:              reason,
		LastTransitionTime:        &ts,
		LastTransitionTimeSeconds: pointer.Int64(ts.Unix()),
	}
	update.JobsToUpdate = append(update.JobsToUpdate, &jobUpdate)
	return nil
}

func (c *InstructionConverter) handleJobSucceeded(ts time.Time, event *armadaevents.JobSucceeded, update *model.InstructionSet) error {
	jobId, err := armadaevents.UlidStringFromProtoUuid(event.GetJobId())
	if err != nil {
		c.metrics.RecordPulsarMessageError(metrics.PulsarMessageErrorProcessing)
		return err
	}

	jobUpdate := model.UpdateJobInstruction{
		JobId:                     jobId,
		State:                     pointer.Int32(int32(lookout.JobSucceededOrdinal)),
		LastTransitionTime:        &ts,
		LastTransitionTimeSeconds: pointer.Int64(ts.Unix()),
	}
	update.JobsToUpdate = append(update.JobsToUpdate, &jobUpdate)
	return nil
}

func (c *InstructionConverter) handleJobErrors(ts time.Time, event *armadaevents.JobErrors, update *model.InstructionSet) error {
	jobId, err := armadaevents.UlidStringFromProtoUuid(event.GetJobId())
	if err != nil {
		c.metrics.RecordPulsarMessageError(metrics.PulsarMessageErrorProcessing)
		return err
	}

	for _, e := range event.GetErrors() {
		if !e.Terminal {
			continue
		}

		state := lookout.JobFailedOrdinal
		switch e.Reason.(type) {
		// We should have a JobPreempted event rather than relying on type of JobErrors
		// For now this is how we can identify if the job was preempted or failed
		case *armadaevents.Error_JobRunPreemptedError:
			state = lookout.JobPreemptedOrdinal
		}

		jobUpdate := model.UpdateJobInstruction{
			JobId:                     jobId,
			State:                     pointer.Int32(int32(state)),
			LastTransitionTime:        &ts,
			LastTransitionTimeSeconds: pointer.Int64(ts.Unix()),
		}
		update.JobsToUpdate = append(update.JobsToUpdate, &jobUpdate)
		break
	}

	return nil
}

func (c *InstructionConverter) handleJobRunRunning(ts time.Time, event *armadaevents.JobRunRunning, update *model.InstructionSet) error {
	jobId, err := armadaevents.UlidStringFromProtoUuid(event.GetJobId())
	if err != nil {
		c.metrics.RecordPulsarMessageError(metrics.PulsarMessageErrorProcessing)
		return err
	}

	runId, err := armadaevents.UuidStringFromProtoUuid(event.GetRunId())
	if err != nil {
		c.metrics.RecordPulsarMessageError(metrics.PulsarMessageErrorProcessing)
		return err
	}

	// Update Job
	job := model.UpdateJobInstruction{
		JobId:                     jobId,
		State:                     pointer.Int32(int32(lookout.JobRunningOrdinal)),
		LastTransitionTime:        &ts,
		LastTransitionTimeSeconds: pointer.Int64(ts.Unix()),
		LatestRunId:               &runId,
	}

	update.JobsToUpdate = append(update.JobsToUpdate, &job)

	// Update Job Run
	node := getNode(event.ResourceInfos)
	jobRun := model.UpdateJobRunInstruction{
		RunId:       runId,
		Node:        node,
		Started:     &ts,
		JobRunState: pointer.Int32(lookout.JobRunRunningOrdinal),
	}
	update.JobRunsToUpdate = append(update.JobRunsToUpdate, &jobRun)
	return nil
}

func (c *InstructionConverter) handleJobRequeued(ts time.Time, event *armadaevents.JobRequeued, update *model.InstructionSet) error {
	jobId, err := armadaevents.UlidStringFromProtoUuid(event.GetJobId())
	if err != nil {
		c.metrics.RecordPulsarMessageError(metrics.PulsarMessageErrorProcessing)
		return err
	}

	jobUpdate := model.UpdateJobInstruction{
		JobId:                     jobId,
		State:                     pointer.Int32(int32(lookout.JobQueuedOrdinal)),
		LastTransitionTime:        &ts,
		LastTransitionTimeSeconds: pointer.Int64(ts.Unix()),
	}
	update.JobsToUpdate = append(update.JobsToUpdate, &jobUpdate)
	return nil
}

func (c *InstructionConverter) handleJobRunLeased(ts time.Time, event *armadaevents.JobRunLeased, update *model.InstructionSet) error {
	jobId, err := armadaevents.UlidStringFromProtoUuid(event.GetJobId())
	if err != nil {
		c.metrics.RecordPulsarMessageError(metrics.PulsarMessageErrorProcessing)
		return err
	}

	runId, err := armadaevents.UuidStringFromProtoUuid(event.RunId)
	if err != nil {
		c.metrics.RecordPulsarMessageError(metrics.PulsarMessageErrorProcessing)
		return err
	}

	// Update Job
	job := model.UpdateJobInstruction{
		JobId:                     jobId,
		State:                     pointer.Int32(int32(lookout.JobLeasedOrdinal)),
		LastTransitionTime:        &ts,
		LastTransitionTimeSeconds: pointer.Int64(ts.Unix()),
		LatestRunId:               &runId,
	}

	update.JobsToUpdate = append(update.JobsToUpdate, &job)
	// Now create a job run
	jobRun := model.CreateJobRunInstruction{
		RunId:       runId,
		JobId:       jobId,
		Cluster:     util.Truncate(event.ExecutorId, maxClusterLen),
		Node:        pointer.String(util.Truncate(event.NodeId, maxNodeLen)),
		Leased:      &ts,
		JobRunState: lookout.JobRunLeasedOrdinal,
	}
	update.JobRunsToCreate = append(update.JobRunsToCreate, &jobRun)
	return nil
}

func (c *InstructionConverter) handleJobRunAssigned(ts time.Time, event *armadaevents.JobRunAssigned, update *model.InstructionSet) error {
	jobId, err := armadaevents.UlidStringFromProtoUuid(event.GetJobId())
	if err != nil {
		c.metrics.RecordPulsarMessageError(metrics.PulsarMessageErrorProcessing)
		return err
	}

	runId, err := armadaevents.UuidStringFromProtoUuid(event.RunId)
	if err != nil {
		c.metrics.RecordPulsarMessageError(metrics.PulsarMessageErrorProcessing)
		return err
	}

	// Update Job
	job := model.UpdateJobInstruction{
		JobId:                     jobId,
		State:                     pointer.Int32(int32(lookout.JobPendingOrdinal)),
		LastTransitionTime:        &ts,
		LastTransitionTimeSeconds: pointer.Int64(ts.Unix()),
		LatestRunId:               &runId,
	}

	update.JobsToUpdate = append(update.JobsToUpdate, &job)
	jobRun := model.UpdateJobRunInstruction{
		RunId:       runId,
		Pending:     &ts,
		JobRunState: pointer.Int32(lookout.JobRunPendingOrdinal),
	}
	update.JobRunsToUpdate = append(update.JobRunsToUpdate, &jobRun)
	return nil
}

<<<<<<< HEAD
func (c *InstructionConverter) handleLegacyJobRunAssigned(ts time.Time, event *armadaevents.JobRunAssigned, update *model.InstructionSet) error {
	jobId, err := armadaevents.UlidStringFromProtoUuid(event.GetJobId())
	if err != nil {
		c.metrics.RecordPulsarMessageError(metrics.PulsarMessageErrorProcessing)
		return err
	}

	runId, err := armadaevents.UuidStringFromProtoUuid(event.RunId)
	if err != nil {
		c.metrics.RecordPulsarMessageError(metrics.PulsarMessageErrorProcessing)
		return err
	}

	// Update Job
	job := model.UpdateJobInstruction{
		JobId:                     jobId,
		State:                     pointer.Int32(int32(lookout.JobPendingOrdinal)),
		LastTransitionTime:        &ts,
		LastTransitionTimeSeconds: pointer.Int64(ts.Unix()),
		LatestRunId:               &runId,
	}

	update.JobsToUpdate = append(update.JobsToUpdate, &job)
	cluster := ""
	if len(event.GetResourceInfos()) > 0 {
		cluster = util.Truncate(event.GetResourceInfos()[0].GetObjectMeta().GetExecutorId(), maxClusterLen)
	}
	// Now create a job run
	jobRun := model.CreateJobRunInstruction{
		RunId:       runId,
		JobId:       jobId,
		Cluster:     cluster,
		Leased:      &ts,
		Pending:     &ts,
		JobRunState: lookout.JobRunPendingOrdinal,
	}
	update.JobRunsToCreate = append(update.JobRunsToCreate, &jobRun)
	return nil
}

func (c *InstructionConverter) handleJobRunCancelled(ts time.Time, event *armadaevents.JobRunCancelled, update *model.InstructionSet) error {
	runId, err := armadaevents.UuidStringFromProtoUuid(event.RunId)
	if err != nil {
		c.metrics.RecordPulsarMessageError(metrics.PulsarMessageErrorProcessing)
		return errors.WithStack(err)
	}

	jobRun := model.UpdateJobRunInstruction{
		RunId:       runId,
		Finished:    &ts,
		JobRunState: pointer.Int32(lookout.JobRunCancelledOrdinal),
	}
	update.JobRunsToUpdate = append(update.JobRunsToUpdate, &jobRun)
	return nil
}

=======
>>>>>>> f9f95820
func (c *InstructionConverter) handleJobRunSucceeded(ts time.Time, event *armadaevents.JobRunSucceeded, update *model.InstructionSet) error {
	runId, err := armadaevents.UuidStringFromProtoUuid(event.RunId)
	if err != nil {
		c.metrics.RecordPulsarMessageError(metrics.PulsarMessageErrorProcessing)
		return errors.WithStack(err)
	}

	jobRun := model.UpdateJobRunInstruction{
		RunId:       runId,
		Finished:    &ts,
		JobRunState: pointer.Int32(lookout.JobRunSucceededOrdinal),
		ExitCode:    pointer.Int32(0),
	}
	update.JobRunsToUpdate = append(update.JobRunsToUpdate, &jobRun)
	return nil
}

func (c *InstructionConverter) handleJobRunErrors(ts time.Time, event *armadaevents.JobRunErrors, update *model.InstructionSet) error {
	jobId, err := armadaevents.UlidStringFromProtoUuid(event.GetJobId())
	if err != nil {
		c.metrics.RecordPulsarMessageError(metrics.PulsarMessageErrorProcessing)
		return errors.WithStack(err)
	}

	runId, err := armadaevents.UuidStringFromProtoUuid(event.RunId)
	if err != nil {
		c.metrics.RecordPulsarMessageError(metrics.PulsarMessageErrorProcessing)
		return errors.WithStack(err)
	}

	for _, e := range event.GetErrors() {
		jobRunUpdate := &model.UpdateJobRunInstruction{
			RunId: runId,
		}
		if e.Terminal {
			jobRunUpdate.Finished = &ts
		}

		switch reason := e.Reason.(type) {
		case *armadaevents.Error_PodError:
			jobRunUpdate.Node = extractNodeName(reason.PodError)
			jobRunUpdate.JobRunState = pointer.Int32(lookout.JobRunFailedOrdinal)
			jobRunUpdate.Error = tryCompressError(jobId, reason.PodError.GetMessage(), c.compressor)
			var exitCode int32 = 0
			for _, containerError := range reason.PodError.ContainerErrors {
				if containerError.ExitCode != 0 {
					exitCode = containerError.ExitCode
					break
				}
			}
			jobRunUpdate.ExitCode = pointer.Int32(exitCode)
		case *armadaevents.Error_PodTerminated:
			continue
		case *armadaevents.Error_JobRunPreemptedError:
			// This case is already handled by the JobRunPreempted event
			// When we formalise that as a terminal event, we'll remove this JobRunError getting produced
			continue
		case *armadaevents.Error_PodUnschedulable:
			jobRunUpdate.Node = extractNodeName(reason.PodUnschedulable)
		case *armadaevents.Error_PodLeaseReturned:
			jobRunUpdate.JobRunState = pointer.Int32(lookout.JobRunLeaseReturnedOrdinal)
			jobRunUpdate.Error = tryCompressError(jobId, reason.PodLeaseReturned.GetMessage(), c.compressor)
		case *armadaevents.Error_LeaseExpired:
			jobRunUpdate.JobRunState = pointer.Int32(lookout.JobRunLeaseExpiredOrdinal)
			jobRunUpdate.Error = tryCompressError(jobId, "Lease expired", c.compressor)
		default:
			jobRunUpdate.JobRunState = pointer.Int32(lookout.JobRunFailedOrdinal)
			jobRunUpdate.Error = tryCompressError(jobId, "Unknown error", c.compressor)
			log.Debugf("Ignoring event %T", reason)
		}
		update.JobRunsToUpdate = append(update.JobRunsToUpdate, jobRunUpdate)
		break
	}
	return nil
}

func (c *InstructionConverter) handleJobRunPreempted(ts time.Time, event *armadaevents.JobRunPreempted, update *model.InstructionSet) error {
	jobId, err := armadaevents.UlidStringFromProtoUuid(event.PreemptedJobId)
	if err != nil {
		c.metrics.RecordPulsarMessageError(metrics.PulsarMessageErrorProcessing)
		return err
	}

	runId, err := armadaevents.UuidStringFromProtoUuid(event.PreemptedRunId)
	if err != nil {
		c.metrics.RecordPulsarMessageError(metrics.PulsarMessageErrorProcessing)
		return err
	}

	jobRun := model.UpdateJobRunInstruction{
		RunId:       runId,
		JobRunState: pointer.Int32(lookout.JobRunPreemptedOrdinal),
		Finished:    &ts,
		Error:       tryCompressError(jobId, "preempted", c.compressor),
	}
	update.JobRunsToUpdate = append(update.JobRunsToUpdate, &jobRun)
	return nil
}

func tryCompressError(jobId string, errorString string, compressor compress.Compressor) []byte {
	compressedError, err := compressor.Compress([]byte(errorString))
	if err != nil {
		log.WithError(err).Warnf("Couldn't compress error for job %s.", jobId)
	}
	return compressedError
}

func getNode(resources []*armadaevents.KubernetesResourceInfo) *string {
	for _, r := range resources {
		node := extractNodeName(r.GetPodInfo())
		if node != nil {
			return node
		}
	}
	return pointer.String("UNKNOWN")
}

func extractNodeName(x HasNodeName) *string {
	nodeName := x.GetNodeName()
	if len(nodeName) > 0 {
		return pointer.String(util.Truncate(nodeName, maxNodeLen))
	}
	return nil
}

func getJobResources(job *api.Job) jobResources {
	resources := jobResources{}

	podSpec := util.PodSpecFromJob(job)

	for _, container := range podSpec.Containers {
		resources.Cpu += getResource(container, v1.ResourceCPU, true)
		resources.Memory += getResource(container, v1.ResourceMemory, false)
		resources.EphemeralStorage += getResource(container, v1.ResourceEphemeralStorage, false)
		resources.Gpu += getResource(container, "nvidia.com/gpu", false)
	}

	return resources
}

func getResource(container v1.Container, resourceName v1.ResourceName, useMillis bool) int64 {
	resource, ok := container.Resources.Requests[resourceName]
	if !ok {
		return 0
	}
	if useMillis {
		return resource.MilliValue()
	}
	return resource.Value()
}

func getJobPriorityClass(job *api.Job) *string {
	podSpec := util.PodSpecFromJob(job)
	if podSpec.PriorityClassName != "" {
		return pointer.String(podSpec.PriorityClassName)
	}
	return nil
}<|MERGE_RESOLUTION|>--- conflicted
+++ resolved
@@ -472,47 +472,6 @@
 	return nil
 }
 
-<<<<<<< HEAD
-func (c *InstructionConverter) handleLegacyJobRunAssigned(ts time.Time, event *armadaevents.JobRunAssigned, update *model.InstructionSet) error {
-	jobId, err := armadaevents.UlidStringFromProtoUuid(event.GetJobId())
-	if err != nil {
-		c.metrics.RecordPulsarMessageError(metrics.PulsarMessageErrorProcessing)
-		return err
-	}
-
-	runId, err := armadaevents.UuidStringFromProtoUuid(event.RunId)
-	if err != nil {
-		c.metrics.RecordPulsarMessageError(metrics.PulsarMessageErrorProcessing)
-		return err
-	}
-
-	// Update Job
-	job := model.UpdateJobInstruction{
-		JobId:                     jobId,
-		State:                     pointer.Int32(int32(lookout.JobPendingOrdinal)),
-		LastTransitionTime:        &ts,
-		LastTransitionTimeSeconds: pointer.Int64(ts.Unix()),
-		LatestRunId:               &runId,
-	}
-
-	update.JobsToUpdate = append(update.JobsToUpdate, &job)
-	cluster := ""
-	if len(event.GetResourceInfos()) > 0 {
-		cluster = util.Truncate(event.GetResourceInfos()[0].GetObjectMeta().GetExecutorId(), maxClusterLen)
-	}
-	// Now create a job run
-	jobRun := model.CreateJobRunInstruction{
-		RunId:       runId,
-		JobId:       jobId,
-		Cluster:     cluster,
-		Leased:      &ts,
-		Pending:     &ts,
-		JobRunState: lookout.JobRunPendingOrdinal,
-	}
-	update.JobRunsToCreate = append(update.JobRunsToCreate, &jobRun)
-	return nil
-}
-
 func (c *InstructionConverter) handleJobRunCancelled(ts time.Time, event *armadaevents.JobRunCancelled, update *model.InstructionSet) error {
 	runId, err := armadaevents.UuidStringFromProtoUuid(event.RunId)
 	if err != nil {
@@ -529,8 +488,6 @@
 	return nil
 }
 
-=======
->>>>>>> f9f95820
 func (c *InstructionConverter) handleJobRunSucceeded(ts time.Time, event *armadaevents.JobRunSucceeded, update *model.InstructionSet) error {
 	runId, err := armadaevents.UuidStringFromProtoUuid(event.RunId)
 	if err != nil {
