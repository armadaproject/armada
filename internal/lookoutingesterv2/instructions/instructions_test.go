--- conflicted
+++ resolved
@@ -546,42 +546,6 @@
 	}
 }
 
-<<<<<<< HEAD
-func TestFailedWithMissingRunId(t *testing.T) {
-	converter := NewInstructionConverter(metrics.Get(), userAnnotationPrefix, &compress.NoOpCompressor{}, true)
-	instructions := converter.Convert(armadacontext.Background(), &ingest.EventSequencesWithIds{
-		EventSequences: []*armadaevents.EventSequence{testfixtures.NewEventSequence(testfixtures.JobLeaseReturned)},
-		MessageIds:     []pulsar.MessageID{pulsarutils.NewMessageId(1)},
-	})
-	jobRun := instructions.JobRunsToCreate[0]
-	assert.NotEqual(t, eventutil.LEGACY_RUN_ID, jobRun.RunId)
-	expected := &model.InstructionSet{
-		JobRunsToCreate: []*model.CreateJobRunInstruction{
-			{
-				JobId:       testfixtures.JobIdString,
-				RunId:       jobRun.RunId,
-				Cluster:     testfixtures.ExecutorId,
-				Pending:     &testfixtures.BaseTime,
-				JobRunState: lookout.JobRunPendingOrdinal,
-			},
-		},
-		JobRunsToUpdate: []*model.UpdateJobRunInstruction{
-			{
-				RunId:       jobRun.RunId,
-				Started:     &testfixtures.BaseTime,
-				Finished:    &testfixtures.BaseTime,
-				JobRunState: pointer.Int32(lookout.JobRunLeaseReturnedOrdinal),
-				Error:       []byte(testfixtures.LeaseReturnedMsg),
-				Debug:       []byte(testfixtures.DebugMsg),
-			},
-		},
-		MessageIds: []pulsar.MessageID{pulsarutils.NewMessageId(1)},
-	}
-	assert.Equal(t, expected.JobRunsToUpdate, instructions.JobRunsToUpdate)
-}
-
-=======
->>>>>>> f9f95820
 func TestTruncatesStringsThatAreTooLong(t *testing.T) {
 	longString := strings.Repeat("x", 4000)
 
