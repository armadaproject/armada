package instructions

import (
	"strings"
	"testing"

	"github.com/apache/pulsar-client-go/pulsar"
	"github.com/golang/protobuf/proto"
	"github.com/stretchr/testify/assert"
	"github.com/stretchr/testify/require"
	v1 "k8s.io/api/core/v1"
	"k8s.io/apimachinery/pkg/api/resource"
	"k8s.io/utils/pointer"

	"github.com/armadaproject/armada/internal/common/armadacontext"
	"github.com/armadaproject/armada/internal/common/compress"
	"github.com/armadaproject/armada/internal/common/database/lookout"
	"github.com/armadaproject/armada/internal/common/eventutil"
	"github.com/armadaproject/armada/internal/common/ingest"
	"github.com/armadaproject/armada/internal/common/ingest/testfixtures"
	protoutil "github.com/armadaproject/armada/internal/common/proto"
	"github.com/armadaproject/armada/internal/common/pulsarutils"
	"github.com/armadaproject/armada/internal/lookoutingesterv2/metrics"
	"github.com/armadaproject/armada/internal/lookoutingesterv2/model"
	"github.com/armadaproject/armada/pkg/api"
	"github.com/armadaproject/armada/pkg/armadaevents"
)

const (
	cpu                  = 12500
	memory               = 2000 * 1024 * 1024 * 1024
	ephemeralStorage     = 3000 * 1024 * 1024 * 1024
	gpu                  = 8
	priorityClass        = "default"
	userAnnotationPrefix = "test_prefix/"
)

var expectedLeased = model.UpdateJobInstruction{
	JobId:                     testfixtures.JobIdString,
	State:                     pointer.Int32(lookout.JobLeasedOrdinal),
	LastTransitionTime:        &testfixtures.BaseTime,
	LastTransitionTimeSeconds: pointer.Int64(testfixtures.BaseTime.Unix()),
	LatestRunId:               pointer.String(testfixtures.RunIdString),
}

var expectedPending = model.UpdateJobInstruction{
	JobId:                     testfixtures.JobIdString,
	State:                     pointer.Int32(lookout.JobPendingOrdinal),
	LastTransitionTime:        &testfixtures.BaseTime,
	LastTransitionTimeSeconds: pointer.Int64(testfixtures.BaseTime.Unix()),
	LatestRunId:               pointer.String(testfixtures.RunIdString),
}

var expectedRunning = model.UpdateJobInstruction{
	JobId:                     testfixtures.JobIdString,
	State:                     pointer.Int32(lookout.JobRunningOrdinal),
	LastTransitionTime:        &testfixtures.BaseTime,
	LastTransitionTimeSeconds: pointer.Int64(testfixtures.BaseTime.Unix()),
	LatestRunId:               pointer.String(testfixtures.RunIdString),
}

var expectedLeasedRun = model.CreateJobRunInstruction{
	RunId:       testfixtures.RunIdString,
	JobId:       testfixtures.JobIdString,
	Cluster:     testfixtures.ExecutorId,
	Leased:      &testfixtures.BaseTime,
	Node:        pointer.String(testfixtures.NodeName),
	JobRunState: lookout.JobRunLeasedOrdinal,
}

var expectedPendingRun = model.UpdateJobRunInstruction{
	RunId:       testfixtures.RunIdString,
	Pending:     &testfixtures.BaseTime,
	JobRunState: pointer.Int32(lookout.JobRunPendingOrdinal),
}

var expectedRunningRun = model.UpdateJobRunInstruction{
	RunId:       testfixtures.RunIdString,
	Node:        pointer.String(testfixtures.NodeName),
	Started:     &testfixtures.BaseTime,
	JobRunState: pointer.Int32(lookout.JobRunRunningOrdinal),
}

var expectedJobRunSucceeded = model.UpdateJobRunInstruction{
	RunId:       testfixtures.RunIdString,
	Finished:    &testfixtures.BaseTime,
	JobRunState: pointer.Int32(lookout.JobRunSucceededOrdinal),
	ExitCode:    pointer.Int32(0),
}

var expectedJobSucceeded = model.UpdateJobInstruction{
	JobId:                     testfixtures.JobIdString,
	State:                     pointer.Int32(lookout.JobSucceededOrdinal),
	LastTransitionTime:        &testfixtures.BaseTime,
	LastTransitionTimeSeconds: pointer.Int64(testfixtures.BaseTime.Unix()),
}

var expectedJobRequeued = model.UpdateJobInstruction{
	JobId:                     testfixtures.JobIdString,
	State:                     pointer.Int32(lookout.JobQueuedOrdinal),
	LastTransitionTime:        &testfixtures.BaseTime,
	LastTransitionTimeSeconds: pointer.Int64(testfixtures.BaseTime.Unix()),
}

var expectedJobCancelled = model.UpdateJobInstruction{
	JobId:                     testfixtures.JobIdString,
	State:                     pointer.Int32(lookout.JobCancelledOrdinal),
	Cancelled:                 &testfixtures.BaseTime,
	LastTransitionTime:        &testfixtures.BaseTime,
	LastTransitionTimeSeconds: pointer.Int64(testfixtures.BaseTime.Unix()),
}

var expectedJobReprioritised = model.UpdateJobInstruction{
	JobId:    testfixtures.JobIdString,
	Priority: pointer.Int64(testfixtures.NewPriority),
}

var expectedFailed = model.UpdateJobInstruction{
	JobId:                     testfixtures.JobIdString,
	State:                     pointer.Int32(lookout.JobFailedOrdinal),
	LastTransitionTime:        &testfixtures.BaseTime,
	LastTransitionTimeSeconds: pointer.Int64(testfixtures.BaseTime.Unix()),
}

var expectedFailedRun = model.UpdateJobRunInstruction{
	RunId:       testfixtures.RunIdString,
	Node:        pointer.String(testfixtures.NodeName),
	Finished:    &testfixtures.BaseTime,
	JobRunState: pointer.Int32(lookout.JobRunFailedOrdinal),
	Error:       []byte(testfixtures.ErrMsg),
	ExitCode:    pointer.Int32(testfixtures.ExitCode),
}

var expectedUnschedulable = model.UpdateJobRunInstruction{
	RunId: testfixtures.RunIdString,
	Node:  pointer.String(testfixtures.NodeName),
}

var expectedPreempted = model.UpdateJobInstruction{
	JobId:                     testfixtures.JobIdString,
	State:                     pointer.Int32(lookout.JobPreemptedOrdinal),
	LastTransitionTime:        &testfixtures.BaseTime,
	LastTransitionTimeSeconds: pointer.Int64(testfixtures.BaseTime.Unix()),
}

var expectedPreemptedRun = model.UpdateJobRunInstruction{
	RunId:       testfixtures.RunIdString,
	Finished:    &testfixtures.BaseTime,
	JobRunState: pointer.Int32(lookout.JobRunPreemptedOrdinal),
	Error:       []byte("preempted"),
}

var expectedCancelledRun = model.UpdateJobRunInstruction{
	RunId:       testfixtures.RunIdString,
	Finished:    &testfixtures.BaseTime,
	JobRunState: pointer.Int32(lookout.JobRunCancelledOrdinal),
}

func TestConvert(t *testing.T) {
	submit, err := testfixtures.DeepCopy(testfixtures.Submit)
	assert.NoError(t, err)
	resources := map[v1.ResourceName]resource.Quantity{
		"cpu":               resource.MustParse("12500m"),
		"memory":            resource.MustParse("2000Gi"),
		"ephemeral-storage": resource.MustParse("3000Gi"),
		"nvidia.com/gpu":    resource.MustParse("8"),
	}
	submit.GetSubmitJob().GetMainObject().GetPodSpec().GetPodSpec().Containers[0].Resources = v1.ResourceRequirements{
		Limits:   resources,
		Requests: resources,
	}
	submit.GetSubmitJob().GetMainObject().GetPodSpec().GetPodSpec().PriorityClassName = priorityClass
	submit.GetSubmitJob().GetObjectMeta().Annotations = map[string]string{
		userAnnotationPrefix + "a": "0",
		"b":                        "1",
	}
	job, err := eventutil.ApiJobFromLogSubmitJob(testfixtures.UserId, []string{}, testfixtures.Queue, testfixtures.JobSetName, testfixtures.BaseTime, submit.GetSubmitJob())
	assert.NoError(t, err)
	jobProto, err := proto.Marshal(job)
	assert.NoError(t, err)
	expectedSubmit := &model.CreateJobInstruction{
		JobId:                     testfixtures.JobIdString,
		Queue:                     testfixtures.Queue,
		Owner:                     testfixtures.UserId,
		Namespace:                 testfixtures.Namespace,
		JobSet:                    testfixtures.JobSetName,
		Cpu:                       cpu,
		Memory:                    memory,
		EphemeralStorage:          ephemeralStorage,
		Gpu:                       gpu,
		Priority:                  testfixtures.Priority,
		Submitted:                 testfixtures.BaseTime,
		State:                     lookout.JobQueuedOrdinal,
		LastTransitionTime:        testfixtures.BaseTime,
		LastTransitionTimeSeconds: testfixtures.BaseTime.Unix(),
		JobProto:                  jobProto,
		PriorityClass:             pointer.String(priorityClass),
		Annotations: map[string]string{
			"a": "0",
			"b": "1",
		},
	}

	expectedCreateUserAnnotations := []*model.CreateUserAnnotationInstruction{
		{
			JobId:  testfixtures.JobIdString,
			Key:    "a",
			Value:  "0",
			Queue:  testfixtures.Queue,
			Jobset: testfixtures.JobSetName,
		},
		{
			JobId:  testfixtures.JobIdString,
			Key:    "b",
			Value:  "1",
			Queue:  testfixtures.Queue,
			Jobset: testfixtures.JobSetName,
		},
	}

	cancelledWithReason, err := testfixtures.DeepCopy(testfixtures.JobCancelled)
	assert.NoError(t, err)
	cancelledWithReason.GetCancelledJob().Reason = "some reason"

	tests := map[string]struct {
		events   *ingest.EventSequencesWithIds
		expected *model.InstructionSet
	}{
		"submit": {
			events: &ingest.EventSequencesWithIds{
				EventSequences: []*armadaevents.EventSequence{testfixtures.NewEventSequence(submit)},
				MessageIds: []pulsar.MessageID{
					pulsarutils.NewMessageId(1),
				},
			},
			expected: &model.InstructionSet{
				JobsToCreate:            []*model.CreateJobInstruction{expectedSubmit},
				UserAnnotationsToCreate: expectedCreateUserAnnotations,
				MessageIds:              []pulsar.MessageID{pulsarutils.NewMessageId(1)},
			},
		},
		"happy path single update": {
			events: &ingest.EventSequencesWithIds{
				EventSequences: []*armadaevents.EventSequence{testfixtures.NewEventSequence(
					submit,
					testfixtures.Leased,
					testfixtures.Assigned,
					testfixtures.Running,
					testfixtures.JobRunSucceeded,
					testfixtures.JobSucceeded,
				)},
				MessageIds: []pulsar.MessageID{pulsarutils.NewMessageId(1)},
			},
			expected: &model.InstructionSet{
				JobsToCreate:            []*model.CreateJobInstruction{expectedSubmit},
				JobsToUpdate:            []*model.UpdateJobInstruction{&expectedLeased, &expectedPending, &expectedRunning, &expectedJobSucceeded},
				JobRunsToCreate:         []*model.CreateJobRunInstruction{&expectedLeasedRun},
				JobRunsToUpdate:         []*model.UpdateJobRunInstruction{&expectedPendingRun, &expectedRunningRun, &expectedJobRunSucceeded},
				UserAnnotationsToCreate: expectedCreateUserAnnotations,
				MessageIds:              []pulsar.MessageID{pulsarutils.NewMessageId(1)},
			},
		},
		"happy path multi update": {
			events: &ingest.EventSequencesWithIds{
				EventSequences: []*armadaevents.EventSequence{
					testfixtures.NewEventSequence(submit),
					testfixtures.NewEventSequence(testfixtures.Leased),
					testfixtures.NewEventSequence(testfixtures.Assigned),
					testfixtures.NewEventSequence(testfixtures.Running),
					testfixtures.NewEventSequence(testfixtures.JobRunSucceeded),
					testfixtures.NewEventSequence(testfixtures.JobSucceeded),
				},
				MessageIds: []pulsar.MessageID{
					pulsarutils.NewMessageId(1),
					pulsarutils.NewMessageId(2),
					pulsarutils.NewMessageId(3),
					pulsarutils.NewMessageId(4),
					pulsarutils.NewMessageId(5),
				},
			},
			expected: &model.InstructionSet{
				JobsToCreate:            []*model.CreateJobInstruction{expectedSubmit},
				JobsToUpdate:            []*model.UpdateJobInstruction{&expectedLeased, &expectedPending, &expectedRunning, &expectedJobSucceeded},
				JobRunsToCreate:         []*model.CreateJobRunInstruction{&expectedLeasedRun},
				JobRunsToUpdate:         []*model.UpdateJobRunInstruction{&expectedPendingRun, &expectedRunningRun, &expectedJobRunSucceeded},
				UserAnnotationsToCreate: expectedCreateUserAnnotations,
				MessageIds: []pulsar.MessageID{
					pulsarutils.NewMessageId(1),
					pulsarutils.NewMessageId(2),
					pulsarutils.NewMessageId(3),
					pulsarutils.NewMessageId(4),
					pulsarutils.NewMessageId(5),
				},
			},
		},
		"requeued": {
			events: &ingest.EventSequencesWithIds{
				EventSequences: []*armadaevents.EventSequence{testfixtures.NewEventSequence(testfixtures.JobRequeued)},
				MessageIds:     []pulsar.MessageID{pulsarutils.NewMessageId(1)},
			},
			expected: &model.InstructionSet{
				JobsToUpdate: []*model.UpdateJobInstruction{&expectedJobRequeued},
				MessageIds:   []pulsar.MessageID{pulsarutils.NewMessageId(1)},
			},
		},
		"job cancelled": {
			events: &ingest.EventSequencesWithIds{
				EventSequences: []*armadaevents.EventSequence{testfixtures.NewEventSequence(testfixtures.JobCancelled)},
				MessageIds:     []pulsar.MessageID{pulsarutils.NewMessageId(1)},
			},
			expected: &model.InstructionSet{
				JobsToUpdate: []*model.UpdateJobInstruction{&expectedJobCancelled},
				MessageIds:   []pulsar.MessageID{pulsarutils.NewMessageId(1)},
			},
		},
		"job cancelled with reason": {
			events: &ingest.EventSequencesWithIds{
				EventSequences: []*armadaevents.EventSequence{testfixtures.NewEventSequence(cancelledWithReason)},
				MessageIds:     []pulsar.MessageID{pulsarutils.NewMessageId(1)},
			},
			expected: &model.InstructionSet{
				JobsToUpdate: []*model.UpdateJobInstruction{{
					JobId:                     testfixtures.JobIdString,
					State:                     pointer.Int32(lookout.JobCancelledOrdinal),
					CancelReason:              pointer.String("some reason"),
					Cancelled:                 &testfixtures.BaseTime,
					LastTransitionTime:        &testfixtures.BaseTime,
					LastTransitionTimeSeconds: pointer.Int64(testfixtures.BaseTime.Unix()),
				}},
				MessageIds: []pulsar.MessageID{pulsarutils.NewMessageId(1)},
			},
		},
		"job run cancelled": {
			events: &ingest.EventSequencesWithIds{
				EventSequences: []*armadaevents.EventSequence{testfixtures.NewEventSequence(testfixtures.JobRunCancelled)},
				MessageIds:     []pulsar.MessageID{pulsarutils.NewMessageId(1)},
			},
			expected: &model.InstructionSet{
				JobRunsToUpdate: []*model.UpdateJobRunInstruction{&expectedCancelledRun},
				MessageIds:      []pulsar.MessageID{pulsarutils.NewMessageId(1)},
			},
			useLegacyEventConversion: true,
		},
		"reprioritized": {
			events: &ingest.EventSequencesWithIds{
				EventSequences: []*armadaevents.EventSequence{testfixtures.NewEventSequence(testfixtures.JobReprioritised)},
				MessageIds:     []pulsar.MessageID{pulsarutils.NewMessageId(1)},
			},
			expected: &model.InstructionSet{
				JobsToUpdate: []*model.UpdateJobInstruction{&expectedJobReprioritised},
				MessageIds:   []pulsar.MessageID{pulsarutils.NewMessageId(1)},
			},
		},
		"job run failed": {
			events: &ingest.EventSequencesWithIds{
				EventSequences: []*armadaevents.EventSequence{testfixtures.NewEventSequence(testfixtures.JobRunFailed)},
				MessageIds:     []pulsar.MessageID{pulsarutils.NewMessageId(1)},
			},
			expected: &model.InstructionSet{
				JobRunsToUpdate: []*model.UpdateJobRunInstruction{&expectedFailedRun},
				MessageIds:      []pulsar.MessageID{pulsarutils.NewMessageId(1)},
			},
		},
		"job failed": {
			events: &ingest.EventSequencesWithIds{
				EventSequences: []*armadaevents.EventSequence{testfixtures.NewEventSequence(testfixtures.JobFailed)},
				MessageIds:     []pulsar.MessageID{pulsarutils.NewMessageId(1)},
			},
			expected: &model.InstructionSet{
				JobsToUpdate: []*model.UpdateJobInstruction{&expectedFailed},
				MessageIds:   []pulsar.MessageID{pulsarutils.NewMessageId(1)},
			},
		},
		"terminated": {
			events: &ingest.EventSequencesWithIds{
				EventSequences: []*armadaevents.EventSequence{testfixtures.NewEventSequence(testfixtures.JobRunTerminated)},
				MessageIds:     []pulsar.MessageID{pulsarutils.NewMessageId(1)},
			},
			expected: &model.InstructionSet{
				MessageIds: []pulsar.MessageID{pulsarutils.NewMessageId(1)},
			},
		},
		"unschedulable": {
			events: &ingest.EventSequencesWithIds{
				EventSequences: []*armadaevents.EventSequence{testfixtures.NewEventSequence(testfixtures.JobRunUnschedulable)},
				MessageIds:     []pulsar.MessageID{pulsarutils.NewMessageId(1)},
			},
			expected: &model.InstructionSet{
				JobRunsToUpdate: []*model.UpdateJobRunInstruction{&expectedUnschedulable},
				MessageIds:      []pulsar.MessageID{pulsarutils.NewMessageId(1)},
			},
		},
		"duplicate submit is ignored": {
			events: &ingest.EventSequencesWithIds{
				EventSequences: []*armadaevents.EventSequence{testfixtures.NewEventSequence(testfixtures.SubmitDuplicate)},
				MessageIds:     []pulsar.MessageID{pulsarutils.NewMessageId(1)},
			},
			expected: &model.InstructionSet{
				MessageIds: []pulsar.MessageID{pulsarutils.NewMessageId(1)},
			},
		},
		"job preempted": {
			events: &ingest.EventSequencesWithIds{
				EventSequences: []*armadaevents.EventSequence{testfixtures.NewEventSequence(testfixtures.JobPreempted)},
				MessageIds:     []pulsar.MessageID{pulsarutils.NewMessageId(1)},
			},
			expected: &model.InstructionSet{
<<<<<<< HEAD
=======
				JobsToUpdate:    []*model.UpdateJobInstruction{&expectedPreempted},
				JobRunsToUpdate: []*model.UpdateJobRunInstruction{&expectedPreemptedRun},
				MessageIds:      []pulsar.MessageID{pulsarutils.NewMessageId(1)},
			},
		},
		"preempted with preemptee": {
			events: &ingest.EventSequencesWithIds{
				EventSequences: []*armadaevents.EventSequence{testfixtures.NewEventSequence(preempted)},
				MessageIds:     []pulsar.MessageID{pulsarutils.NewMessageId(1)},
			},
			expected: &model.InstructionSet{
>>>>>>> f9f95820
				JobsToUpdate: []*model.UpdateJobInstruction{&expectedPreempted},
				MessageIds:   []pulsar.MessageID{pulsarutils.NewMessageId(1)},
			},
		},
		"job run preempted": {
			events: &ingest.EventSequencesWithIds{
				EventSequences: []*armadaevents.EventSequence{testfixtures.NewEventSequence(testfixtures.JobRunPreempted)},
				MessageIds:     []pulsar.MessageID{pulsarutils.NewMessageId(1)},
			},
			expected: &model.InstructionSet{
				JobRunsToUpdate: []*model.UpdateJobRunInstruction{&expectedPreemptedRun},
				MessageIds:      []pulsar.MessageID{pulsarutils.NewMessageId(1)},
			},
		},
		"invalid event without job id or run id": {
			events: &ingest.EventSequencesWithIds{
				EventSequences: []*armadaevents.EventSequence{
					testfixtures.NewEventSequence(&armadaevents.EventSequence_Event{
						Created: &testfixtures.BaseTime,
						Event: &armadaevents.EventSequence_Event_JobRunRunning{
							JobRunRunning: &armadaevents.JobRunRunning{},
						},
					}),
					testfixtures.NewEventSequence(submit),
				},
				MessageIds: []pulsar.MessageID{
					pulsarutils.NewMessageId(1),
					pulsarutils.NewMessageId(2),
				},
			},
			expected: &model.InstructionSet{
				JobsToCreate:            []*model.CreateJobInstruction{expectedSubmit},
				UserAnnotationsToCreate: expectedCreateUserAnnotations,
				MessageIds: []pulsar.MessageID{
					pulsarutils.NewMessageId(1),
					pulsarutils.NewMessageId(2),
				},
			},
		},
		"invalid event without created time": {
			events: &ingest.EventSequencesWithIds{
				EventSequences: []*armadaevents.EventSequence{
					testfixtures.NewEventSequence(&armadaevents.EventSequence_Event{
						Event: &armadaevents.EventSequence_Event_JobRunRunning{
							JobRunRunning: &armadaevents.JobRunRunning{
								RunId: testfixtures.RunIdProto,
								JobId: testfixtures.JobIdProto,
								ResourceInfos: []*armadaevents.KubernetesResourceInfo{
									{
										Info: &armadaevents.KubernetesResourceInfo_PodInfo{
											PodInfo: &armadaevents.PodInfo{
												NodeName:  testfixtures.NodeName,
												PodNumber: testfixtures.PodNumber,
											},
										},
									},
								},
							},
						},
					}),
					testfixtures.NewEventSequence(submit),
				},
				MessageIds: []pulsar.MessageID{
					pulsarutils.NewMessageId(1),
					pulsarutils.NewMessageId(2),
				},
			},
			expected: &model.InstructionSet{
				JobsToCreate:            []*model.CreateJobInstruction{expectedSubmit},
				UserAnnotationsToCreate: expectedCreateUserAnnotations,
				MessageIds: []pulsar.MessageID{
					pulsarutils.NewMessageId(1),
					pulsarutils.NewMessageId(2),
				},
			},
		},
	}
	for name, tc := range tests {
		t.Run(name, func(t *testing.T) {
			converter := NewInstructionConverter(metrics.Get(), userAnnotationPrefix, &compress.NoOpCompressor{})
			decompressor := &compress.NoOpDecompressor{}
			instructionSet := converter.Convert(armadacontext.TODO(), tc.events)
			require.Equal(t, len(tc.expected.JobsToCreate), len(instructionSet.JobsToCreate))
			// The value of JobProto is not deterministic, because annotations
			// are stored in a map[string]string; compare the deserialized
			// versions of this field instead, and zero it out before calling
			// assert.Equal.
			for i, expected := range tc.expected.JobsToCreate {
				expected := *expected
				actual := *instructionSet.JobsToCreate[i]

				var expectedApiJob api.Job
				var actualApiJob api.Job
				assert.Equal(
					t,
					protoutil.MustDecompressAndUnmarshall(expected.JobProto, &expectedApiJob, decompressor),
					protoutil.MustDecompressAndUnmarshall(actual.JobProto, &actualApiJob, decompressor),
				)

				expected.JobProto = nil
				actual.JobProto = nil
				assert.Equal(t, expected, actual)
			}
			assert.Equal(t, tc.expected.JobsToUpdate, instructionSet.JobsToUpdate)
			assert.Equal(t, tc.expected.JobRunsToCreate, instructionSet.JobRunsToCreate)
			assert.Equal(t, tc.expected.JobRunsToUpdate, instructionSet.JobRunsToUpdate)
			assert.Equal(t, tc.expected.UserAnnotationsToCreate, instructionSet.UserAnnotationsToCreate)
			assert.Equal(t, tc.expected.MessageIds, instructionSet.MessageIds)
		})
	}
}

func TestTruncatesStringsThatAreTooLong(t *testing.T) {
	longString := strings.Repeat("x", 4000)

	submit, err := testfixtures.DeepCopy(testfixtures.Submit)
	assert.NoError(t, err)
	submit.GetSubmitJob().GetMainObject().GetPodSpec().GetPodSpec().PriorityClassName = longString

	leased, err := testfixtures.DeepCopy(testfixtures.Leased)
	assert.NoError(t, err)
	leased.GetJobRunLeased().ExecutorId = longString
	leased.GetJobRunLeased().NodeId = longString

	assigned, err := testfixtures.DeepCopy(testfixtures.Assigned)
	assert.NoError(t, err)

	running, err := testfixtures.DeepCopy(testfixtures.Running)
	assert.NoError(t, err)
	running.GetJobRunRunning().GetResourceInfos()[0].GetPodInfo().NodeName = longString

	events := &ingest.EventSequencesWithIds{
		EventSequences: []*armadaevents.EventSequence{{
			Queue:      longString,
			JobSetName: longString,
			UserId:     longString,
			Events: []*armadaevents.EventSequence_Event{
				submit,
				leased,
				assigned,
				running,
			},
		}},
		MessageIds: []pulsar.MessageID{pulsarutils.NewMessageId(1)},
	}

	converter := NewInstructionConverter(metrics.Get(), userAnnotationPrefix, &compress.NoOpCompressor{})
	actual := converter.Convert(armadacontext.TODO(), events)

	// String lengths obtained from database schema
	assert.Len(t, actual.JobsToCreate[0].Queue, 512)
	assert.Len(t, actual.JobsToCreate[0].Owner, 512)
	assert.Len(t, actual.JobsToCreate[0].JobSet, 1024)
	assert.Len(t, *actual.JobsToCreate[0].PriorityClass, 63)
	assert.Len(t, actual.JobRunsToCreate[0].Cluster, 512)
	assert.Len(t, *actual.JobRunsToCreate[0].Node, 512)
	assert.Len(t, *actual.JobRunsToUpdate[1].Node, 512)
}

func TestExtractNodeName(t *testing.T) {
	podError := armadaevents.PodError{}
	assert.Nil(t, extractNodeName(&podError))
	podError.NodeName = testfixtures.NodeName
	assert.Equal(t, pointer.String(testfixtures.NodeName), extractNodeName(&podError))
}<|MERGE_RESOLUTION|>--- conflicted
+++ resolved
@@ -339,7 +339,6 @@
 				JobRunsToUpdate: []*model.UpdateJobRunInstruction{&expectedCancelledRun},
 				MessageIds:      []pulsar.MessageID{pulsarutils.NewMessageId(1)},
 			},
-			useLegacyEventConversion: true,
 		},
 		"reprioritized": {
 			events: &ingest.EventSequencesWithIds{
@@ -405,20 +404,6 @@
 				MessageIds:     []pulsar.MessageID{pulsarutils.NewMessageId(1)},
 			},
 			expected: &model.InstructionSet{
-<<<<<<< HEAD
-=======
-				JobsToUpdate:    []*model.UpdateJobInstruction{&expectedPreempted},
-				JobRunsToUpdate: []*model.UpdateJobRunInstruction{&expectedPreemptedRun},
-				MessageIds:      []pulsar.MessageID{pulsarutils.NewMessageId(1)},
-			},
-		},
-		"preempted with preemptee": {
-			events: &ingest.EventSequencesWithIds{
-				EventSequences: []*armadaevents.EventSequence{testfixtures.NewEventSequence(preempted)},
-				MessageIds:     []pulsar.MessageID{pulsarutils.NewMessageId(1)},
-			},
-			expected: &model.InstructionSet{
->>>>>>> f9f95820
 				JobsToUpdate: []*model.UpdateJobInstruction{&expectedPreempted},
 				MessageIds:   []pulsar.MessageID{pulsarutils.NewMessageId(1)},
 			},
