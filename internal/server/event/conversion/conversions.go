package conversion

import (
	"time"

	log "github.com/sirupsen/logrus"

	"github.com/armadaproject/armada/internal/common/eventutil"
	protoutil "github.com/armadaproject/armada/internal/common/proto"
	"github.com/armadaproject/armada/pkg/api"
	"github.com/armadaproject/armada/pkg/armadaevents"
)

// FromEventSequence Converts internal messages to external api messages
// Note that some internal api messages can result in multiple api messages so we need to
// return an array of messages
// TODO: once we no longer need to worry about legacy messages in the api we can move eventutil.ApiJobFromLogSubmitJob here
func FromEventSequence(es *armadaevents.EventSequence) ([]*api.EventMessage, error) {
	apiEvents := make([]*api.EventMessage, 0, len(es.Events))
	var err error = nil

	for _, event := range es.Events {
		var convertedEvents []*api.EventMessage = nil
		eventTs := protoutil.ToStdTime(event.Created)
		switch esEvent := event.GetEvent().(type) {
		case *armadaevents.EventSequence_Event_SubmitJob:
			convertedEvents, err = FromInternalSubmit(es.UserId, es.Groups, es.Queue, es.JobSetName, eventTs, esEvent.SubmitJob)
		case *armadaevents.EventSequence_Event_CancelledJob:
			convertedEvents, err = FromInternalCancelled(es.UserId, es.Queue, es.JobSetName, eventTs, esEvent.CancelledJob)
		case *armadaevents.EventSequence_Event_CancelJob:
			convertedEvents, err = FromInternalCancel(es.UserId, es.Queue, es.JobSetName, eventTs, esEvent.CancelJob)
		case *armadaevents.EventSequence_Event_JobPreemptionRequested:
			convertedEvents, err = FromInternalPreemptionRequested(es.UserId, es.Queue, es.JobSetName, eventTs, esEvent.JobPreemptionRequested)
		case *armadaevents.EventSequence_Event_ReprioritiseJob:
			convertedEvents, err = FromInternalReprioritiseJob(es.UserId, es.Queue, es.JobSetName, eventTs, esEvent.ReprioritiseJob)
		case *armadaevents.EventSequence_Event_ReprioritisedJob:
			convertedEvents, err = FromInternalReprioritisedJob(es.UserId, es.Queue, es.JobSetName, eventTs, esEvent.ReprioritisedJob)
		case *armadaevents.EventSequence_Event_JobRunLeased:
			convertedEvents, err = FromInternalLogJobRunLeased(es.Queue, es.JobSetName, eventTs, esEvent.JobRunLeased)
		case *armadaevents.EventSequence_Event_JobRunErrors:
			convertedEvents, err = FromInternalJobRunErrors(es.Queue, es.JobSetName, eventTs, esEvent.JobRunErrors)
		case *armadaevents.EventSequence_Event_JobSucceeded:
			convertedEvents, err = FromInternalJobSucceeded(es.Queue, es.JobSetName, eventTs, esEvent.JobSucceeded)
		case *armadaevents.EventSequence_Event_JobErrors:
			convertedEvents, err = FromInternalJobErrors(es.Queue, es.JobSetName, eventTs, esEvent.JobErrors)
		case *armadaevents.EventSequence_Event_JobRunRunning:
			convertedEvents, err = FromInternalJobRunRunning(es.Queue, es.JobSetName, eventTs, esEvent.JobRunRunning)
		case *armadaevents.EventSequence_Event_JobRunAssigned:
			convertedEvents, err = FromInternalJobRunAssigned(es.Queue, es.JobSetName, eventTs, esEvent.JobRunAssigned)
		case *armadaevents.EventSequence_Event_ResourceUtilisation:
			convertedEvents, err = FromInternalResourceUtilisation(es.Queue, es.JobSetName, eventTs, esEvent.ResourceUtilisation)
		case *armadaevents.EventSequence_Event_StandaloneIngressInfo:
			convertedEvents, err = FromInternalStandaloneIngressInfo(es.Queue, es.JobSetName, eventTs, esEvent.StandaloneIngressInfo)
		case *armadaevents.EventSequence_Event_JobRunPreempted:
			convertedEvents, err = FromInternalJobRunPreempted(es.Queue, es.JobSetName, eventTs, esEvent.JobRunPreempted)
		case *armadaevents.EventSequence_Event_ReprioritiseJobSet,
			*armadaevents.EventSequence_Event_CancelJobSet,
			*armadaevents.EventSequence_Event_JobRunSucceeded,
			*armadaevents.EventSequence_Event_JobRequeued,
			*armadaevents.EventSequence_Event_JobValidated,
			*armadaevents.EventSequence_Event_PartitionMarker:
			// These events have no api analog right now, so we ignore
			log.Debugf("ignoring event type %T", esEvent)
		default:
			log.Warnf("unknown event type: %T", esEvent)
			convertedEvents = nil
		}
		if err != nil {
			// TODO: would it be better to log a warning and continue- that way one bad event won't cause the stream to terminate?
			return nil, err
		}
		apiEvents = append(apiEvents, convertedEvents...)
	}
	return apiEvents, nil
}

func FromInternalSubmit(owner string, groups []string, queue string, jobSet string, time time.Time, e *armadaevents.SubmitJob) ([]*api.EventMessage, error) {
	job, err := eventutil.ApiJobFromLogSubmitJob(owner, groups, queue, jobSet, time, e)
	if err != nil {
		return nil, err
	}

	submitEvent := &api.JobSubmittedEvent{
		JobId:    e.JobId,
		JobSetId: jobSet,
		Queue:    queue,
		Created:  protoutil.ToTimestamp(time),
		Job:      job,
	}

	queuedEvent := &api.JobQueuedEvent{
		JobId:    e.JobId,
		JobSetId: jobSet,
		Queue:    queue,
		Created:  protoutil.ToTimestamp(time),
	}

	return []*api.EventMessage{
		{
			Events: &api.EventMessage_Submitted{
				Submitted: submitEvent,
			},
		},
		{
			Events: &api.EventMessage_Queued{
				Queued: queuedEvent,
			},
		},
	}, nil
}

func FromInternalPreemptionRequested(userId string, queueName string, jobSetName string, time time.Time, e *armadaevents.JobPreemptionRequested) ([]*api.EventMessage, error) {
	return []*api.EventMessage{
		{
			Events: &api.EventMessage_Preempting{
				Preempting: &api.JobPreemptingEvent{
					JobId:     e.JobId,
					JobSetId:  jobSetName,
					Queue:     queueName,
					Created:   protoutil.ToTimestamp(time),
					Requestor: userId,
				},
			},
		},
	}, nil
}

func FromInternalCancel(userId string, queueName string, jobSetName string, time time.Time, e *armadaevents.CancelJob) ([]*api.EventMessage, error) {
	return []*api.EventMessage{
		{
			Events: &api.EventMessage_Cancelling{
				Cancelling: &api.JobCancellingEvent{
					JobId:     e.JobId,
					JobSetId:  jobSetName,
					Queue:     queueName,
					Created:   protoutil.ToTimestamp(time),
					Requestor: userId,
				},
			},
		},
	}, nil
}

func FromInternalCancelled(userId string, queueName string, jobSetName string, time time.Time, e *armadaevents.CancelledJob) ([]*api.EventMessage, error) {
	return []*api.EventMessage{
		{
			Events: &api.EventMessage_Cancelled{
				Cancelled: &api.JobCancelledEvent{
					JobId:     e.JobId,
					JobSetId:  jobSetName,
					Queue:     queueName,
					Created:   protoutil.ToTimestamp(time),
					Requestor: userId,
				},
			},
		},
	}, nil
}

func FromInternalReprioritiseJob(userId string, queueName string, jobSetName string, time time.Time, e *armadaevents.ReprioritiseJob) ([]*api.EventMessage, error) {
	return []*api.EventMessage{
		{
			Events: &api.EventMessage_Reprioritizing{
				Reprioritizing: &api.JobReprioritizingEvent{
					JobId:       e.JobId,
					JobSetId:    jobSetName,
					Queue:       queueName,
					Created:     protoutil.ToTimestamp(time),
					NewPriority: float64(e.Priority),
					Requestor:   userId,
				},
			},
		},
	}, nil
}

func FromInternalReprioritisedJob(userId string, queueName string, jobSetName string, time time.Time, e *armadaevents.ReprioritisedJob) ([]*api.EventMessage, error) {
	return []*api.EventMessage{
		{
			Events: &api.EventMessage_Reprioritized{
				Reprioritized: &api.JobReprioritizedEvent{
					JobId:       e.JobId,
					JobSetId:    jobSetName,
					Queue:       queueName,
					Created:     protoutil.ToTimestamp(time),
					NewPriority: float64(e.Priority),
					Requestor:   userId,
				},
			},
		},
	}, nil
}

func FromInternalLogJobRunLeased(queueName string, jobSetName string, time time.Time, e *armadaevents.JobRunLeased) ([]*api.EventMessage, error) {
	return []*api.EventMessage{
		{
			Events: &api.EventMessage_Leased{
				Leased: &api.JobLeasedEvent{
					JobId:     e.JobId,
					JobSetId:  jobSetName,
					Queue:     queueName,
					Created:   protoutil.ToTimestamp(time),
					ClusterId: e.ExecutorId,
				},
			},
		},
	}, nil
}

func FromInternalJobSucceeded(queueName string, jobSetName string, time time.Time, e *armadaevents.JobSucceeded) ([]*api.EventMessage, error) {
	apiEvent := &api.JobSucceededEvent{
		JobId:    e.JobId,
		JobSetId: jobSetName,
		Queue:    queueName,
		Created:  protoutil.ToTimestamp(time),
	}

	if len(e.ResourceInfos) > 0 {
		ri := e.ResourceInfos[0]
		apiEvent.ClusterId = ri.GetObjectMeta().GetExecutorId()
		apiEvent.PodNamespace = ri.GetObjectMeta().GetNamespace()
		apiEvent.PodName = ri.GetObjectMeta().GetName()
		apiEvent.KubernetesId = ri.GetObjectMeta().GetKubernetesId()
		apiEvent.NodeName = ri.GetPodInfo().GetNodeName()
		apiEvent.PodNumber = ri.GetPodInfo().GetPodNumber()
	}

	return []*api.EventMessage{
		{
			Events: &api.EventMessage_Succeeded{
				Succeeded: apiEvent,
			},
		},
	}, nil
}

func FromInternalJobRunErrors(queueName string, jobSetName string, time time.Time, e *armadaevents.JobRunErrors) ([]*api.EventMessage, error) {
	events := make([]*api.EventMessage, 0)
	for _, msgErr := range e.GetErrors() {
		switch reason := msgErr.Reason.(type) {
		case *armadaevents.Error_LeaseExpired:
			event := &api.EventMessage{
				Events: &api.EventMessage_LeaseExpired{
					LeaseExpired: &api.JobLeaseExpiredEvent{
						JobId:    e.JobId,
						JobSetId: jobSetName,
						Queue:    queueName,
						Created:  protoutil.ToTimestamp(time),
					},
				},
			}
			events = append(events, event)
		case *armadaevents.Error_PodUnschedulable:
			objectMeta := reason.PodUnschedulable.GetObjectMeta()
			event := &api.EventMessage{
				Events: &api.EventMessage_UnableToSchedule{
					UnableToSchedule: &api.JobUnableToScheduleEvent{
						JobId:        e.JobId,
						ClusterId:    objectMeta.GetExecutorId(),
						PodNamespace: objectMeta.GetNamespace(),
						PodName:      objectMeta.GetName(),
						KubernetesId: objectMeta.GetKubernetesId(),
						Reason:       reason.PodUnschedulable.GetMessage(),
						NodeName:     reason.PodUnschedulable.GetNodeName(),
						PodNumber:    reason.PodUnschedulable.GetPodNumber(),
						JobSetId:     jobSetName,
						Queue:        queueName,
						Created:      protoutil.ToTimestamp(time),
					},
				},
			}
			events = append(events, event)
		case *armadaevents.Error_PodLeaseReturned:
			objectMeta := reason.PodLeaseReturned.GetObjectMeta()
			event := &api.EventMessage{
				Events: &api.EventMessage_LeaseReturned{
					LeaseReturned: &api.JobLeaseReturnedEvent{
						JobId:        e.JobId,
						JobSetId:     jobSetName,
						Queue:        queueName,
						Created:      protoutil.ToTimestamp(time),
						ClusterId:    objectMeta.GetExecutorId(),
						Reason:       reason.PodLeaseReturned.GetMessage(),
						KubernetesId: objectMeta.GetKubernetesId(),
						PodNumber:    reason.PodLeaseReturned.GetPodNumber(),
						RunAttempted: reason.PodLeaseReturned.GetRunAttempted(),
					},
				},
			}
			events = append(events, event)
		default:
			log.Debugf("Ignoring event %T", reason)
		}
	}
	return events, nil
}

func FromInternalJobErrors(queueName string, jobSetName string, time time.Time, e *armadaevents.JobErrors) ([]*api.EventMessage, error) {
	events := make([]*api.EventMessage, 0)
	for _, msgErr := range e.GetErrors() {
		if !msgErr.Terminal {
			continue
		}
		switch reason := msgErr.Reason.(type) {
		case *armadaevents.Error_PodError:
			event := &api.EventMessage{
				Events: &api.EventMessage_Failed{
					Failed: makeJobFailed(e.JobId, queueName, jobSetName, time, reason),
				},
			}
			events = append(events, event)
		case *armadaevents.Error_JobRunPreemptedError:
			event := &api.EventMessage{
				Events: &api.EventMessage_Failed{
					Failed: &api.JobFailedEvent{
						JobId:    e.JobId,
						JobSetId: jobSetName,
						Queue:    queueName,
						Created:  protoutil.ToTimestamp(time),
						Reason:   "preempted",
					},
				},
			}
			events = append(events, event)
		case *armadaevents.Error_MaxRunsExceeded:
			event := &api.EventMessage{
				Events: &api.EventMessage_Failed{
					Failed: &api.JobFailedEvent{
						JobId:    e.JobId,
						JobSetId: jobSetName,
						Queue:    queueName,
						Created:  protoutil.ToTimestamp(time),
						Reason:   reason.MaxRunsExceeded.Message,
					},
				},
			}
			events = append(events, event)
		case *armadaevents.Error_GangJobUnschedulable:
			event := &api.EventMessage{
				Events: &api.EventMessage_Failed{
					Failed: &api.JobFailedEvent{
						JobId:    e.JobId,
						JobSetId: jobSetName,
						Queue:    queueName,
						Created:  protoutil.ToTimestamp(time),
						Reason:   reason.GangJobUnschedulable.Message,
					},
				},
			}
			events = append(events, event)
		case *armadaevents.Error_JobRejected:
			event := &api.EventMessage{
				Events: &api.EventMessage_Failed{
					Failed: &api.JobFailedEvent{
						JobId:    e.JobId,
						JobSetId: jobSetName,
						Queue:    queueName,
						Created:  protoutil.ToTimestamp(time),
						Reason:   reason.JobRejected.Message,
						Cause:    api.Cause_Rejected,
					},
				},
			}
			events = append(events, event)
		default:
			log.Warnf("unknown error %T for job %s", reason, e.JobId)
			event := &api.EventMessage{
				Events: &api.EventMessage_Failed{
					Failed: &api.JobFailedEvent{
						JobId:    e.JobId,
						JobSetId: jobSetName,
						Queue:    queueName,
						Created:  protoutil.ToTimestamp(time),
					},
				},
			}
			events = append(events, event)
		}
	}
	return events, nil
}

func FromInternalJobRunRunning(queueName string, jobSetName string, time time.Time, e *armadaevents.JobRunRunning) ([]*api.EventMessage, error) {
	apiEvent := &api.JobRunningEvent{
		JobId:    e.JobId,
		JobSetId: jobSetName,
		Queue:    queueName,
		Created:  protoutil.ToTimestamp(time),
	}

	if len(e.ResourceInfos) > 0 {
		ri := e.ResourceInfos[0]
		apiEvent.ClusterId = ri.GetObjectMeta().GetExecutorId()
		apiEvent.PodNamespace = ri.GetObjectMeta().GetNamespace()
		apiEvent.PodName = ri.GetObjectMeta().GetName()
		apiEvent.KubernetesId = ri.GetObjectMeta().GetKubernetesId()
		apiEvent.NodeName = ri.GetPodInfo().GetNodeName()
		apiEvent.PodNumber = ri.GetPodInfo().GetPodNumber()
	}

	return []*api.EventMessage{
		{
			Events: &api.EventMessage_Running{
				Running: apiEvent,
			},
		},
	}, nil
}

func FromInternalJobRunAssigned(queueName string, jobSetName string, time time.Time, e *armadaevents.JobRunAssigned) ([]*api.EventMessage, error) {
	apiEvent := &api.JobPendingEvent{
		JobId:    e.JobId,
		JobSetId: jobSetName,
		Queue:    queueName,
		Created:  protoutil.ToTimestamp(time),
	}

	if len(e.ResourceInfos) > 0 {
		ri := e.ResourceInfos[0]
		apiEvent.ClusterId = ri.GetObjectMeta().GetExecutorId()
		apiEvent.PodNamespace = ri.GetObjectMeta().GetNamespace()
		apiEvent.PodName = ri.GetObjectMeta().GetName()
		apiEvent.KubernetesId = ri.GetObjectMeta().GetKubernetesId()
		apiEvent.PodNumber = ri.GetPodInfo().GetPodNumber()
	}
	return []*api.EventMessage{
		{
			Events: &api.EventMessage_Pending{
				Pending: apiEvent,
			},
		},
	}, nil
}

func FromInternalJobRunPreempted(queueName string, jobSetName string, time time.Time, e *armadaevents.JobRunPreempted) ([]*api.EventMessage, error) {
	if e == nil {
		// We only support PodPreempted right now
		return nil, nil
	}

	apiEvent := &api.JobPreemptedEvent{
<<<<<<< HEAD
		JobId:           jobId,
		JobSetId:        jobSetName,
		Queue:           queueName,
		Created:         protoutil.ToTimestamp(time),
		RunId:           runId,
		PreemptiveJobId: preemptiveJobId,
		PreemptiveRunId: preemptiveRunId,
		Cause:           e.Cause,
=======
		JobId:    e.PreemptedJobId,
		JobSetId: jobSetName,
		Queue:    queueName,
		Created:  protoutil.ToTimestamp(time),
		RunId:    e.PreemptedRunId,
>>>>>>> 6271a588
	}

	return []*api.EventMessage{
		{
			Events: &api.EventMessage_Preempted{
				Preempted: apiEvent,
			},
		},
	}, nil
}

func FromInternalResourceUtilisation(queueName string, jobSetName string, time time.Time, e *armadaevents.ResourceUtilisation) ([]*api.EventMessage, error) {
	apiEvent := &api.JobUtilisationEvent{
		JobId:                 e.JobId,
		JobSetId:              jobSetName,
		Queue:                 queueName,
		Created:               protoutil.ToTimestamp(time),
		ClusterId:             e.GetResourceInfo().GetObjectMeta().GetExecutorId(),
		KubernetesId:          e.GetResourceInfo().GetObjectMeta().GetKubernetesId(),
		MaxResourcesForPeriod: e.MaxResourcesForPeriod,
		NodeName:              e.GetResourceInfo().GetPodInfo().GetNodeName(),
		PodNumber:             e.GetResourceInfo().GetPodInfo().GetPodNumber(),
		PodName:               e.GetResourceInfo().GetObjectMeta().GetName(),
		PodNamespace:          e.GetResourceInfo().GetObjectMeta().GetNamespace(),
		TotalCumulativeUsage:  e.TotalCumulativeUsage,
	}

	return []*api.EventMessage{
		{
			Events: &api.EventMessage_Utilisation{
				Utilisation: apiEvent,
			},
		},
	}, nil
}

func FromInternalStandaloneIngressInfo(queueName string, jobSetName string, time time.Time, e *armadaevents.StandaloneIngressInfo) ([]*api.EventMessage, error) {
	apiEvent := &api.JobIngressInfoEvent{
		JobId:            e.JobId,
		JobSetId:         jobSetName,
		Queue:            queueName,
		Created:          protoutil.ToTimestamp(time),
		ClusterId:        e.GetObjectMeta().GetExecutorId(),
		KubernetesId:     e.GetObjectMeta().GetKubernetesId(),
		NodeName:         e.GetNodeName(),
		PodNumber:        e.GetPodNumber(),
		PodName:          e.GetPodName(),
		PodNamespace:     e.GetObjectMeta().GetNamespace(),
		IngressAddresses: e.GetIngressAddresses(),
	}

	return []*api.EventMessage{
		{
			Events: &api.EventMessage_IngressInfo{
				IngressInfo: apiEvent,
			},
		},
	}, nil
}

func makeJobFailed(jobId string, queueName string, jobSetName string, time time.Time, podErrorEvent *armadaevents.Error_PodError) *api.JobFailedEvent {
	podError := podErrorEvent.PodError
	event := &api.JobFailedEvent{
		JobId:        jobId,
		JobSetId:     jobSetName,
		Queue:        queueName,
		Created:      protoutil.ToTimestamp(time),
		ClusterId:    podError.GetObjectMeta().GetExecutorId(),
		PodNamespace: podError.GetObjectMeta().GetNamespace(),
		KubernetesId: podError.GetObjectMeta().GetKubernetesId(),
		PodNumber:    podError.GetPodNumber(),
		NodeName:     podError.GetNodeName(),
		Reason:       podError.GetMessage(),
		PodName:      podError.GetObjectMeta().GetName(),
	}
	switch podError.KubernetesReason {
	case armadaevents.KubernetesReason_DeadlineExceeded:
		event.Cause = api.Cause_DeadlineExceeded
	case armadaevents.KubernetesReason_AppError:
		event.Cause = api.Cause_Error
	case armadaevents.KubernetesReason_Evicted:
		event.Cause = api.Cause_Evicted
	case armadaevents.KubernetesReason_OOM:
		event.Cause = api.Cause_OOM
	default:
		log.Warnf("Unknown KubernetesReason of type %T", podError.KubernetesReason)
	}

	containerStatuses := make([]*api.ContainerStatus, 0)
	for _, containerErr := range podError.ContainerErrors {
		containerStatus := &api.ContainerStatus{
			Name:     containerErr.GetObjectMeta().GetName(),
			ExitCode: containerErr.GetExitCode(),
			Message:  containerErr.Message,
			Reason:   containerErr.Reason,
		}
		switch containerErr.KubernetesReason {
		case armadaevents.KubernetesReason_DeadlineExceeded:
			containerStatus.Cause = api.Cause_DeadlineExceeded
		case armadaevents.KubernetesReason_AppError:
			containerStatus.Cause = api.Cause_Error
		case armadaevents.KubernetesReason_Evicted:
			containerStatus.Cause = api.Cause_Evicted
		case armadaevents.KubernetesReason_OOM:
			containerStatus.Cause = api.Cause_OOM
		default:
			log.Warnf("Unknown KubernetesReason of type %T", containerErr.KubernetesReason)
		}
		containerStatuses = append(containerStatuses, containerStatus)
	}
	event.ContainerStatuses = containerStatuses
	return event
}<|MERGE_RESOLUTION|>--- conflicted
+++ resolved
@@ -439,22 +439,12 @@
 	}
 
 	apiEvent := &api.JobPreemptedEvent{
-<<<<<<< HEAD
-		JobId:           jobId,
-		JobSetId:        jobSetName,
-		Queue:           queueName,
-		Created:         protoutil.ToTimestamp(time),
-		RunId:           runId,
-		PreemptiveJobId: preemptiveJobId,
-		PreemptiveRunId: preemptiveRunId,
-		Cause:           e.Cause,
-=======
 		JobId:    e.PreemptedJobId,
 		JobSetId: jobSetName,
 		Queue:    queueName,
 		Created:  protoutil.ToTimestamp(time),
 		RunId:    e.PreemptedRunId,
->>>>>>> 6271a588
+		Cause:           e.Cause,
 	}
 
 	return []*api.EventMessage{
