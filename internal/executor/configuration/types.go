--- conflicted
+++ resolved
@@ -52,13 +52,10 @@
 	PodDefaults               *PodDefaults
 	PendingPodChecks          *podchecks.Checks
 	FatalPodSubmissionErrors  []string
-<<<<<<< HEAD
 	// NodeReservedResources config is used to factor in reserved resources on each node
 	// when validating can a job be scheduled on a node during job submit (i.e. factor in resources for daemonset pods)
-	NodeReservedResources common.ComputeResources
-=======
+	NodeReservedResources     common.ComputeResources
 	PodKillTimeout            time.Duration
->>>>>>> 7bd35b45
 }
 
 type EtcdConfiguration struct {
