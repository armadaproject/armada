--- conflicted
+++ resolved
@@ -11,12 +11,9 @@
 type ApplicationConfiguration struct {
 	ClusterId         string
 	Pool              string
-<<<<<<< HEAD
+	SubmitThreadCount int
 	UpdateThreadCount int
 	DeleteThreadCount int
-=======
-	SubmitThreadCount int
->>>>>>> 7f8e2d81
 }
 
 type PodDefaults struct {
