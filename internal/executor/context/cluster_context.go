package context

import (
	"context"
	"encoding/json"
	"fmt"
	"time"

	"github.com/pkg/errors"
	log "github.com/sirupsen/logrus"
	v1 "k8s.io/api/core/v1"
	networking "k8s.io/api/networking/v1"
	k8s_errors "k8s.io/apimachinery/pkg/api/errors"
	metav1 "k8s.io/apimachinery/pkg/apis/meta/v1"
	"k8s.io/apimachinery/pkg/labels"
	"k8s.io/apimachinery/pkg/selection"
	"k8s.io/apimachinery/pkg/types"
	"k8s.io/client-go/informers"
	informer "k8s.io/client-go/informers/core/v1"
	network_informer "k8s.io/client-go/informers/networking/v1"
	"k8s.io/client-go/kubernetes"
	"k8s.io/client-go/tools/cache"
	"k8s.io/kubelet/pkg/apis/stats/v1alpha1"

	"github.com/G-Research/armada/internal/common/armadaerrors"
	"github.com/G-Research/armada/internal/common/cluster"
	util2 "github.com/G-Research/armada/internal/common/util"
	"github.com/G-Research/armada/internal/executor/configuration"
	"github.com/G-Research/armada/internal/executor/domain"
	"github.com/G-Research/armada/internal/executor/healthmonitor"
	"github.com/G-Research/armada/internal/executor/util"
)

const podByUIDIndex = "podUID"

type ClusterIdentity interface {
	GetClusterId() string
	GetClusterPool() string
}

type ClusterContext interface {
	ClusterIdentity

	AddPodEventHandler(handler cache.ResourceEventHandlerFuncs)
	GetBatchPods() ([]*v1.Pod, error)
	GetAllPods() ([]*v1.Pod, error)
	GetActiveBatchPods() ([]*v1.Pod, error)
	GetNodes() ([]*v1.Node, error)
	GetNode(nodeName string) (*v1.Node, error)
	GetNodeStatsSummary(context.Context, *v1.Node) (*v1alpha1.Summary, error)
	GetPodEvents(pod *v1.Pod) ([]*v1.Event, error)
	GetServices(pod *v1.Pod) ([]*v1.Service, error)
	GetIngresses(pod *v1.Pod) ([]*networking.Ingress, error)

	SubmitPod(pod *v1.Pod, owner string, ownerGroups []string) (*v1.Pod, error)
	SubmitService(service *v1.Service) (*v1.Service, error)
	SubmitIngress(ingress *networking.Ingress) (*networking.Ingress, error)
	DeletePods(pods []*v1.Pod)
	DeleteService(service *v1.Service) error
	DeleteIngress(ingress *networking.Ingress) error

	AddAnnotation(pod *v1.Pod, annotations map[string]string) error

	Stop()
}

type KubernetesClusterContext struct {
	clusterId                string
	pool                     string
	deleteThreadCount        int
	submittedPods            util.PodCache
	podsToDelete             util.PodCache
	podInformer              informer.PodInformer
	nodeInformer             informer.NodeInformer
	serviceInformer          informer.ServiceInformer
	ingressInformer          network_informer.IngressInformer
	stopper                  chan struct{}
	kubernetesClient         kubernetes.Interface
	kubernetesClientProvider cluster.KubernetesClientProvider
	eventInformer            informer.EventInformer
	// If provided, stops object creation while EtcdMaxFractionOfStorageInUse or more of etcd storage is full.
	etcdHealthMonitor healthmonitor.EtcdLimitHealthMonitor
}

func (c *KubernetesClusterContext) GetClusterId() string {
	return c.clusterId
}

func (c *KubernetesClusterContext) GetClusterPool() string {
	return c.pool
}

func NewClusterContext(
	configuration configuration.ApplicationConfiguration,
	minTimeBetweenRepeatDeletionCalls time.Duration,
	kubernetesClientProvider cluster.KubernetesClientProvider,
	etcdHealthMonitor healthmonitor.EtcdLimitHealthMonitor) *KubernetesClusterContext {

	kubernetesClient := kubernetesClientProvider.Client()

	factory := informers.NewSharedInformerFactoryWithOptions(kubernetesClient, 0)

	context := &KubernetesClusterContext{
		clusterId:                configuration.ClusterId,
		pool:                     configuration.Pool,
		deleteThreadCount:        configuration.DeleteConcurrencyLimit,
		submittedPods:            util.NewTimeExpiringPodCache(time.Minute, time.Second, "submitted_job"),
		podsToDelete:             util.NewTimeExpiringPodCache(minTimeBetweenRepeatDeletionCalls, time.Second, "deleted_job"),
		stopper:                  make(chan struct{}),
		podInformer:              factory.Core().V1().Pods(),
		nodeInformer:             factory.Core().V1().Nodes(),
		eventInformer:            factory.Core().V1().Events(),
		serviceInformer:          factory.Core().V1().Services(),
		ingressInformer:          factory.Networking().V1().Ingresses(),
		kubernetesClient:         kubernetesClient,
		kubernetesClientProvider: kubernetesClientProvider,
		etcdHealthMonitor:        etcdHealthMonitor,
	}

	context.AddPodEventHandler(cache.ResourceEventHandlerFuncs{
		AddFunc: func(obj interface{}) {
			pod, ok := obj.(*v1.Pod)
			if !ok {
				log.Errorf("Failed to process pod event due to it being an unexpected type. Failed to process %+v", obj)
				return
			}
			context.submittedPods.Delete(util.ExtractPodKey(pod))
		},
	})

	//Use node informer so it is initialized properly
	context.nodeInformer.Lister()
	context.serviceInformer.Lister()
	context.ingressInformer.Lister()

	err := context.eventInformer.Informer().AddIndexers(cache.Indexers{podByUIDIndex: indexPodByUID})
	if err != nil {
		panic(err)
	}

	factory.Start(context.stopper)
	factory.WaitForCacheSync(context.stopper)

	return context
}

func indexPodByUID(obj interface{}) (strings []string, err error) {
	event := obj.(*v1.Event)
	if event.InvolvedObject.Kind != "Pod" || event.InvolvedObject.UID == "" {
		return []string{}, nil
	}
	return []string{string(event.InvolvedObject.UID)}, nil
}

func (c *KubernetesClusterContext) AddPodEventHandler(handler cache.ResourceEventHandlerFuncs) {
	c.podInformer.Informer().AddEventHandler(handler)
}

func (c *KubernetesClusterContext) Stop() {
	close(c.stopper)
}

func (c *KubernetesClusterContext) GetActiveBatchPods() ([]*v1.Pod, error) {
	return c.podInformer.Lister().List(util.GetManagedPodSelector())
}

func (c *KubernetesClusterContext) GetBatchPods() ([]*v1.Pod, error) {
	podsInCluster, err := c.GetActiveBatchPods()
	if err != nil {
		return nil, err
	}
	allPods := podsInCluster
	allPods = util.MergePodList(allPods, c.submittedPods.GetAll())

	return allPods, nil
}

func (c *KubernetesClusterContext) GetAllPods() ([]*v1.Pod, error) {
	podsInCluster, err := c.podInformer.Lister().List(labels.Everything())
	if err != nil {
		return nil, err
	}
	allPods := podsInCluster
	allPods = util.MergePodList(allPods, c.submittedPods.GetAll())

	return allPods, nil
}

func (c *KubernetesClusterContext) GetPodEvents(pod *v1.Pod) ([]*v1.Event, error) {
	events, err := c.eventInformer.Informer().GetIndexer().ByIndex(podByUIDIndex, string(pod.UID))
	if err != nil {
		return nil, err
	}
	eventsTyped := []*v1.Event{}
	for _, untyped := range events {
		typed, ok := untyped.(*v1.Event)
		if ok {
			eventsTyped = append(eventsTyped, typed)
		}
	}
	return eventsTyped, nil
}

func (c *KubernetesClusterContext) GetNodes() ([]*v1.Node, error) {
	return c.nodeInformer.Lister().List(labels.Everything())
}

func (c *KubernetesClusterContext) GetNode(nodeName string) (*v1.Node, error) {
	return c.nodeInformer.Lister().Get(nodeName)
}

func (c *KubernetesClusterContext) GetNodeStatsSummary(ctx context.Context, node *v1.Node) (*v1alpha1.Summary, error) {
	request := c.kubernetesClient.
		CoreV1().
		RESTClient().
		Get().
		Resource("nodes").
		Name(node.Name).
		SubResource("proxy", "stats", "summary")

	res := request.Do(ctx)
	rawJson, err := res.Raw()

	if err != nil {
		return nil, fmt.Errorf("request error %s (body %s)", err, string(rawJson))
	}

	summary := &v1alpha1.Summary{}
	err = json.Unmarshal(rawJson, summary)
	if err != nil {
		return nil, fmt.Errorf("unable to unmarshal %s", err)
	}
	return summary, nil
}

func (c *KubernetesClusterContext) SubmitPod(pod *v1.Pod, owner string, ownerGroups []string) (*v1.Pod, error) {

	// If a health monitor is provided, reject pods when etcd is at its hard limit.
	if c.etcdHealthMonitor != nil && !c.etcdHealthMonitor.IsWithinHardHealthLimit() {
		err := errors.WithStack(&armadaerrors.ErrCreateResource{
			Type:    "pod",
			Name:    pod.Name,
			Message: fmt.Sprintf("etcd is at its hard heatlh limit and therefore not healthy to submit to"),
		})
		return nil, err
	}

	c.submittedPods.Add(pod)
	ownerClient, err := c.kubernetesClientProvider.ClientForUser(owner, ownerGroups)
	if err != nil {
		return nil, err
	}

	returnedPod, err := ownerClient.CoreV1().Pods(pod.Namespace).Create(context.Background(), pod, metav1.CreateOptions{})

	if err != nil {
		c.submittedPods.Delete(util.ExtractPodKey(pod))
	}
	return returnedPod, err
}

func (c *KubernetesClusterContext) SubmitService(service *v1.Service) (*v1.Service, error) {
	return c.kubernetesClient.CoreV1().Services(service.Namespace).Create(context.Background(), service, metav1.CreateOptions{})
}

func (c *KubernetesClusterContext) SubmitIngress(ingress *networking.Ingress) (*networking.Ingress, error) {
	return c.kubernetesClient.NetworkingV1().Ingresses(ingress.Namespace).Create(context.Background(), ingress, metav1.CreateOptions{})
}

func (c *KubernetesClusterContext) AddAnnotation(pod *v1.Pod, annotations map[string]string) error {
	patch := &domain.Patch{
		MetaData: metav1.ObjectMeta{
			Annotations: annotations,
		},
	}
	patchBytes, err := json.Marshal(patch)
	if err != nil {
		return err
	}
	_, err = c.kubernetesClient.CoreV1().Pods(pod.Namespace).Patch(context.Background(), pod.Name, types.StrategicMergePatchType, patchBytes, metav1.PatchOptions{})
	if err != nil {
		return err
	}
	return nil
}

func (c *KubernetesClusterContext) DeletePods(pods []*v1.Pod) {
	for _, podToDelete := range pods {
		c.podsToDelete.AddIfNotExists(podToDelete)
	}
}

<<<<<<< HEAD
func (c *KubernetesClusterContext) deletePodEvents(pod *v1.Pod) error {
	deleteOptions := createDeleteOptions()
	listOptions := createPodEventsListOptions(pod)
	return c.kubernetesClient.CoreV1().Events(pod.Namespace).DeleteCollection(context.Background(), deleteOptions, listOptions)
}

=======
>>>>>>> 8ada9b63
func (c *KubernetesClusterContext) DeleteService(service *v1.Service) error {
	deleteOptions := createDeleteOptions()
	err := c.kubernetesClient.CoreV1().Services(service.Namespace).Delete(context.Background(), service.Name, deleteOptions)
	if err != nil && k8s_errors.IsNotFound(err) {
		return nil
	}
	return err
}

func (c *KubernetesClusterContext) DeleteIngress(ingress *networking.Ingress) error {
	deleteOptions := createDeleteOptions()
	err := c.kubernetesClient.NetworkingV1().Ingresses(ingress.Namespace).Delete(context.Background(), ingress.Name, deleteOptions)
	if err != nil && k8s_errors.IsNotFound(err) {
		return nil
	}
	return err
}

func (c *KubernetesClusterContext) ProcessPodsToDelete() {
	pods := c.podsToDelete.GetAll()

	deleteOptions := createDeleteOptions()
	util.ProcessPodsWithThreadPool(pods, c.deleteThreadCount, func(podToDelete *v1.Pod) {
		if podToDelete == nil {
			return
		}
		podId := util.ExtractPodKey(podToDelete)

		var err error
		if !util.IsMarkedForDeletion(podToDelete) {
			updatedPod, annotationErr := c.markForDeletion(podToDelete)
			err = annotationErr
			if annotationErr == nil {
				podToDelete = updatedPod
				c.podsToDelete.Update(podId, podToDelete)
			}
		}

		if err == nil {
<<<<<<< HEAD
			err = c.kubernetesClient.CoreV1().Pods(podToDelete.Namespace).Delete(context.Background(), podToDelete.Name, deleteOptions)
			if err == nil {
				deletePodEventsErr := c.deletePodEvents(podToDelete)
				if deletePodEventsErr != nil {
					log.WithError(deletePodEventsErr).Errorf("Failed to delete pod events for pod %s/%s", podToDelete.Name, podToDelete.Namespace)
				}
			}
=======
			err = c.kubernetesClient.CoreV1().Pods(podToDelete.Namespace).Delete(ctx.Background(), podToDelete.Name, deleteOptions)
>>>>>>> 8ada9b63
		}

		if err == nil || k8s_errors.IsNotFound(err) {
			c.podsToDelete.Update(podId, nil)
		} else {
			log.Errorf("Failed to delete pod %s/%s because %s", podToDelete.Namespace, podToDelete.Name, err)
			c.podsToDelete.Delete(podId)
		}
	})
}

func (c *KubernetesClusterContext) markForDeletion(pod *v1.Pod) (*v1.Pod, error) {
	annotations := make(map[string]string)
	annotationName := domain.MarkedForDeletion
	annotations[annotationName] = time.Now().String()

	err := c.AddAnnotation(pod, annotations)
	pod.Annotations = util2.MergeMaps(pod.Annotations, annotations)
	return pod, err
}

func (c *KubernetesClusterContext) GetServices(pod *v1.Pod) ([]*v1.Service, error) {
	podAssociationSelector, err := createPodAssociationSelector(pod)
	if err != nil {
		return []*v1.Service{}, err
	}
	services, err := c.serviceInformer.Lister().List(*podAssociationSelector)
	if err != nil && k8s_errors.IsNotFound(err) {
		return []*v1.Service{}, nil
	}
	if err == nil && services == nil {
		services = []*v1.Service{}
	}
	return services, err
}

func (c *KubernetesClusterContext) GetIngresses(pod *v1.Pod) ([]*networking.Ingress, error) {
	podAssociationSelector, err := createPodAssociationSelector(pod)
	if err != nil {
		return []*networking.Ingress{}, err
	}
	ingresses, err := c.ingressInformer.Lister().List(*podAssociationSelector)
	if err != nil && k8s_errors.IsNotFound(err) {
		return []*networking.Ingress{}, nil
	}
	if err == nil && ingresses == nil {
		ingresses = []*networking.Ingress{}
	}
	return ingresses, err
}

func createPodAssociationSelector(pod *v1.Pod) (*labels.Selector, error) {
	jobId, jobIdPresent := pod.Labels[domain.JobId]
	queue, queuePresent := pod.Labels[domain.Queue]
	podNumber, podNumberPresent := pod.Labels[domain.PodNumber]
	if !jobIdPresent || !queuePresent || !podNumberPresent {
		return nil, fmt.Errorf("Cannot create pod association selector as pod %s (%s) is missing Armada identifier labels", pod.Name, pod.Namespace)
	}
	jobIdMatchesSelector, err := labels.NewRequirement(domain.JobId, selection.Equals, []string{jobId})
	if err != nil {
		return nil, err
	}
	queueMatchesSelector, err := labels.NewRequirement(domain.Queue, selection.Equals, []string{queue})
	if err != nil {
		return nil, err
	}
	podNumberMatchesSelector, err := labels.NewRequirement(domain.PodNumber, selection.Equals, []string{podNumber})
	if err != nil {
		return nil, err
	}

	selector := labels.NewSelector().Add(*jobIdMatchesSelector, *queueMatchesSelector, *podNumberMatchesSelector)
	return &selector, nil
}

func createDeleteOptions() metav1.DeleteOptions {
	gracePeriod := int64(0)
	deleteOptions := metav1.DeleteOptions{
		GracePeriodSeconds: &gracePeriod,
	}
	return deleteOptions
}<|MERGE_RESOLUTION|>--- conflicted
+++ resolved
@@ -290,15 +290,6 @@
 	}
 }
 
-<<<<<<< HEAD
-func (c *KubernetesClusterContext) deletePodEvents(pod *v1.Pod) error {
-	deleteOptions := createDeleteOptions()
-	listOptions := createPodEventsListOptions(pod)
-	return c.kubernetesClient.CoreV1().Events(pod.Namespace).DeleteCollection(context.Background(), deleteOptions, listOptions)
-}
-
-=======
->>>>>>> 8ada9b63
 func (c *KubernetesClusterContext) DeleteService(service *v1.Service) error {
 	deleteOptions := createDeleteOptions()
 	err := c.kubernetesClient.CoreV1().Services(service.Namespace).Delete(context.Background(), service.Name, deleteOptions)
@@ -338,17 +329,7 @@
 		}
 
 		if err == nil {
-<<<<<<< HEAD
 			err = c.kubernetesClient.CoreV1().Pods(podToDelete.Namespace).Delete(context.Background(), podToDelete.Name, deleteOptions)
-			if err == nil {
-				deletePodEventsErr := c.deletePodEvents(podToDelete)
-				if deletePodEventsErr != nil {
-					log.WithError(deletePodEventsErr).Errorf("Failed to delete pod events for pod %s/%s", podToDelete.Name, podToDelete.Namespace)
-				}
-			}
-=======
-			err = c.kubernetesClient.CoreV1().Pods(podToDelete.Namespace).Delete(ctx.Background(), podToDelete.Name, deleteOptions)
->>>>>>> 8ada9b63
 		}
 
 		if err == nil || k8s_errors.IsNotFound(err) {
