package context

import (
	"context"
	"encoding/json"
	"fmt"
	"time"

	"github.com/pkg/errors"
	log "github.com/sirupsen/logrus"
	v1 "k8s.io/api/core/v1"
	networking "k8s.io/api/networking/v1"
	k8s_errors "k8s.io/apimachinery/pkg/api/errors"
	metav1 "k8s.io/apimachinery/pkg/apis/meta/v1"
	"k8s.io/apimachinery/pkg/labels"
	"k8s.io/apimachinery/pkg/selection"
	"k8s.io/apimachinery/pkg/types"
	"k8s.io/client-go/informers"
	informer "k8s.io/client-go/informers/core/v1"
	network_informer "k8s.io/client-go/informers/networking/v1"
	"k8s.io/client-go/kubernetes"
	"k8s.io/client-go/tools/cache"
	"k8s.io/kubelet/pkg/apis/stats/v1alpha1"

	"github.com/G-Research/armada/internal/common/armadaerrors"
	"github.com/G-Research/armada/internal/common/cluster"
	util2 "github.com/G-Research/armada/internal/common/util"
	"github.com/G-Research/armada/internal/executor/configuration"
	"github.com/G-Research/armada/internal/executor/domain"
	"github.com/G-Research/armada/internal/executor/healthmonitor"
	"github.com/G-Research/armada/internal/executor/util"
)

const podByUIDIndex = "podUID"

type ClusterIdentity interface {
	GetClusterId() string
	GetClusterPool() string
}

type ClusterContext interface {
	ClusterIdentity

	AddPodEventHandler(handler cache.ResourceEventHandlerFuncs)
	GetBatchPods() ([]*v1.Pod, error)
	GetAllPods() ([]*v1.Pod, error)
	GetActiveBatchPods() ([]*v1.Pod, error)
	GetNodes() ([]*v1.Node, error)
	GetNode(nodeName string) (*v1.Node, error)
	GetNodeStatsSummary(context.Context, *v1.Node) (*v1alpha1.Summary, error)
	GetPodEvents(pod *v1.Pod) ([]*v1.Event, error)
	GetServices(pod *v1.Pod) ([]*v1.Service, error)
	GetIngresses(pod *v1.Pod) ([]*networking.Ingress, error)

	SubmitPod(pod *v1.Pod, owner string, ownerGroups []string) (*v1.Pod, error)
	SubmitService(service *v1.Service) (*v1.Service, error)
	SubmitIngress(ingress *networking.Ingress) (*networking.Ingress, error)
	DeletePods(pods []*v1.Pod)
	DeleteService(service *v1.Service) error
	DeleteIngress(ingress *networking.Ingress) error

	AddAnnotation(pod *v1.Pod, annotations map[string]string) error

	Stop()
}

type KubernetesClusterContext struct {
	clusterId                string
	pool                     string
	deleteThreadCount        int
	submittedPods            util.PodCache
	podsToDelete             util.PodCache
	podInformer              informer.PodInformer
	nodeInformer             informer.NodeInformer
	serviceInformer          informer.ServiceInformer
	ingressInformer          network_informer.IngressInformer
	stopper                  chan struct{}
	kubernetesClient         kubernetes.Interface
	kubernetesClientProvider cluster.KubernetesClientProvider
	eventInformer            informer.EventInformer
	// If provided, stops object creation while EtcdMaxFractionOfStorageInUse or more of etcd storage is full.
	etcdHealthMonitor healthmonitor.EtcdLimitHealthMonitor
}

func (c *KubernetesClusterContext) GetClusterId() string {
	return c.clusterId
}

func (c *KubernetesClusterContext) GetClusterPool() string {
	return c.pool
}

func NewClusterContext(
	configuration configuration.ApplicationConfiguration,
	minTimeBetweenRepeatDeletionCalls time.Duration,
	kubernetesClientProvider cluster.KubernetesClientProvider,
	etcdHealthMonitor healthmonitor.EtcdLimitHealthMonitor,
) *KubernetesClusterContext {
	kubernetesClient := kubernetesClientProvider.Client()

	factory := informers.NewSharedInformerFactoryWithOptions(kubernetesClient, 0)

	context := &KubernetesClusterContext{
		clusterId:                configuration.ClusterId,
		pool:                     configuration.Pool,
		deleteThreadCount:        configuration.DeleteConcurrencyLimit,
		submittedPods:            util.NewTimeExpiringPodCache(time.Minute, time.Second, "submitted_job"),
		podsToDelete:             util.NewTimeExpiringPodCache(minTimeBetweenRepeatDeletionCalls, time.Second, "deleted_job"),
		stopper:                  make(chan struct{}),
		podInformer:              factory.Core().V1().Pods(),
		nodeInformer:             factory.Core().V1().Nodes(),
		eventInformer:            factory.Core().V1().Events(),
		serviceInformer:          factory.Core().V1().Services(),
		ingressInformer:          factory.Networking().V1().Ingresses(),
		kubernetesClient:         kubernetesClient,
		kubernetesClientProvider: kubernetesClientProvider,
		etcdHealthMonitor:        etcdHealthMonitor,
	}

	context.AddPodEventHandler(cache.ResourceEventHandlerFuncs{
		AddFunc: func(obj interface{}) {
			pod, ok := obj.(*v1.Pod)
			if !ok {
				log.Errorf("Failed to process pod event due to it being an unexpected type. Failed to process %+v", obj)
				return
			}
			context.submittedPods.Delete(util.ExtractPodKey(pod))
		},
	})

<<<<<<< HEAD
	// Use node informer so it is initialized properly
=======
	//Use node informer so it is initialised properly
>>>>>>> e16a5442
	context.nodeInformer.Lister()
	context.serviceInformer.Lister()
	context.ingressInformer.Lister()

	err := context.eventInformer.Informer().AddIndexers(cache.Indexers{podByUIDIndex: indexPodByUID})
	if err != nil {
		panic(err)
	}

	factory.Start(context.stopper)
	factory.WaitForCacheSync(context.stopper)

	return context
}

func indexPodByUID(obj interface{}) (strings []string, err error) {
	event := obj.(*v1.Event)
	if event.InvolvedObject.Kind != "Pod" || event.InvolvedObject.UID == "" {
		return []string{}, nil
	}
	return []string{string(event.InvolvedObject.UID)}, nil
}

func (c *KubernetesClusterContext) AddPodEventHandler(handler cache.ResourceEventHandlerFuncs) {
	c.podInformer.Informer().AddEventHandler(handler)
}

func (c *KubernetesClusterContext) Stop() {
	close(c.stopper)
}

func (c *KubernetesClusterContext) GetActiveBatchPods() ([]*v1.Pod, error) {
	return c.podInformer.Lister().List(util.GetManagedPodSelector())
}

func (c *KubernetesClusterContext) GetBatchPods() ([]*v1.Pod, error) {
	podsInCluster, err := c.GetActiveBatchPods()
	if err != nil {
		return nil, err
	}
	allPods := podsInCluster
	allPods = util.MergePodList(allPods, c.submittedPods.GetAll())

	return allPods, nil
}

func (c *KubernetesClusterContext) GetAllPods() ([]*v1.Pod, error) {
	podsInCluster, err := c.podInformer.Lister().List(labels.Everything())
	if err != nil {
		return nil, err
	}
	allPods := podsInCluster
	allPods = util.MergePodList(allPods, c.submittedPods.GetAll())

	return allPods, nil
}

func (c *KubernetesClusterContext) GetPodEvents(pod *v1.Pod) ([]*v1.Event, error) {
	events, err := c.eventInformer.Informer().GetIndexer().ByIndex(podByUIDIndex, string(pod.UID))
	if err != nil {
		return nil, err
	}
	eventsTyped := []*v1.Event{}
	for _, untyped := range events {
		typed, ok := untyped.(*v1.Event)
		if ok {
			eventsTyped = append(eventsTyped, typed)
		}
	}
	return eventsTyped, nil
}

func (c *KubernetesClusterContext) GetNodes() ([]*v1.Node, error) {
	return c.nodeInformer.Lister().List(labels.Everything())
}

func (c *KubernetesClusterContext) GetNode(nodeName string) (*v1.Node, error) {
	return c.nodeInformer.Lister().Get(nodeName)
}

func (c *KubernetesClusterContext) GetNodeStatsSummary(ctx context.Context, node *v1.Node) (*v1alpha1.Summary, error) {
	request := c.kubernetesClient.
		CoreV1().
		RESTClient().
		Get().
		Resource("nodes").
		Name(node.Name).
		SubResource("proxy", "stats", "summary")

	res := request.Do(ctx)
	rawJson, err := res.Raw()
	if err != nil {
		return nil, fmt.Errorf("request error %s (body %s)", err, string(rawJson))
	}

	summary := &v1alpha1.Summary{}
	err = json.Unmarshal(rawJson, summary)
	if err != nil {
		return nil, fmt.Errorf("unable to unmarshal %s", err)
	}
	return summary, nil
}

func (c *KubernetesClusterContext) SubmitPod(pod *v1.Pod, owner string, ownerGroups []string) (*v1.Pod, error) {
	// If a health monitor is provided, reject pods when etcd is at its hard limit.
	if c.etcdHealthMonitor != nil && !c.etcdHealthMonitor.IsWithinHardHealthLimit() {
		err := errors.WithStack(&armadaerrors.ErrCreateResource{
			Type:    "pod",
			Name:    pod.Name,
			Message: fmt.Sprintf("etcd is at its hard heatlh limit and therefore not healthy to submit to"),
		})
		return nil, err
	}

	c.submittedPods.Add(pod)
	ownerClient, err := c.kubernetesClientProvider.ClientForUser(owner, ownerGroups)
	if err != nil {
		return nil, err
	}

	returnedPod, err := ownerClient.CoreV1().Pods(pod.Namespace).Create(context.Background(), pod, metav1.CreateOptions{})
	if err != nil {
		c.submittedPods.Delete(util.ExtractPodKey(pod))
	}
	return returnedPod, err
}

func (c *KubernetesClusterContext) SubmitService(service *v1.Service) (*v1.Service, error) {
	return c.kubernetesClient.CoreV1().Services(service.Namespace).Create(context.Background(), service, metav1.CreateOptions{})
}

func (c *KubernetesClusterContext) SubmitIngress(ingress *networking.Ingress) (*networking.Ingress, error) {
	return c.kubernetesClient.NetworkingV1().Ingresses(ingress.Namespace).Create(context.Background(), ingress, metav1.CreateOptions{})
}

func (c *KubernetesClusterContext) AddAnnotation(pod *v1.Pod, annotations map[string]string) error {
	patch := &domain.Patch{
		MetaData: metav1.ObjectMeta{
			Annotations: annotations,
		},
	}
	patchBytes, err := json.Marshal(patch)
	if err != nil {
		return err
	}
	_, err = c.kubernetesClient.CoreV1().Pods(pod.Namespace).Patch(context.Background(), pod.Name, types.StrategicMergePatchType, patchBytes, metav1.PatchOptions{})
	if err != nil {
		return err
	}
	return nil
}

func (c *KubernetesClusterContext) DeletePods(pods []*v1.Pod) {
	for _, podToDelete := range pods {
		c.podsToDelete.AddIfNotExists(podToDelete)
	}
}

func (c *KubernetesClusterContext) DeleteService(service *v1.Service) error {
	deleteOptions := createDeleteOptions()
	err := c.kubernetesClient.CoreV1().Services(service.Namespace).Delete(context.Background(), service.Name, deleteOptions)
	if err != nil && k8s_errors.IsNotFound(err) {
		return nil
	}
	return err
}

func (c *KubernetesClusterContext) DeleteIngress(ingress *networking.Ingress) error {
	deleteOptions := createDeleteOptions()
	err := c.kubernetesClient.NetworkingV1().Ingresses(ingress.Namespace).Delete(context.Background(), ingress.Name, deleteOptions)
	if err != nil && k8s_errors.IsNotFound(err) {
		return nil
	}
	return err
}

func (c *KubernetesClusterContext) ProcessPodsToDelete() {
	pods := c.podsToDelete.GetAll()

	deleteOptions := createDeleteOptions()
	util.ProcessPodsWithThreadPool(pods, c.deleteThreadCount, func(podToDelete *v1.Pod) {
		if podToDelete == nil {
			return
		}
		podId := util.ExtractPodKey(podToDelete)

		var err error
		if !util.IsMarkedForDeletion(podToDelete) {
			updatedPod, annotationErr := c.markForDeletion(podToDelete)
			err = annotationErr
			if annotationErr == nil {
				podToDelete = updatedPod
				c.podsToDelete.Update(podId, podToDelete)
			}
		}

		if err == nil {
			err = c.kubernetesClient.CoreV1().Pods(podToDelete.Namespace).Delete(context.Background(), podToDelete.Name, deleteOptions)
		}

		if err == nil || k8s_errors.IsNotFound(err) {
			c.podsToDelete.Update(podId, nil)
		} else {
			log.Errorf("Failed to delete pod %s/%s because %s", podToDelete.Namespace, podToDelete.Name, err)
			c.podsToDelete.Delete(podId)
		}
	})
}

func (c *KubernetesClusterContext) markForDeletion(pod *v1.Pod) (*v1.Pod, error) {
	annotations := make(map[string]string)
	annotationName := domain.MarkedForDeletion
	annotations[annotationName] = time.Now().String()

	err := c.AddAnnotation(pod, annotations)
	pod.Annotations = util2.MergeMaps(pod.Annotations, annotations)
	return pod, err
}

func (c *KubernetesClusterContext) GetServices(pod *v1.Pod) ([]*v1.Service, error) {
	podAssociationSelector, err := createPodAssociationSelector(pod)
	if err != nil {
		return []*v1.Service{}, err
	}
	services, err := c.serviceInformer.Lister().List(*podAssociationSelector)
	if err != nil && k8s_errors.IsNotFound(err) {
		return []*v1.Service{}, nil
	}
	if err == nil && services == nil {
		services = []*v1.Service{}
	}
	return services, err
}

func (c *KubernetesClusterContext) GetIngresses(pod *v1.Pod) ([]*networking.Ingress, error) {
	podAssociationSelector, err := createPodAssociationSelector(pod)
	if err != nil {
		return []*networking.Ingress{}, err
	}
	ingresses, err := c.ingressInformer.Lister().List(*podAssociationSelector)
	if err != nil && k8s_errors.IsNotFound(err) {
		return []*networking.Ingress{}, nil
	}
	if err == nil && ingresses == nil {
		ingresses = []*networking.Ingress{}
	}
	return ingresses, err
}

func createPodAssociationSelector(pod *v1.Pod) (*labels.Selector, error) {
	jobId, jobIdPresent := pod.Labels[domain.JobId]
	queue, queuePresent := pod.Labels[domain.Queue]
	podNumber, podNumberPresent := pod.Labels[domain.PodNumber]
	if !jobIdPresent || !queuePresent || !podNumberPresent {
		return nil, fmt.Errorf("Cannot create pod association selector as pod %s (%s) is missing Armada identifier labels", pod.Name, pod.Namespace)
	}
	jobIdMatchesSelector, err := labels.NewRequirement(domain.JobId, selection.Equals, []string{jobId})
	if err != nil {
		return nil, err
	}
	queueMatchesSelector, err := labels.NewRequirement(domain.Queue, selection.Equals, []string{queue})
	if err != nil {
		return nil, err
	}
	podNumberMatchesSelector, err := labels.NewRequirement(domain.PodNumber, selection.Equals, []string{podNumber})
	if err != nil {
		return nil, err
	}

	selector := labels.NewSelector().Add(*jobIdMatchesSelector, *queueMatchesSelector, *podNumberMatchesSelector)
	return &selector, nil
}

func createDeleteOptions() metav1.DeleteOptions {
	gracePeriod := int64(0)
	deleteOptions := metav1.DeleteOptions{
		GracePeriodSeconds: &gracePeriod,
	}
	return deleteOptions
}<|MERGE_RESOLUTION|>--- conflicted
+++ resolved
@@ -128,11 +128,7 @@
 		},
 	})
 
-<<<<<<< HEAD
-	// Use node informer so it is initialized properly
-=======
-	//Use node informer so it is initialised properly
->>>>>>> e16a5442
+	// Use node informer so it is initialised properly
 	context.nodeInformer.Lister()
 	context.serviceInformer.Lister()
 	context.ingressInformer.Lister()
