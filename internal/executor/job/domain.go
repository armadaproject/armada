--- conflicted
+++ resolved
@@ -1,12 +1,8 @@
 package job
 
 import (
-<<<<<<< HEAD
-	"github.com/gogo/protobuf/types"
-=======
 	"time"
 
->>>>>>> 0d0aa097
 	v1 "k8s.io/api/core/v1"
 	networking "k8s.io/api/networking/v1"
 )
@@ -15,7 +11,6 @@
 	RunMeta         *RunMeta
 	Owner           string
 	OwnershipGroups []string
-	JobMeta         map[string]*types.Struct
 }
 
 type SubmitJob struct {
