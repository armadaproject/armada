--- conflicted
+++ resolved
@@ -194,12 +194,7 @@
 
 	failedPodChecker, err := failedpodchecks.NewPodRetryChecker(config.Kubernetes.FailedPodChecks)
 	if err != nil {
-<<<<<<< HEAD
-		log.Errorf("Config error in failed pod checks: %s", err)
-		os.Exit(-1)
-=======
-		ctx.Fatalf("Failed to create job event reporter: %s", err)
->>>>>>> 4236f649
+		ctx.Fatalf("Config error in failed pod checks: %s", err)
 	}
 
 	eventReporter, stopReporter := reporter.NewJobEventReporter(eventSender, clock.RealClock{}, 200)
@@ -250,8 +245,7 @@
 		podIssueService,
 	)
 	if err != nil {
-		log.Errorf("Failed to create job state reporter: %s", err)
-		os.Exit(-1)
+		ctx.Fatalf("Failed to create job state reporter: %s", err)
 	}
 
 	taskManager.Register(podIssueService.HandlePodIssues, config.Task.PodIssueHandlingInterval, "pod_issue_handling")
