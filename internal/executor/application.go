--- conflicted
+++ resolved
@@ -194,11 +194,8 @@
 
 	failedPodChecker, err := failedpodchecks.NewPodRetryChecker(config.Kubernetes.FailedPodChecks)
 	if err != nil {
-<<<<<<< HEAD
-		ctx.Fatalf("Failed to create job event reporter: %s", err)
-=======
-		ctx.Fatalf("Config error in failed pod checks: %s", err)
->>>>>>> 48fdf31a
+		log.Errorf("Failed to create job event reporter: %s", err)
+		os.Exit(-1)
 	}
 
 	eventReporter, stopReporter := reporter.NewJobEventReporter(eventSender, clock.RealClock{}, 200)
@@ -241,8 +238,6 @@
 	)
 	if err != nil {
 		ctx.Fatalf("Failed to create pod issue service: %s", err)
-<<<<<<< HEAD
-=======
 	}
 
 	jobStateReporter, err := service.NewJobStateReporter(
@@ -252,7 +247,6 @@
 	)
 	if err != nil {
 		ctx.Fatalf("Failed to create job state reporter: %s", err)
->>>>>>> 48fdf31a
 	}
 
 	taskManager.Register(podIssueService.HandlePodIssues, config.Task.PodIssueHandlingInterval, "pod_issue_handling")
