package service

import (
	"context"
	"fmt"
	"sync"
	"time"

	"github.com/armadaproject/armada/internal/executor/configuration"
	"github.com/armadaproject/armada/internal/executor/job"
	log "github.com/sirupsen/logrus"
	v1 "k8s.io/api/core/v1"
	"k8s.io/apimachinery/pkg/util/clock"
	"k8s.io/client-go/tools/cache"

	executorContext "github.com/armadaproject/armada/internal/executor/context"
	"github.com/armadaproject/armada/internal/executor/podchecks"
	"github.com/armadaproject/armada/internal/executor/reporter"
	"github.com/armadaproject/armada/internal/executor/util"
	"github.com/armadaproject/armada/pkg/api"
)

type podIssueType int

const (
	UnableToSchedule podIssueType = iota
	StuckStartingUp
	StuckTerminating
	ExternallyDeleted
)

type podIssue struct {
	// A copy of the pod when an issue was detected
	OriginalPodState  *v1.Pod
	Message           string
	Retryable         bool
	DeletionRequested bool
	Type              podIssueType
	Cause             api.Cause
}

type reconciliationIssue struct {
	InitialDetectionTime time.Time
	OriginalRunState     *job.RunState
}

type issue struct {
	CurrentPodState *v1.Pod
	RunIssue        *runIssue
}

type runIssue struct {
	JobId               string
	RunId               string
	PodIssue            *podIssue
	ReconciliationIssue *reconciliationIssue
	Reported            bool
}

type IssueHandler struct {
	clusterContext    executorContext.ClusterContext
	eventReporter     reporter.EventReporter
	pendingPodChecker podchecks.PodChecker
	stateChecksConfig configuration.StateChecksConfiguration

	stuckTerminatingPodExpiry time.Duration

	// JobRunId -> PodIssue
	knownPodIssues map[string]*runIssue
	podIssueMutex  sync.Mutex
	jobRunState    job.RunStateStore
	clock          clock.Clock
}

func NewIssueHandler(
	jobRunState job.RunStateStore,
	clusterContext executorContext.ClusterContext,
	eventReporter reporter.EventReporter,
	stateChecksConfig configuration.StateChecksConfiguration,
	pendingPodChecker podchecks.PodChecker,
	stuckTerminatingPodExpiry time.Duration,
) *IssueHandler {
	issueHandler := &IssueHandler{
		jobRunState:               jobRunState,
		clusterContext:            clusterContext,
		eventReporter:             eventReporter,
		pendingPodChecker:         pendingPodChecker,
		stateChecksConfig:         stateChecksConfig,
		stuckTerminatingPodExpiry: stuckTerminatingPodExpiry,
		knownPodIssues:            map[string]*runIssue{},
		podIssueMutex:             sync.Mutex{},
		clock:                     clock.RealClock{},
	}

	clusterContext.AddPodEventHandler(cache.ResourceEventHandlerFuncs{
		DeleteFunc: func(obj interface{}) {
			pod, ok := obj.(*v1.Pod)
			if !ok {
				log.Errorf("Failed to process pod event due to it being an unexpected type. Failed to process %+v", obj)
				return
			}
			issueHandler.handleDeletedPod(pod)
		},
	})

	return issueHandler
}

func (p *IssueHandler) registerIssue(issue *runIssue) {
	p.podIssueMutex.Lock()
	defer p.podIssueMutex.Unlock()

	runId := issue.RunId
	if runId == "" {
		log.Warnf("Not registering an issue for job %s as run id was empty", issue.JobId)
		return
	}
	_, exists := p.knownPodIssues[issue.RunId]
	if !exists {
		p.knownPodIssues[issue.RunId] = issue
	} else {
		log.Warnf("Not registering an issue for job %s (runId %s) as it already has an issue set", issue.JobId, issue.RunId)
	}
}

func (p *IssueHandler) markIssuesResolved(issue *runIssue) {
	p.podIssueMutex.Lock()
	defer p.podIssueMutex.Unlock()

	delete(p.knownPodIssues, issue.RunId)
}

func (p *IssueHandler) markIssueReported(issue *runIssue) {
	issue.Reported = true
}

func (p *IssueHandler) HandlePodIssues() {
	managedPods, err := p.clusterContext.GetBatchPods()
	if err != nil {
		log.WithError(err).Errorf("unable to handle pod issus as failed to load pods")
	}
	managedPods = util.FilterPods(managedPods, func(pod *v1.Pod) bool {
		return !util.IsLegacyManagedPod(pod)
	})
	p.detectPodIssues(managedPods)
	p.detectReconciliationIssues(managedPods)
	ctx, cancel := context.WithTimeout(context.Background(), time.Minute*2)
	defer cancel()
	p.handleKnownIssues(ctx, managedPods)
}

func (p *IssueHandler) detectPodIssues(allManagedPods []*v1.Pod) {
	for _, pod := range allManagedPods {
		if pod.DeletionTimestamp != nil && pod.DeletionTimestamp.Add(p.stuckTerminatingPodExpiry).Before(p.clock.Now()) {
			// pod is stuck in terminating phase, this sometimes happen on node failure
			// it is safer to produce failed event than retrying as the job might have run already
			issue := &podIssue{
				OriginalPodState: pod.DeepCopy(),
				Message:          "pod stuck in terminating phase, this might be due to platform problems",
				Retryable:        false,
				Type:             StuckTerminating,
			}

<<<<<<< HEAD
			p.registerIssue(&runIssue{
				JobId:    util.ExtractJobId(pod),
				RunId:    util.ExtractJobRunId(pod),
				PodIssue: issue,
			})
=======
			p.registerIssue(issue)
>>>>>>> c6466da2
		} else if pod.Status.Phase == v1.PodUnknown || pod.Status.Phase == v1.PodPending {

			podEvents, err := p.clusterContext.GetPodEvents(pod)
			if err != nil {
				log.Errorf("Unable to get pod events for pod %s: %v", pod.Name, err)
			}

			lastStateChange, err := util.LastStatusChange(pod)
			if err != nil {
				log.Errorf("Unable to get lastStateChange for pod %s: %v", pod.Name, err)
				continue
			}

			action, cause, podCheckMessage := p.pendingPodChecker.GetAction(pod, podEvents, p.clock.Now().Sub(lastStateChange))

			if action != podchecks.ActionWait {
				retryable := action == podchecks.ActionRetry
				message := createStuckPodMessage(retryable, podCheckMessage)
				podIssueType := StuckStartingUp
				if cause == podchecks.NoNodeAssigned {
					podIssueType = UnableToSchedule
				}

				log.Warnf("Found issue with pod %s in namespace %s: %s", pod.Name, pod.Namespace, message)

				issue := &podIssue{
					OriginalPodState: pod.DeepCopy(),
					Message:          message,
					Retryable:        retryable,
					Type:             podIssueType,
				}
<<<<<<< HEAD
				p.registerIssue(&runIssue{
					JobId:    util.ExtractJobId(pod),
					RunId:    util.ExtractJobRunId(pod),
					PodIssue: issue,
				})
			}
		}
	}
}

func (p *IssueHandler) handleKnownIssues(ctx context.Context, allManagedPods []*v1.Pod) {
	// Make issues from pods + issues
	issues := createIssues(allManagedPods, p.knownPodIssues)
	util.ProcessItemsWithThreadPool(ctx, 20, issues, p.handleRunIssue)
=======
				p.registerIssue(issue)
			}
		}
	}
}

func (p *PodIssueService) handleKnownPodIssues(ctx context.Context, allManagedPods []*v1.Pod) {
	// Make issues from pods + issues
	issues := createIssues(allManagedPods, p.knownPodIssues)
	util.ProcessItemsWithThreadPool(ctx, 20, issues, p.handlePodIssue)
>>>>>>> c6466da2
}

func createIssues(managedPods []*v1.Pod, runIssues map[string]*runIssue) []*issue {
	podsByRunId := make(map[string]*v1.Pod, len(managedPods))

	for _, pod := range managedPods {
		runId := util.ExtractJobRunId(pod)
		if runId != "" {
			podsByRunId[runId] = pod
		} else {
			log.Warnf("failed to find run id for pod %s", pod.Name)
		}
	}

	result := make([]*issue, 0, len(runIssues))

	for _, runIssue := range runIssues {
		relatedPod := podsByRunId[runIssue.RunId]
		result = append(result, &issue{CurrentPodState: relatedPod, RunIssue: runIssue})
	}

	return result
}

<<<<<<< HEAD
func (p *IssueHandler) handleRunIssue(issue *issue) {
	if issue == nil || issue.RunIssue == nil {
		log.Warnf("issue found with missing issue details")
		return
	}
	if issue.RunIssue.PodIssue != nil {
		p.handlePodIssue(issue)
	} else if issue.RunIssue.ReconciliationIssue != nil {
		p.handleReconciliationIssue(issue)
	} else {
		log.Warnf("issue found with no issue details set for job %s run %s", issue.RunIssue.JobId, issue.RunIssue.RunId)
		p.markIssuesResolved(issue.RunIssue)
	}
}

func (p *IssueHandler) handlePodIssue(issue *issue) {
	hasSelfResolved := hasPodIssueSelfResolved(issue)
	if hasSelfResolved {
		log.Infof("Issue for job %s run %s has self resolved", issue.RunIssue.JobId, issue.RunIssue.RunId)
		p.markIssuesResolved(issue.RunIssue)
=======
func (p *PodIssueService) handlePodIssue(issue *issue) {
	hasSelfResolved := hasPodIssueSelfResolved(issue)
	if hasSelfResolved {
		log.Infof("Issue for job %s run %s has self resolved", issue.Issue.JobId, issue.Issue.RunId)
		p.markIssuesResolved(issue.Issue)
>>>>>>> c6466da2
		return
	}

	if issue.RunIssue.PodIssue.Retryable {
		p.handleRetryableJobIssue(issue)
	} else {
		p.handleNonRetryableJobIssue(issue)
	}
}

// For non-retryable issues we must:
//   - Report JobUnableToScheduleEvent if the issue is a startup issue
//   - Report JobFailedEvent
//
// Once that is done we are free to cleanup the pod
<<<<<<< HEAD
func (p *IssueHandler) handleNonRetryableJobIssue(issue *issue) {
	if !issue.RunIssue.Reported {
		log.Infof("Non-retryable issue detected for job %s run %s - %s", issue.RunIssue.JobId, issue.RunIssue.RunId, issue.RunIssue.PodIssue.Message)
		message := issue.RunIssue.PodIssue.Message
=======
func (p *PodIssueService) handleNonRetryableJobIssue(issue *issue) {
	if !issue.Issue.Reported {
		log.Infof("Non-retryable issue detected for job %s run %s - %s", issue.Issue.JobId, issue.Issue.RunId, issue.Issue.Message)
		message := issue.Issue.Message
>>>>>>> c6466da2

		events := make([]reporter.EventMessage, 0, 2)
		if issue.RunIssue.PodIssue.Type == StuckStartingUp || issue.RunIssue.PodIssue.Type == UnableToSchedule {
			unableToScheduleEvent := reporter.CreateJobUnableToScheduleEvent(issue.RunIssue.PodIssue.OriginalPodState, message, p.clusterContext.GetClusterId())
			events = append(events, reporter.EventMessage{Event: unableToScheduleEvent, JobRunId: issue.RunIssue.RunId})
		}
		failedEvent := reporter.CreateSimpleJobFailedEvent(issue.RunIssue.PodIssue.OriginalPodState, message, p.clusterContext.GetClusterId(), issue.RunIssue.PodIssue.Cause)
		events = append(events, reporter.EventMessage{Event: failedEvent, JobRunId: issue.RunIssue.RunId})

		err := p.eventReporter.Report(events)
		if err != nil {
			log.Errorf("Failed to report failed event for job %s because %s", issue.RunIssue.JobId, err)
			return
		}
<<<<<<< HEAD
		p.markIssueReported(issue.RunIssue)
=======
		p.markIssueReported(issue.Issue)
>>>>>>> c6466da2
	}

	if issue.CurrentPodState != nil {
		p.clusterContext.DeletePods([]*v1.Pod{issue.CurrentPodState})
		issue.RunIssue.PodIssue.DeletionRequested = true
	} else {
		p.markIssuesResolved(issue.RunIssue)
	}
}

// For retryable issues we must:
//   - Report JobUnableToScheduleEvent
//   - Report JobReturnLeaseEvent
//
// Special consideration must be taken that most of these pods are somewhat "stuck" in pending.
// So can transition to Running/Completed/Failed in the middle of this
// We must not return the lease if the pod state changes - as likely it has become "unstuck"
<<<<<<< HEAD
func (p *IssueHandler) handleRetryableJobIssue(issue *issue) {
	if !issue.RunIssue.Reported {
		log.Infof("Retryable issue detected for job %s run %s - %s", issue.RunIssue.JobId, issue.RunIssue.RunId, issue.RunIssue.PodIssue.Message)
		if issue.RunIssue.PodIssue.Type == StuckStartingUp || issue.RunIssue.PodIssue.Type == UnableToSchedule {
			event := reporter.CreateJobUnableToScheduleEvent(issue.RunIssue.PodIssue.OriginalPodState, issue.RunIssue.PodIssue.Message, p.clusterContext.GetClusterId())
			err := p.eventReporter.Report([]reporter.EventMessage{{Event: event, JobRunId: issue.RunIssue.RunId}})
=======
func (p *PodIssueService) handleRetryableJobIssue(issue *issue) {
	if !issue.Issue.Reported {
		log.Infof("Retryable issue detected for job %s run %s - %s", issue.Issue.JobId, issue.Issue.RunId, issue.Issue.Message)
		if issue.Issue.Type == StuckStartingUp || issue.Issue.Type == UnableToSchedule {
			event := reporter.CreateJobUnableToScheduleEvent(issue.Issue.OriginalPodState, issue.Issue.Message, p.clusterContext.GetClusterId())
			err := p.eventReporter.Report([]reporter.EventMessage{{Event: event, JobRunId: issue.Issue.RunId}})
>>>>>>> c6466da2
			if err != nil {
				log.Errorf("Failure to report stuck pod event %+v because %s", event, err)
				return
			}
		}
<<<<<<< HEAD
		p.markIssueReported(issue.RunIssue)
=======
		p.markIssueReported(issue.Issue)
>>>>>>> c6466da2
	}

	if issue.CurrentPodState != nil {
		// TODO consider moving this to a synchronous call - but long termination periods would need to be handled
		err := p.clusterContext.DeletePodWithCondition(issue.CurrentPodState, func(pod *v1.Pod) bool {
			return pod.Status.Phase == v1.PodPending
		}, true)
		if err != nil {
			log.Errorf("Failed to delete pod of running job %s because %s", issue.RunIssue.JobId, err)
			return
		} else {
			issue.RunIssue.PodIssue.DeletionRequested = true
		}
	} else {
		// TODO
		// When we have our own internal state - we don't need to wait for the pod deletion to complete
		// We can just mark is to delete in our state and return the lease
		jobRunAttempted := issue.RunIssue.PodIssue.Type != UnableToSchedule
		returnLeaseEvent := reporter.CreateReturnLeaseEvent(issue.RunIssue.PodIssue.OriginalPodState, issue.RunIssue.PodIssue.Message, p.clusterContext.GetClusterId(), jobRunAttempted)
		err := p.eventReporter.Report([]reporter.EventMessage{{Event: returnLeaseEvent, JobRunId: issue.RunIssue.RunId}})
		if err != nil {
			log.Errorf("Failed to return lease for job %s because %s", issue.RunIssue.JobId, err)
			return
		}
		p.markIssuesResolved(issue.RunIssue)
	}
}

func hasPodIssueSelfResolved(issue *issue) bool {
<<<<<<< HEAD
	if issue == nil || issue.RunIssue == nil || issue.RunIssue.PodIssue == nil {
=======
	if issue == nil || issue.Issue == nil {
>>>>>>> c6466da2
		return true
	}

	isStuckStartingUpAndResolvable := issue.RunIssue.PodIssue.Type == StuckStartingUp &&
		(issue.RunIssue.PodIssue.Retryable || (!issue.RunIssue.PodIssue.Retryable && !issue.RunIssue.Reported))
	if issue.RunIssue.PodIssue.Type == UnableToSchedule || isStuckStartingUpAndResolvable {
		// If pod has disappeared - don't consider it resolved as we still need to report the issue
		if issue.CurrentPodState == nil {
			return false
		}

		// Pod has completed - no need to report any issues
		if util.IsInTerminalState(issue.CurrentPodState) {
			return true
		}

		// Pod has started running, and we haven't requested deletion - let it continue
		if issue.CurrentPodState.Status.Phase == v1.PodRunning && !issue.RunIssue.PodIssue.DeletionRequested {
			return true
		}
		// TODO There is an edge case here where the pod has started running but we have requested deletion
		// Without a proper state model, we can't easily handle this correctly
		// Ideally we'd see if it completes or deletes first and report it accordingly
		// If it completes first - do nothing
		// If it deletes first - report JobFailed (as we accidentally deleted it during the run)
	}

	return false
}

func createStuckPodMessage(retryable bool, originalMessage string) string {
	if retryable {
		return fmt.Sprintf("Unable to schedule pod, Armada will return lease and retry.\n%s", originalMessage)
	}
	return fmt.Sprintf("Unable to schedule pod with unrecoverable problem, Armada will not retry.\n%s", originalMessage)
}

func (p *IssueHandler) handleDeletedPod(pod *v1.Pod) {
	jobId := util.ExtractJobId(pod)
	if jobId != "" {
		isUnexpectedDeletion := !util.IsMarkedForDeletion(pod) && !util.IsPodFinishedAndReported(pod)
		if isUnexpectedDeletion {
<<<<<<< HEAD
			p.registerIssue(&runIssue{
				JobId: jobId,
				RunId: util.ExtractJobRunId(pod),
				PodIssue: &podIssue{
					OriginalPodState: pod,
					Message:          "Pod was unexpectedly deleted",
					Retryable:        false,
					Type:             ExternallyDeleted,
				},
			})
		}
	}
}

func (p *IssueHandler) handleReconciliationIssue(issue *issue) {
	if issue.RunIssue.ReconciliationIssue == nil {
		log.Warnf("unexpected trying to process an issue as a reconciliation issue for job %s run %s", issue.RunIssue.JobId, issue.RunIssue.RunId)
		p.markIssuesResolved(issue.RunIssue)
		return
	}

	currentRunState := p.jobRunState.Get(issue.RunIssue.RunId)
	if currentRunState == nil {
		// No run for the run id - so there isn't a reconciliation issue
		p.markIssuesResolved(issue.RunIssue)
		return
	}

	if issue.CurrentPodState != nil {
		p.markIssuesResolved(issue.RunIssue)
		return
	}

	if issue.RunIssue.ReconciliationIssue.OriginalRunState.Phase != currentRunState.Phase || currentRunState.CancelRequested || currentRunState.PreemptionRequested {
		// State of the run has changed - resolve
		// If there is still an issue, it'll be re-detected
		p.markIssuesResolved(issue.RunIssue)
		return
	}

	timeSinceInitialDetection := p.clock.Now().Sub(issue.RunIssue.ReconciliationIssue.InitialDetectionTime)

	// If there is an active run and the associated pod has been missing for more than a given time period, report the run as failed
	if currentRunState.Phase == job.Active && timeSinceInitialDetection > p.stateChecksConfig.DeadlineForActivePodConsideredMissing {
		log.Infof("Pod missing for active run  detected for job %s run %s", issue.RunIssue.JobId, issue.RunIssue.RunId)

		event := &api.JobFailedEvent{
			JobId:     currentRunState.Meta.JobId,
			JobSetId:  currentRunState.Meta.JobSet,
			Queue:     currentRunState.Meta.Queue,
			Created:   p.clock.Now(),
			ClusterId: p.clusterContext.GetClusterId(),
			Reason:    fmt.Sprintf("Pod is unexpectedly missing in Kubernetes"),
			Cause:     api.Cause_Error,
		}

		err := p.eventReporter.Report([]reporter.EventMessage{{Event: event, JobRunId: issue.RunIssue.RunId}})
		if err != nil {
			log.Errorf("Failure to report failed event %+v because %s", event, err)
			return
		}

		p.markIssueReported(issue.RunIssue)
		p.markIssuesResolved(issue.RunIssue)
	} else if currentRunState.Phase == job.SuccessfulSubmission && timeSinceInitialDetection > p.stateChecksConfig.DeadlineForSubmittedPodConsideredMissing {
		// If a pod hasn't shown up after a successful submission for a given time period, delete it from the run state
		// This will cause it to be re-leased and submitted again
		// If the issue is we are out of sync with kubernetes, the second submission will fail and kill the job
		p.jobRunState.Delete(currentRunState.Meta.RunId)
		p.markIssuesResolved(issue.RunIssue)
	}
}

func (p *IssueHandler) detectReconciliationIssues(pods []*v1.Pod) {
	runs := p.jobRunState.GetAllWithFilter(func(state *job.RunState) bool {
		return (state.Phase == job.Active || state.Phase == job.SuccessfulSubmission) && !state.CancelRequested && !state.PreemptionRequested
	})

	runIdsToPod := make(map[string]*v1.Pod, len(pods))
	for _, pod := range pods {
		runId := util.ExtractJobRunId(pod)
		if runId != "" {
			runIdsToPod[runId] = pod
		}
	}

	for _, run := range runs {
		_, present := runIdsToPod[run.Meta.RunId]
		if !present {
			p.registerIssue(&runIssue{
				JobId: run.Meta.JobId,
				RunId: run.Meta.RunId,
				ReconciliationIssue: &reconciliationIssue{
					InitialDetectionTime: p.clock.Now(),
					OriginalRunState:     run.DeepCopy(),
				},
=======
			p.registerIssue(&podIssue{
				OriginalPodState: pod,
				JobId:            jobId,
				RunId:            util.ExtractJobRunId(pod),
				Message:          "Pod was unexpectedly deleted",
				Retryable:        false,
				Reported:         false,
				Type:             ExternallyDeleted,
>>>>>>> c6466da2
			})
		}
	}
}<|MERGE_RESOLUTION|>--- conflicted
+++ resolved
@@ -6,14 +6,14 @@
 	"sync"
 	"time"
 
-	"github.com/armadaproject/armada/internal/executor/configuration"
-	"github.com/armadaproject/armada/internal/executor/job"
 	log "github.com/sirupsen/logrus"
 	v1 "k8s.io/api/core/v1"
 	"k8s.io/apimachinery/pkg/util/clock"
 	"k8s.io/client-go/tools/cache"
 
+	"github.com/armadaproject/armada/internal/executor/configuration"
 	executorContext "github.com/armadaproject/armada/internal/executor/context"
+	"github.com/armadaproject/armada/internal/executor/job"
 	"github.com/armadaproject/armada/internal/executor/podchecks"
 	"github.com/armadaproject/armada/internal/executor/reporter"
 	"github.com/armadaproject/armada/internal/executor/util"
@@ -161,15 +161,11 @@
 				Type:             StuckTerminating,
 			}
 
-<<<<<<< HEAD
 			p.registerIssue(&runIssue{
 				JobId:    util.ExtractJobId(pod),
 				RunId:    util.ExtractJobRunId(pod),
 				PodIssue: issue,
 			})
-=======
-			p.registerIssue(issue)
->>>>>>> c6466da2
 		} else if pod.Status.Phase == v1.PodUnknown || pod.Status.Phase == v1.PodPending {
 
 			podEvents, err := p.clusterContext.GetPodEvents(pod)
@@ -201,7 +197,6 @@
 					Retryable:        retryable,
 					Type:             podIssueType,
 				}
-<<<<<<< HEAD
 				p.registerIssue(&runIssue{
 					JobId:    util.ExtractJobId(pod),
 					RunId:    util.ExtractJobRunId(pod),
@@ -216,18 +211,6 @@
 	// Make issues from pods + issues
 	issues := createIssues(allManagedPods, p.knownPodIssues)
 	util.ProcessItemsWithThreadPool(ctx, 20, issues, p.handleRunIssue)
-=======
-				p.registerIssue(issue)
-			}
-		}
-	}
-}
-
-func (p *PodIssueService) handleKnownPodIssues(ctx context.Context, allManagedPods []*v1.Pod) {
-	// Make issues from pods + issues
-	issues := createIssues(allManagedPods, p.knownPodIssues)
-	util.ProcessItemsWithThreadPool(ctx, 20, issues, p.handlePodIssue)
->>>>>>> c6466da2
 }
 
 func createIssues(managedPods []*v1.Pod, runIssues map[string]*runIssue) []*issue {
@@ -252,7 +235,6 @@
 	return result
 }
 
-<<<<<<< HEAD
 func (p *IssueHandler) handleRunIssue(issue *issue) {
 	if issue == nil || issue.RunIssue == nil {
 		log.Warnf("issue found with missing issue details")
@@ -273,13 +255,6 @@
 	if hasSelfResolved {
 		log.Infof("Issue for job %s run %s has self resolved", issue.RunIssue.JobId, issue.RunIssue.RunId)
 		p.markIssuesResolved(issue.RunIssue)
-=======
-func (p *PodIssueService) handlePodIssue(issue *issue) {
-	hasSelfResolved := hasPodIssueSelfResolved(issue)
-	if hasSelfResolved {
-		log.Infof("Issue for job %s run %s has self resolved", issue.Issue.JobId, issue.Issue.RunId)
-		p.markIssuesResolved(issue.Issue)
->>>>>>> c6466da2
 		return
 	}
 
@@ -295,17 +270,10 @@
 //   - Report JobFailedEvent
 //
 // Once that is done we are free to cleanup the pod
-<<<<<<< HEAD
 func (p *IssueHandler) handleNonRetryableJobIssue(issue *issue) {
 	if !issue.RunIssue.Reported {
 		log.Infof("Non-retryable issue detected for job %s run %s - %s", issue.RunIssue.JobId, issue.RunIssue.RunId, issue.RunIssue.PodIssue.Message)
 		message := issue.RunIssue.PodIssue.Message
-=======
-func (p *PodIssueService) handleNonRetryableJobIssue(issue *issue) {
-	if !issue.Issue.Reported {
-		log.Infof("Non-retryable issue detected for job %s run %s - %s", issue.Issue.JobId, issue.Issue.RunId, issue.Issue.Message)
-		message := issue.Issue.Message
->>>>>>> c6466da2
 
 		events := make([]reporter.EventMessage, 0, 2)
 		if issue.RunIssue.PodIssue.Type == StuckStartingUp || issue.RunIssue.PodIssue.Type == UnableToSchedule {
@@ -320,11 +288,7 @@
 			log.Errorf("Failed to report failed event for job %s because %s", issue.RunIssue.JobId, err)
 			return
 		}
-<<<<<<< HEAD
 		p.markIssueReported(issue.RunIssue)
-=======
-		p.markIssueReported(issue.Issue)
->>>>>>> c6466da2
 	}
 
 	if issue.CurrentPodState != nil {
@@ -342,31 +306,18 @@
 // Special consideration must be taken that most of these pods are somewhat "stuck" in pending.
 // So can transition to Running/Completed/Failed in the middle of this
 // We must not return the lease if the pod state changes - as likely it has become "unstuck"
-<<<<<<< HEAD
 func (p *IssueHandler) handleRetryableJobIssue(issue *issue) {
 	if !issue.RunIssue.Reported {
 		log.Infof("Retryable issue detected for job %s run %s - %s", issue.RunIssue.JobId, issue.RunIssue.RunId, issue.RunIssue.PodIssue.Message)
 		if issue.RunIssue.PodIssue.Type == StuckStartingUp || issue.RunIssue.PodIssue.Type == UnableToSchedule {
 			event := reporter.CreateJobUnableToScheduleEvent(issue.RunIssue.PodIssue.OriginalPodState, issue.RunIssue.PodIssue.Message, p.clusterContext.GetClusterId())
 			err := p.eventReporter.Report([]reporter.EventMessage{{Event: event, JobRunId: issue.RunIssue.RunId}})
-=======
-func (p *PodIssueService) handleRetryableJobIssue(issue *issue) {
-	if !issue.Issue.Reported {
-		log.Infof("Retryable issue detected for job %s run %s - %s", issue.Issue.JobId, issue.Issue.RunId, issue.Issue.Message)
-		if issue.Issue.Type == StuckStartingUp || issue.Issue.Type == UnableToSchedule {
-			event := reporter.CreateJobUnableToScheduleEvent(issue.Issue.OriginalPodState, issue.Issue.Message, p.clusterContext.GetClusterId())
-			err := p.eventReporter.Report([]reporter.EventMessage{{Event: event, JobRunId: issue.Issue.RunId}})
->>>>>>> c6466da2
 			if err != nil {
 				log.Errorf("Failure to report stuck pod event %+v because %s", event, err)
 				return
 			}
 		}
-<<<<<<< HEAD
 		p.markIssueReported(issue.RunIssue)
-=======
-		p.markIssueReported(issue.Issue)
->>>>>>> c6466da2
 	}
 
 	if issue.CurrentPodState != nil {
@@ -396,11 +347,7 @@
 }
 
 func hasPodIssueSelfResolved(issue *issue) bool {
-<<<<<<< HEAD
 	if issue == nil || issue.RunIssue == nil || issue.RunIssue.PodIssue == nil {
-=======
-	if issue == nil || issue.Issue == nil {
->>>>>>> c6466da2
 		return true
 	}
 
@@ -443,7 +390,6 @@
 	if jobId != "" {
 		isUnexpectedDeletion := !util.IsMarkedForDeletion(pod) && !util.IsPodFinishedAndReported(pod)
 		if isUnexpectedDeletion {
-<<<<<<< HEAD
 			p.registerIssue(&runIssue{
 				JobId: jobId,
 				RunId: util.ExtractJobRunId(pod),
@@ -540,16 +486,6 @@
 					InitialDetectionTime: p.clock.Now(),
 					OriginalRunState:     run.DeepCopy(),
 				},
-=======
-			p.registerIssue(&podIssue{
-				OriginalPodState: pod,
-				JobId:            jobId,
-				RunId:            util.ExtractJobRunId(pod),
-				Message:          "Pod was unexpectedly deleted",
-				Retryable:        false,
-				Reported:         false,
-				Type:             ExternallyDeleted,
->>>>>>> c6466da2
 			})
 		}
 	}
