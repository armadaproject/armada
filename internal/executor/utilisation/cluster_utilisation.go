--- conflicted
+++ resolved
@@ -185,12 +185,9 @@
 			AllocatedResources:          nodeAllocatedResources,
 			RunIdsByState:               runIdsByNode[node.Name],
 			NonArmadaAllocatedResources: nodeNonArmadaAllocatedResources,
-<<<<<<< HEAD
+			Unschedulable:               !isSchedulable,
 			ResourceUsageByQueue:        resourceUsageByQueue,
 			NodeType:                    cls.nodeInfoService.GetType(node).Id,
-=======
-			Unschedulable:               !isSchedulable,
->>>>>>> 5c14fd10
 		})
 	}
 
