package utilisation

import (
	"sync"
	"time"

	log "github.com/sirupsen/logrus"
	v1 "k8s.io/api/core/v1"

	armadaresource "github.com/armadaproject/armada/internal/common/resource"
	commonUtil "github.com/armadaproject/armada/internal/common/util"
	cluster_context "github.com/armadaproject/armada/internal/executor/context"
	"github.com/armadaproject/armada/internal/executor/domain"
	"github.com/armadaproject/armada/internal/executor/node"
	"github.com/armadaproject/armada/internal/executor/util"
)

const inactivePodGracePeriod = 3 * time.Minute

type PodUtilisationService interface {
	GetPodUtilisation(pod *v1.Pod) *domain.UtilisationData
}

type PodUtilisationServiceImpl struct {
	clusterContext     cluster_context.ClusterContext
	nodeInfoService    node.NodeInfoService
	podUtilisationData map[string]*domain.UtilisationData
	dataAccessMutex    sync.Mutex
}

type podUtilisationFetcher interface {
	fetchCustomStats(nodes []*v1.Node, podNameToUtilisationData map[string]*domain.UtilisationData, clusterContext cluster_context.ClusterContext)
}

func NewMetricsServerQueueUtilisationService(
	clusterContext cluster_context.ClusterContext,
	nodeInfoService node.NodeInfoService,
) *PodUtilisationServiceImpl {
	return &PodUtilisationServiceImpl{
		clusterContext:     clusterContext,
		nodeInfoService:    nodeInfoService,
		podUtilisationData: map[string]*domain.UtilisationData{},
		dataAccessMutex:    sync.Mutex{},
	}
}

func (q *PodUtilisationServiceImpl) GetPodUtilisation(pod *v1.Pod) *domain.UtilisationData {
	if pod.Status.Phase == v1.PodSucceeded || pod.Status.Phase == v1.PodFailed {
		return domain.EmptyUtilisationData()
	}
	q.dataAccessMutex.Lock()
	defer q.dataAccessMutex.Unlock()
	utilisation, present := q.podUtilisationData[pod.Name]
	if !present {
		return domain.EmptyUtilisationData()
	}
	return utilisation.DeepCopy()
}

func (q *PodUtilisationServiceImpl) updatePodUtilisation(name string, utilisationData *domain.UtilisationData) {
	q.dataAccessMutex.Lock()
	defer q.dataAccessMutex.Unlock()
	q.podUtilisationData[name] = utilisationData
}

func (q *PodUtilisationServiceImpl) removeFinishedPods(podNames map[string]bool) {
	q.dataAccessMutex.Lock()
	defer q.dataAccessMutex.Unlock()
	for name := range q.podUtilisationData {
		if !podNames[name] {
			delete(q.podUtilisationData, name)
		}
	}
}

func (q *PodUtilisationServiceImpl) RefreshUtilisationData() {
	pods, err := q.clusterContext.GetActiveBatchPods()
	if err != nil {
		log.Errorf("Failed to retrieve pods from context: %s", err)
		return
	}

	allNodes, err := q.clusterContext.GetNodes()
	if err != nil {
		log.Errorf("Failed to retrieve nodes from context: %s", err)
		return
	}

	processingNodes, err := q.nodeInfoService.GetAllAvailableProcessingNodes()
	if err != nil {
		log.Errorf("Failed to retrieve processing nodes: %s", err)
		return
	}
	nonProcessingNodes := util.RemoveNodesFromList(allNodes, processingNodes)

	// Only process nodes jobs can run on + nodes jobs are actively running on (to catch Running jobs on cordoned nodes)
	nodes := getNodesHostingActiveManagedPods(pods, nonProcessingNodes)
	nodes = util.MergeNodeList(nodes, processingNodes)
	// Remove NotReady nodes, as it means the kubelet is unlikely to respond
	nodes = util.FilterNodes(nodes, util.IsReady)

	podNames := util.ExtractNames(pods)

	podNameToUtilisationData := map[string]*domain.UtilisationData{}
	for _, podName := range podNames {
		podNameToUtilisationData[podName] = &domain.UtilisationData{
			CurrentUsage:    common.ComputeResources{},
			CumulativeUsage: common.ComputeResources{},
		}
	}

	fetchStatsFromNodes(nodes, podNameToUtilisationData, q.clusterContext)
	fetchCustomStats(nodes, podNameToUtilisationData, q.clusterContext)

	for podName, utilisationData := range podNameToUtilisationData {
		q.updatePodUtilisation(podName, utilisationData)
	}

	q.removeFinishedPods(commonUtil.StringListToSet(podNames))
}

// We define an active pod as:
// - Any pod that is not Failed/Succeeded and doesn't have a deletion timestamp within the last inactivePodGracePeriod
//   - This rules out pods that get stuck in terminating for greater than inactivePodGracePeriod
//
// - Any pod that is Failed/Succeeded within the last inactivePodGracePeriod
//   - The kubelet stops reporting metrics for completed pods, just having a grace period to try catch any last metrics
func getNodesHostingActiveManagedPods(pods []*v1.Pod, nodes []*v1.Node) []*v1.Node {
	managedPods := util.FilterPods(pods, util.IsManagedPod)
	nodesWithActiveManagedPods := []*v1.Node{}
	for _, n := range nodes {
		podsOnNode := util.GetPodsOnNodes(managedPods, []*v1.Node{n})

		hasActivePod := false
		for _, pod := range podsOnNode {
			// Active pods not stuck terminating
			if !util.IsInTerminalState(pod) && (pod.DeletionTimestamp == nil || pod.DeletionTimestamp.Add(inactivePodGracePeriod).After(time.Now())) {
				hasActivePod = true
				break
			}
			// Recent completed pods
			lastStatusChange, err := util.LastStatusChange(pod)
			if util.IsInTerminalState(pod) && err == nil && lastStatusChange.Add(inactivePodGracePeriod).After(time.Now()) {
				hasActivePod = true
				break
			}
		}

		if hasActivePod {
			nodesWithActiveManagedPods = append(nodesWithActiveManagedPods, n)
		}
	}
	return nodesWithActiveManagedPods
<<<<<<< HEAD
=======
}

func (q *KubeletPodUtilisationService) updatePodStats(podStats *v1alpha1.PodStats) {
	currentUsage := armadaresource.ComputeResources{}
	cumulativeUsage := armadaresource.ComputeResources{}

	if podStats.CPU != nil && podStats.CPU.UsageNanoCores != nil {
		currentUsage["cpu"] = *resource.NewScaledQuantity(int64(*podStats.CPU.UsageNanoCores), -9)
	}
	if podStats.CPU != nil && podStats.CPU.UsageCoreNanoSeconds != nil {
		cumulativeUsage["cpu"] = *resource.NewScaledQuantity(int64(*podStats.CPU.UsageCoreNanoSeconds), -9)
	}
	if podStats.Memory != nil && podStats.Memory.WorkingSetBytes != nil {
		currentUsage["memory"] = *resource.NewQuantity(int64(*podStats.Memory.WorkingSetBytes), resource.BinarySI)
	}
	if podStats.EphemeralStorage != nil && podStats.EphemeralStorage.UsedBytes != nil {
		currentUsage["ephemeral-storage"] = *resource.NewQuantity(int64(*podStats.EphemeralStorage.UsedBytes), resource.BinarySI)
	}

	var (
		acceleratorDutyCycles int64
		acceleratorUsedMemory int64
		accelerator           bool
	)

	// add custom metrics for gpu
	for _, c := range podStats.Containers {
		for _, a := range c.Accelerators {
			accelerator = true
			acceleratorDutyCycles += int64(a.DutyCycle)
			acceleratorUsedMemory += int64(a.MemoryUsed)
		}
	}

	if accelerator {
		currentUsage[domain.AcceleratorDutyCycle] = *resource.NewScaledQuantity(acceleratorDutyCycles, -2)
		currentUsage[domain.AcceleratorMemory] = *resource.NewScaledQuantity(acceleratorUsedMemory, -2)
	}

	utilisationData := &domain.UtilisationData{
		CurrentUsage:    currentUsage,
		CumulativeUsage: cumulativeUsage,
	}
	q.updatePodUtilisation(podStats.PodRef.Name, utilisationData)
>>>>>>> fbb2227f
}<|MERGE_RESOLUTION|>--- conflicted
+++ resolved
@@ -151,51 +151,4 @@
 		}
 	}
 	return nodesWithActiveManagedPods
-<<<<<<< HEAD
-=======
 }
-
-func (q *KubeletPodUtilisationService) updatePodStats(podStats *v1alpha1.PodStats) {
-	currentUsage := armadaresource.ComputeResources{}
-	cumulativeUsage := armadaresource.ComputeResources{}
-
-	if podStats.CPU != nil && podStats.CPU.UsageNanoCores != nil {
-		currentUsage["cpu"] = *resource.NewScaledQuantity(int64(*podStats.CPU.UsageNanoCores), -9)
-	}
-	if podStats.CPU != nil && podStats.CPU.UsageCoreNanoSeconds != nil {
-		cumulativeUsage["cpu"] = *resource.NewScaledQuantity(int64(*podStats.CPU.UsageCoreNanoSeconds), -9)
-	}
-	if podStats.Memory != nil && podStats.Memory.WorkingSetBytes != nil {
-		currentUsage["memory"] = *resource.NewQuantity(int64(*podStats.Memory.WorkingSetBytes), resource.BinarySI)
-	}
-	if podStats.EphemeralStorage != nil && podStats.EphemeralStorage.UsedBytes != nil {
-		currentUsage["ephemeral-storage"] = *resource.NewQuantity(int64(*podStats.EphemeralStorage.UsedBytes), resource.BinarySI)
-	}
-
-	var (
-		acceleratorDutyCycles int64
-		acceleratorUsedMemory int64
-		accelerator           bool
-	)
-
-	// add custom metrics for gpu
-	for _, c := range podStats.Containers {
-		for _, a := range c.Accelerators {
-			accelerator = true
-			acceleratorDutyCycles += int64(a.DutyCycle)
-			acceleratorUsedMemory += int64(a.MemoryUsed)
-		}
-	}
-
-	if accelerator {
-		currentUsage[domain.AcceleratorDutyCycle] = *resource.NewScaledQuantity(acceleratorDutyCycles, -2)
-		currentUsage[domain.AcceleratorMemory] = *resource.NewScaledQuantity(acceleratorUsedMemory, -2)
-	}
-
-	utilisationData := &domain.UtilisationData{
-		CurrentUsage:    currentUsage,
-		CumulativeUsage: cumulativeUsage,
-	}
-	q.updatePodUtilisation(podStats.PodRef.Name, utilisationData)
->>>>>>> fbb2227f
-}