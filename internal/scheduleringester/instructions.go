package scheduleringester

import (
	"time"

	"github.com/gogo/protobuf/proto"
	"github.com/pkg/errors"
	log "github.com/sirupsen/logrus"
	"golang.org/x/exp/maps"
	"golang.org/x/exp/slices"

	"github.com/armadaproject/armada/internal/common/armadacontext"
	"github.com/armadaproject/armada/internal/common/compress"
	"github.com/armadaproject/armada/internal/common/ingest"
	"github.com/armadaproject/armada/internal/common/ingest/metrics"
	protoutil "github.com/armadaproject/armada/internal/common/proto"
	"github.com/armadaproject/armada/internal/common/types"
	"github.com/armadaproject/armada/internal/scheduler/adapters"
	schedulerdb "github.com/armadaproject/armada/internal/scheduler/database"
	"github.com/armadaproject/armada/internal/scheduler/schedulerobjects"
	"github.com/armadaproject/armada/pkg/armadaevents"
)

type eventSequenceCommon struct {
	queue  string
	jobset string
	user   string
	groups []string
}

type InstructionConverter struct {
	metrics         *metrics.Metrics
	priorityClasses map[string]types.PriorityClass
	compressor      compress.Compressor
}

func NewInstructionConverter(
	metrics *metrics.Metrics,
	priorityClasses map[string]types.PriorityClass,
) (*InstructionConverter, error) {
	compressor, err := compress.NewZlibCompressor(1024)
	if err != nil {
		return nil, errors.WithMessage(err, "failed to create compressor")
	}
	return &InstructionConverter{
		metrics:         metrics,
		priorityClasses: priorityClasses,
		compressor:      compressor,
	}, nil
}

func (c *InstructionConverter) Convert(_ *armadacontext.Context, sequencesWithIds *ingest.EventSequencesWithIds) *DbOperationsWithMessageIds {
	operations := make([]DbOperation, 0)
	for _, es := range sequencesWithIds.EventSequences {
		for _, op := range c.dbOperationsFromEventSequence(es) {
			operations = AppendDbOperation(operations, op)
		}
	}
	return &DbOperationsWithMessageIds{
		Ops:        operations,
		MessageIds: sequencesWithIds.MessageIds,
	}
}

func (c *InstructionConverter) dbOperationsFromEventSequence(es *armadaevents.EventSequence) []DbOperation {
	meta := eventSequenceCommon{
		queue:  es.Queue,
		jobset: es.JobSetName,
		user:   es.UserId,
		groups: es.Groups,
	}
	operations := make([]DbOperation, 0, len(es.Events))
	for idx, event := range es.Events {
		eventTime := time.Now().UTC()
		if event.Created != nil {
			eventTime = *event.Created
		}
		var err error = nil
		var operationsFromEvent []DbOperation
		switch eventType := event.GetEvent().(type) {
		case *armadaevents.EventSequence_Event_SubmitJob:
			operationsFromEvent, err = c.handleSubmitJob(event.GetSubmitJob(), eventTime, meta)
		case *armadaevents.EventSequence_Event_JobRunLeased:
			operationsFromEvent, err = c.handleJobRunLeased(event.GetJobRunLeased(), eventTime, meta)
		case *armadaevents.EventSequence_Event_JobRunRunning:
			operationsFromEvent, err = c.handleJobRunRunning(event.GetJobRunRunning())
		case *armadaevents.EventSequence_Event_JobRunSucceeded:
			operationsFromEvent, err = c.handleJobRunSucceeded(event.GetJobRunSucceeded())
		case *armadaevents.EventSequence_Event_JobRunErrors:
			operationsFromEvent, err = c.handleJobRunErrors(event.GetJobRunErrors())
		case *armadaevents.EventSequence_Event_JobSucceeded:
			operationsFromEvent, err = c.handleJobSucceeded(event.GetJobSucceeded())
		case *armadaevents.EventSequence_Event_JobErrors:
			operationsFromEvent, err = c.handleJobErrors(event.GetJobErrors())
		case *armadaevents.EventSequence_Event_ReprioritiseJob:
			operationsFromEvent, err = c.handleReprioritiseJob(event.GetReprioritiseJob())
		case *armadaevents.EventSequence_Event_ReprioritiseJobSet:
			operationsFromEvent, err = c.handleReprioritiseJobSet(event.GetReprioritiseJobSet(), meta)
		case *armadaevents.EventSequence_Event_CancelJob:
			operationsFromEvent, err = c.handleCancelJob(event.GetCancelJob())
		case *armadaevents.EventSequence_Event_CancelJobSet:
			operationsFromEvent, err = c.handleCancelJobSet(event.GetCancelJobSet(), meta)
		case *armadaevents.EventSequence_Event_CancelledJob:
			operationsFromEvent, err = c.handleCancelledJob(event.GetCancelledJob())
		case *armadaevents.EventSequence_Event_JobRequeued:
			operationsFromEvent, err = c.handleJobRequeued(event.GetJobRequeued())
		case *armadaevents.EventSequence_Event_PartitionMarker:
			operationsFromEvent, err = c.handlePartitionMarker(event.GetPartitionMarker(), *event.Created)
		case *armadaevents.EventSequence_Event_ReprioritisedJob,
			*armadaevents.EventSequence_Event_JobDuplicateDetected,
			*armadaevents.EventSequence_Event_ResourceUtilisation,
			*armadaevents.EventSequence_Event_StandaloneIngressInfo,
			*armadaevents.EventSequence_Event_JobRunPreempted,
			*armadaevents.EventSequence_Event_JobRunAssigned:
			// These events can all be safely ignored
			log.Debugf("Ignoring event type %T", event)
		default:
			// This is an event type we haven't considered. Log a warning
			log.Warnf("Ignoring unknown event type %T", eventType)
		}
		if err != nil {
			c.metrics.RecordPulsarMessageError(metrics.PulsarMessageErrorProcessing)
			log.WithError(err).Errorf("Could not convert event at index %d.", idx)
		} else {
			operations = append(operations, operationsFromEvent...)
		}
	}
	return operations
}

func (c *InstructionConverter) handleSubmitJob(job *armadaevents.SubmitJob, submitTime time.Time, meta eventSequenceCommon) ([]DbOperation, error) {
	jobId, err := armadaevents.UlidStringFromProtoUuid(job.JobId)
	if err != nil {
		return nil, err
	}
	if job.IsDuplicate {
		log.Debugf("job %s is a duplicate, ignoring", jobId)
		return nil, nil
	}

	// Store the job submit message so that it can be sent to an executor.
	submitJobBytes, err := proto.Marshal(job)
	if err != nil {
		return nil, errors.WithStack(err)
	}

	compressedSubmitJobBytes, err := c.compressor.Compress(submitJobBytes)
	if err != nil {
		return nil, err
	}

	// Produce a minimal representation of the job for the scheduler.
	// To avoid the scheduler needing to load the entire job spec.
	schedulingInfo, err := c.schedulingInfoFromSubmitJob(job, submitTime)
	if err != nil {
		return nil, err
	}
	schedulingInfoBytes, err := proto.Marshal(schedulingInfo)
	if err != nil {
		return nil, errors.WithStack(err)
	}
	compressedGroups, err := compress.CompressStringArray(meta.groups, c.compressor)
	if err != nil {
		return nil, err
	}

	return []DbOperation{InsertJobs{jobId: &schedulerdb.Job{
		JobID:                 jobId,
		JobSet:                meta.jobset,
		UserID:                meta.user,
		Groups:                compressedGroups,
		Queue:                 meta.queue,
		Queued:                true,
		QueuedVersion:         0,
		Submitted:             submitTime.UnixNano(),
		Priority:              int64(job.Priority),
		SubmitMessage:         compressedSubmitJobBytes,
		SchedulingInfo:        schedulingInfoBytes,
		SchedulingInfoVersion: int32(schedulingInfo.Version),
	}}}, nil
}

func (c *InstructionConverter) handleJobRunLeased(jobRunLeased *armadaevents.JobRunLeased, eventTime time.Time, meta eventSequenceCommon) ([]DbOperation, error) {
	runId := armadaevents.UuidFromProtoUuid(jobRunLeased.GetRunId())
	jobId, err := armadaevents.UlidStringFromProtoUuid(jobRunLeased.GetJobId())
	if err != nil {
		return nil, err
	}
	var scheduledAtPriority *int32
	if jobRunLeased.HasScheduledAtPriority {
		scheduledAtPriority = &jobRunLeased.ScheduledAtPriority
	}
	return []DbOperation{
		InsertRuns{runId: &JobRunDetails{
<<<<<<< HEAD
			Queue: meta.queue,
			DbRun: &schedulerdb.Run{
				RunID:    runId,
				JobID:    jobId,
				Created:  eventTime.UnixNano(),
				JobSet:   meta.jobset,
				Executor: jobRunLeased.GetExecutorId(),
				Node:     jobRunLeased.GetNodeId(),
=======
			queue: meta.queue,
			dbRun: &schedulerdb.Run{
				RunID:               runId,
				JobID:               jobId,
				JobSet:              meta.jobset,
				Executor:            jobRunLeased.GetExecutorId(),
				Node:                jobRunLeased.GetNodeId(),
				ScheduledAtPriority: scheduledAtPriority,
>>>>>>> 31782974
			},
		}},
		UpdateJobQueuedState{jobId: &JobQueuedStateUpdate{
			Queued:             false,
			QueuedStateVersion: jobRunLeased.UpdateSequenceNumber,
		}},
	}, nil
}

func (c *InstructionConverter) handleJobRequeued(jobRequeued *armadaevents.JobRequeued) ([]DbOperation, error) {
	schedulingInfoBytes, err := proto.Marshal(jobRequeued.SchedulingInfo)
	if err != nil {
		return nil, errors.WithStack(err)
	}
	jobId, err := armadaevents.UlidStringFromProtoUuid(jobRequeued.GetJobId())
	if err != nil {
		return nil, err
	}
	return []DbOperation{
		UpdateJobQueuedState{jobId: &JobQueuedStateUpdate{
			Queued:             true,
			QueuedStateVersion: jobRequeued.UpdateSequenceNumber,
		}},
		UpdateJobSchedulingInfo{jobId: &JobSchedulingInfoUpdate{
			JobSchedulingInfo:        schedulingInfoBytes,
			JobSchedulingInfoVersion: int32(jobRequeued.SchedulingInfo.Version),
		}},
	}, nil
}

func (c *InstructionConverter) handleJobRunRunning(jobRunRunning *armadaevents.JobRunRunning) ([]DbOperation, error) {
	runId := armadaevents.UuidFromProtoUuid(jobRunRunning.GetRunId())
	return []DbOperation{MarkRunsRunning{runId: true}}, nil
}

func (c *InstructionConverter) handleJobRunSucceeded(jobRunSucceeded *armadaevents.JobRunSucceeded) ([]DbOperation, error) {
	runId := armadaevents.UuidFromProtoUuid(jobRunSucceeded.GetRunId())
	return []DbOperation{MarkRunsSucceeded{runId: true}}, nil
}

func (c *InstructionConverter) handleJobRunErrors(jobRunErrors *armadaevents.JobRunErrors) ([]DbOperation, error) {
	runId := armadaevents.UuidFromProtoUuid(jobRunErrors.GetRunId())
	jobId, err := armadaevents.UlidStringFromProtoUuid(jobRunErrors.JobId)
	if err != nil {
		return nil, err
	}
	insertJobRunErrors := make(InsertJobRunErrors)
	markRunsFailed := make(MarkRunsFailed)
	for _, runError := range jobRunErrors.GetErrors() {
		// There should only be one terminal error.
		if runError.GetTerminal() {
			bytes, err := protoutil.MarshallAndCompress(runError, c.compressor)
			if err != nil {
				return nil, errors.Wrap(err, "failed to marshal RunError")
			}
			insertJobRunErrors[runId] = &schedulerdb.JobRunError{
				RunID: runId,
				JobID: jobId,
				Error: bytes,
			}
			runAttempted := true
			if runError.GetPodLeaseReturned() != nil {
				runAttempted = runError.GetPodLeaseReturned().RunAttempted
			}
			markRunsFailed[runId] = &JobRunFailed{
				LeaseReturned: runError.GetPodLeaseReturned() != nil,
				RunAttempted:  runAttempted,
			}
			return []DbOperation{insertJobRunErrors, markRunsFailed}, nil
		}
	}
	return nil, nil
}

func (c *InstructionConverter) handleJobSucceeded(jobSucceeded *armadaevents.JobSucceeded) ([]DbOperation, error) {
	jobId, err := armadaevents.UlidStringFromProtoUuid(jobSucceeded.GetJobId())
	if err != nil {
		return nil, err
	}
	return []DbOperation{MarkJobsSucceeded{
		jobId: true,
	}}, nil
}

func (c *InstructionConverter) handleJobErrors(jobErrors *armadaevents.JobErrors) ([]DbOperation, error) {
	jobId, err := armadaevents.UlidStringFromProtoUuid(jobErrors.GetJobId())
	if err != nil {
		return nil, err
	}
	for _, jobError := range jobErrors.GetErrors() {
		// For terminal errors, we also need to mark the job as failed.
		if jobError.GetTerminal() {
			markJobsFailed := make(MarkJobsFailed)
			markJobsFailed[jobId] = true
			return []DbOperation{markJobsFailed}, nil
		}
	}
	return nil, nil
}

func (c *InstructionConverter) handleReprioritiseJob(reprioritiseJob *armadaevents.ReprioritiseJob) ([]DbOperation, error) {
	jobId, err := armadaevents.UlidStringFromProtoUuid(reprioritiseJob.GetJobId())
	if err != nil {
		return nil, err
	}
	return []DbOperation{UpdateJobPriorities{
		jobId: int64(reprioritiseJob.Priority),
	}}, nil
}

func (c *InstructionConverter) handleReprioritiseJobSet(reprioritiseJobSet *armadaevents.ReprioritiseJobSet, meta eventSequenceCommon) ([]DbOperation, error) {
	return []DbOperation{UpdateJobSetPriorities{
		JobSetKey{queue: meta.queue, jobSet: meta.jobset}: int64(reprioritiseJobSet.Priority),
	}}, nil
}

func (c *InstructionConverter) handleCancelJob(cancelJob *armadaevents.CancelJob) ([]DbOperation, error) {
	jobId, err := armadaevents.UlidStringFromProtoUuid(cancelJob.GetJobId())
	if err != nil {
		return nil, err
	}
	return []DbOperation{MarkJobsCancelRequested{
		jobId: true,
	}}, nil
}

func (c *InstructionConverter) handleCancelJobSet(cancelJobSet *armadaevents.CancelJobSet, meta eventSequenceCommon) ([]DbOperation, error) {
	cancelQueued := len(cancelJobSet.States) == 0 || slices.Contains(cancelJobSet.States, armadaevents.JobState_QUEUED)
	cancelLeased := len(cancelJobSet.States) == 0 || slices.Contains(cancelJobSet.States, armadaevents.JobState_PENDING) || slices.Contains(cancelJobSet.States, armadaevents.JobState_RUNNING)

	return []DbOperation{MarkJobSetsCancelRequested{
		JobSetKey{
			queue:  meta.queue,
			jobSet: meta.jobset,
		}: &JobSetCancelAction{
			cancelQueued: cancelQueued,
			cancelLeased: cancelLeased,
		},
	}}, nil
}

func (c *InstructionConverter) handleCancelledJob(cancelledJob *armadaevents.CancelledJob) ([]DbOperation, error) {
	jobId, err := armadaevents.UlidStringFromProtoUuid(cancelledJob.GetJobId())
	if err != nil {
		return nil, err
	}
	return []DbOperation{MarkJobsCancelled{
		jobId: true,
	}}, nil
}

func (c *InstructionConverter) handlePartitionMarker(pm *armadaevents.PartitionMarker, created time.Time) ([]DbOperation, error) {
	return []DbOperation{&InsertPartitionMarker{
		markers: []*schedulerdb.Marker{
			{
				GroupID:     armadaevents.UuidFromProtoUuid(pm.GroupId),
				PartitionID: int32(pm.Partition),
				Created:     created,
			},
		},
	}}, nil
}

// schedulingInfoFromSubmitJob returns a minimal representation of a job containing only the info needed by the scheduler.
func (c *InstructionConverter) schedulingInfoFromSubmitJob(submitJob *armadaevents.SubmitJob, submitTime time.Time) (*schedulerobjects.JobSchedulingInfo, error) {
	return SchedulingInfoFromSubmitJob(submitJob, submitTime, c.priorityClasses)
}

// SchedulingInfoFromSubmitJob returns a minimal representation of a job containing only the info needed by the scheduler.
func SchedulingInfoFromSubmitJob(submitJob *armadaevents.SubmitJob, submitTime time.Time, priorityClasses map[string]types.PriorityClass) (*schedulerobjects.JobSchedulingInfo, error) {
	// Component common to all jobs.
	schedulingInfo := &schedulerobjects.JobSchedulingInfo{
		Lifetime:        submitJob.Lifetime,
		AtMostOnce:      submitJob.AtMostOnce,
		Preemptible:     submitJob.Preemptible,
		ConcurrencySafe: submitJob.ConcurrencySafe,
		SubmitTime:      submitTime,
		Priority:        submitJob.Priority,
		Version:         0,
		QueueTtlSeconds: submitJob.QueueTtlSeconds,
	}

	// Scheduling requirements specific to the objects that make up this job.
	switch object := submitJob.MainObject.Object.(type) {
	case *armadaevents.KubernetesMainObject_PodSpec:
		podSpec := object.PodSpec.PodSpec
		schedulingInfo.PriorityClassName = podSpec.PriorityClassName
		podRequirements := adapters.PodRequirementsFromPodSpec(podSpec, priorityClasses)
		if submitJob.ObjectMeta != nil {
			podRequirements.Annotations = maps.Clone(submitJob.ObjectMeta.Annotations)
		}
		if submitJob.MainObject.ObjectMeta != nil {
			if podRequirements.Annotations == nil {
				podRequirements.Annotations = make(map[string]string, len(submitJob.MainObject.ObjectMeta.Annotations))
			}
			maps.Copy(podRequirements.Annotations, submitJob.MainObject.ObjectMeta.Annotations)
		}
		schedulingInfo.ObjectRequirements = append(
			schedulingInfo.ObjectRequirements,
			&schedulerobjects.ObjectRequirements{
				Requirements: &schedulerobjects.ObjectRequirements_PodRequirements{
					PodRequirements: podRequirements,
				},
			},
		)
	default:
		return nil, errors.Errorf("unsupported object type %T", object)
	}
	return schedulingInfo, nil
}<|MERGE_RESOLUTION|>--- conflicted
+++ resolved
@@ -192,7 +192,6 @@
 	}
 	return []DbOperation{
 		InsertRuns{runId: &JobRunDetails{
-<<<<<<< HEAD
 			Queue: meta.queue,
 			DbRun: &schedulerdb.Run{
 				RunID:    runId,
@@ -201,16 +200,7 @@
 				JobSet:   meta.jobset,
 				Executor: jobRunLeased.GetExecutorId(),
 				Node:     jobRunLeased.GetNodeId(),
-=======
-			queue: meta.queue,
-			dbRun: &schedulerdb.Run{
-				RunID:               runId,
-				JobID:               jobId,
-				JobSet:              meta.jobset,
-				Executor:            jobRunLeased.GetExecutorId(),
-				Node:                jobRunLeased.GetNodeId(),
 				ScheduledAtPriority: scheduledAtPriority,
->>>>>>> 31782974
 			},
 		}},
 		UpdateJobQueuedState{jobId: &JobQueuedStateUpdate{
