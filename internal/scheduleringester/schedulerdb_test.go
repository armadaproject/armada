package scheduleringester

import (
	"testing"
	"time"

	"github.com/google/uuid"
	"github.com/jackc/pgx/v5"
	"github.com/jackc/pgx/v5/pgxpool"
	"github.com/pkg/errors"
	"github.com/stretchr/testify/assert"
	"github.com/stretchr/testify/require"
	"golang.org/x/exp/constraints"
	"golang.org/x/exp/maps"

	"github.com/armadaproject/armada/internal/common/armadacontext"
	"github.com/armadaproject/armada/internal/common/ingest/metrics"
	"github.com/armadaproject/armada/internal/common/util"
	schedulerdb "github.com/armadaproject/armada/internal/scheduler/database"
)

func TestWriteOps(t *testing.T) {
	jobIds := make([]string, 10)
	for i := range jobIds {
		jobIds[i] = util.ULID().String()
	}
	runIds := make([]uuid.UUID, 10)
	for i := range runIds {
		runIds[i] = uuid.New()
	}
	scheduledAtPriorities := []int32{5, 10}
	tests := map[string]struct {
		Ops []DbOperation
	}{
		"InsertJobs": {Ops: []DbOperation{
			InsertJobs{
				jobIds[0]: &schedulerdb.Job{JobID: jobIds[0], JobSet: "set1"},
				jobIds[1]: &schedulerdb.Job{JobID: jobIds[1], JobSet: "set2"},
			},
			InsertJobs{
				jobIds[2]: &schedulerdb.Job{JobID: jobIds[2], JobSet: "set1"},
				jobIds[3]: &schedulerdb.Job{JobID: jobIds[3], JobSet: "set2"},
			},
		}},
		"InsertRuns": {Ops: []DbOperation{
			InsertJobs{
				jobIds[0]: &schedulerdb.Job{JobID: jobIds[0], Queue: testQueueName, JobSet: "set1"},
				jobIds[1]: &schedulerdb.Job{JobID: jobIds[1], Queue: testQueueName, JobSet: "set2"},
				jobIds[2]: &schedulerdb.Job{JobID: jobIds[2], Queue: testQueueName, JobSet: "set1"},
				jobIds[3]: &schedulerdb.Job{JobID: jobIds[3], Queue: testQueueName, JobSet: "set2"},
			},
			InsertRuns{
				runIds[0]: &JobRunDetails{Queue: testQueueName, DbRun: &schedulerdb.Run{JobID: jobIds[0], RunID: runIds[0]}},
				runIds[1]: &JobRunDetails{Queue: testQueueName, DbRun: &schedulerdb.Run{JobID: jobIds[1], RunID: runIds[1]}},
			},
			InsertRuns{
<<<<<<< HEAD
				runIds[2]: &JobRunDetails{Queue: testQueueName, DbRun: &schedulerdb.Run{JobID: jobIds[2], RunID: runIds[2]}},
				runIds[3]: &JobRunDetails{Queue: testQueueName, DbRun: &schedulerdb.Run{JobID: jobIds[3], RunID: runIds[3]}},
=======
				runIds[2]: &JobRunDetails{queue: testQueueName, dbRun: &schedulerdb.Run{JobID: jobIds[2], RunID: runIds[2], ScheduledAtPriority: &scheduledAtPriorities[0]}},
				runIds[3]: &JobRunDetails{queue: testQueueName, dbRun: &schedulerdb.Run{JobID: jobIds[3], RunID: runIds[3], ScheduledAtPriority: &scheduledAtPriorities[1]}},
>>>>>>> 31782974
			},
			UpdateJobQueuedState{
				jobIds[0]: &JobQueuedStateUpdate{Queued: false, QueuedStateVersion: 1},
				jobIds[1]: &JobQueuedStateUpdate{Queued: false, QueuedStateVersion: 1},
				jobIds[2]: &JobQueuedStateUpdate{Queued: false, QueuedStateVersion: 1},
				jobIds[3]: &JobQueuedStateUpdate{Queued: false, QueuedStateVersion: 1},
			},
		}},
		"UpdateJobSetPriorities": {Ops: []DbOperation{
			InsertJobs{
				jobIds[0]: &schedulerdb.Job{JobID: jobIds[0], Queue: testQueueName, JobSet: "set1"},
				jobIds[1]: &schedulerdb.Job{JobID: jobIds[1], Queue: testQueueName, JobSet: "set2"},
				jobIds[2]: &schedulerdb.Job{JobID: jobIds[2], Queue: testQueueName, JobSet: "set1"},
				jobIds[3]: &schedulerdb.Job{JobID: jobIds[3], Queue: testQueueName, JobSet: "set2"},
				jobIds[4]: &schedulerdb.Job{JobID: jobIds[4], Queue: "queue-2", JobSet: "set1"},
			},
			UpdateJobSetPriorities{JobSetKey{queue: testQueueName, jobSet: "set1"}: 1},
		}},
		"UpdateJobPriorities": {Ops: []DbOperation{
			InsertJobs{
				jobIds[0]: &schedulerdb.Job{JobID: jobIds[0], JobSet: "set1"},
				jobIds[1]: &schedulerdb.Job{JobID: jobIds[1], JobSet: "set2"},
				jobIds[2]: &schedulerdb.Job{JobID: jobIds[2], JobSet: "set1"},
				jobIds[3]: &schedulerdb.Job{JobID: jobIds[3], JobSet: "set2"},
			},
			UpdateJobPriorities{
				jobIds[0]: 1,
				jobIds[1]: 3,
			},
		}},
		"MarkJobSetsCancelRequested": {Ops: []DbOperation{
			InsertJobs{
				jobIds[0]: &schedulerdb.Job{JobID: jobIds[0], Queue: testQueueName, JobSet: "set1"},
				jobIds[1]: &schedulerdb.Job{JobID: jobIds[1], Queue: testQueueName, JobSet: "set2"},
				jobIds[2]: &schedulerdb.Job{JobID: jobIds[2], Queue: testQueueName, JobSet: "set1"},
				jobIds[3]: &schedulerdb.Job{JobID: jobIds[3], Queue: testQueueName, JobSet: "set2"},
				jobIds[4]: &schedulerdb.Job{JobID: jobIds[4], Queue: "queue-2", JobSet: "set1"},
			},
			MarkJobSetsCancelRequested{JobSetKey{queue: testQueueName, jobSet: "set1"}: &JobSetCancelAction{cancelLeased: true, cancelQueued: true}},
		}},
		"MarkJobSetsCancelRequested - Queued only": {Ops: []DbOperation{
			InsertJobs{
				jobIds[0]: &schedulerdb.Job{JobID: jobIds[0], Queue: testQueueName, JobSet: "set1", Queued: true},
				jobIds[1]: &schedulerdb.Job{JobID: jobIds[1], Queue: testQueueName, JobSet: "set2", Queued: true},
				jobIds[2]: &schedulerdb.Job{JobID: jobIds[2], Queue: testQueueName, JobSet: "set1", Queued: false},
				jobIds[3]: &schedulerdb.Job{JobID: jobIds[3], Queue: testQueueName, JobSet: "set2", Queued: false},
			},
			MarkJobSetsCancelRequested{JobSetKey{queue: testQueueName, jobSet: "set1"}: &JobSetCancelAction{cancelLeased: false, cancelQueued: true}},
		}},
		"MarkJobSetsCancelRequested - Leased only": {Ops: []DbOperation{
			InsertJobs{
				jobIds[0]: &schedulerdb.Job{JobID: jobIds[0], Queue: testQueueName, JobSet: "set1", Queued: true},
				jobIds[1]: &schedulerdb.Job{JobID: jobIds[1], Queue: testQueueName, JobSet: "set2", Queued: true},
				jobIds[2]: &schedulerdb.Job{JobID: jobIds[2], Queue: testQueueName, JobSet: "set1", Queued: false},
				jobIds[3]: &schedulerdb.Job{JobID: jobIds[3], Queue: testQueueName, JobSet: "set2", Queued: false},
			},
			MarkJobSetsCancelRequested{JobSetKey{queue: testQueueName, jobSet: "set1"}: &JobSetCancelAction{cancelLeased: true, cancelQueued: false}},
		}},
		"MarkJobsCancelRequested": {Ops: []DbOperation{
			InsertJobs{
				jobIds[0]: &schedulerdb.Job{JobID: jobIds[0], JobSet: "set1"},
				jobIds[1]: &schedulerdb.Job{JobID: jobIds[1], JobSet: "set2"},
				jobIds[2]: &schedulerdb.Job{JobID: jobIds[2], JobSet: "set1"},
				jobIds[3]: &schedulerdb.Job{JobID: jobIds[3], JobSet: "set2"},
			},
			MarkJobsCancelRequested{
				jobIds[0]: true,
				jobIds[1]: true,
			},
		}},
		"MarkJobsCancelled": {Ops: []DbOperation{
			InsertJobs{
				jobIds[0]: &schedulerdb.Job{JobID: jobIds[0], JobSet: "set1"},
				jobIds[1]: &schedulerdb.Job{JobID: jobIds[1], JobSet: "set2"},
				jobIds[2]: &schedulerdb.Job{JobID: jobIds[2], JobSet: "set1"},
				jobIds[3]: &schedulerdb.Job{JobID: jobIds[3], JobSet: "set2"},
			},
			InsertRuns{
				runIds[0]: &JobRunDetails{Queue: testQueueName, DbRun: &schedulerdb.Run{JobID: jobIds[0], RunID: runIds[0]}},
				runIds[1]: &JobRunDetails{Queue: testQueueName, DbRun: &schedulerdb.Run{JobID: jobIds[1], RunID: runIds[1]}},
				runIds[2]: &JobRunDetails{Queue: testQueueName, DbRun: &schedulerdb.Run{JobID: jobIds[2], RunID: runIds[2]}},
				runIds[3]: &JobRunDetails{Queue: testQueueName, DbRun: &schedulerdb.Run{JobID: jobIds[3], RunID: runIds[3]}},
			},
			MarkJobsCancelled{
				jobIds[0]: true,
				jobIds[1]: true,
			},
		}},
		"MarkJobsSucceeded": {Ops: []DbOperation{
			InsertJobs{
				jobIds[0]: &schedulerdb.Job{JobID: jobIds[0], JobSet: "set1"},
				jobIds[1]: &schedulerdb.Job{JobID: jobIds[1], JobSet: "set2"},
				jobIds[2]: &schedulerdb.Job{JobID: jobIds[2], JobSet: "set1"},
				jobIds[3]: &schedulerdb.Job{JobID: jobIds[3], JobSet: "set2"},
			},
			MarkJobsSucceeded{
				jobIds[0]: true,
				jobIds[1]: true,
			},
		}},
		"MarkJobsFailed": {Ops: []DbOperation{
			InsertJobs{
				jobIds[0]: &schedulerdb.Job{JobID: jobIds[0], JobSet: "set1"},
				jobIds[1]: &schedulerdb.Job{JobID: jobIds[1], JobSet: "set2"},
				jobIds[2]: &schedulerdb.Job{JobID: jobIds[2], JobSet: "set1"},
				jobIds[3]: &schedulerdb.Job{JobID: jobIds[3], JobSet: "set2"},
			},
			MarkJobsFailed{
				jobIds[0]: true,
				jobIds[1]: true,
			},
		}},
		"MarkRunsSucceeded": {Ops: []DbOperation{
			InsertJobs{
				jobIds[0]: &schedulerdb.Job{JobID: jobIds[0], JobSet: "set1"},
				jobIds[1]: &schedulerdb.Job{JobID: jobIds[1], JobSet: "set2"},
				jobIds[2]: &schedulerdb.Job{JobID: jobIds[2], JobSet: "set1"},
				jobIds[3]: &schedulerdb.Job{JobID: jobIds[3], JobSet: "set2"},
			},
			InsertRuns{
				runIds[0]: &JobRunDetails{Queue: testQueueName, DbRun: &schedulerdb.Run{JobID: jobIds[0], RunID: runIds[0]}},
				runIds[1]: &JobRunDetails{Queue: testQueueName, DbRun: &schedulerdb.Run{JobID: jobIds[1], RunID: runIds[1]}},
				runIds[2]: &JobRunDetails{Queue: testQueueName, DbRun: &schedulerdb.Run{JobID: jobIds[2], RunID: runIds[2]}},
				runIds[3]: &JobRunDetails{Queue: testQueueName, DbRun: &schedulerdb.Run{JobID: jobIds[3], RunID: runIds[3]}},
			},
			MarkRunsSucceeded{
				runIds[0]: true,
				runIds[1]: true,
			},
		}},
		"UpdateJobSchedulingInfo": {Ops: []DbOperation{
			InsertJobs{
				jobIds[0]: &schedulerdb.Job{JobID: jobIds[0], JobSet: "set1"},
				jobIds[1]: &schedulerdb.Job{JobID: jobIds[1], JobSet: "set2"},
			},
			UpdateJobSchedulingInfo{
				jobIds[0]: &JobSchedulingInfoUpdate{
					JobSchedulingInfo:        []byte("job-0 info update"),
					JobSchedulingInfoVersion: 1,
				},
				jobIds[1]: &JobSchedulingInfoUpdate{
					JobSchedulingInfo:        []byte("job-1 info update"),
					JobSchedulingInfoVersion: 2,
				},
			},
		}},
		"Insert JobRunErrors": {Ops: []DbOperation{
			InsertJobRunErrors{
				runIds[0]: &schedulerdb.JobRunError{
					RunID: runIds[0],
					JobID: jobIds[0],
					Error: []byte{0x1},
				},
				runIds[1]: &schedulerdb.JobRunError{
					RunID: runIds[1],
					JobID: jobIds[1],
					Error: []byte{0x2},
				},
			},
		}},
		"MarkRunsFailed": {Ops: []DbOperation{
			InsertJobs{
				jobIds[0]: &schedulerdb.Job{JobID: jobIds[0], JobSet: "set1"},
				jobIds[1]: &schedulerdb.Job{JobID: jobIds[1], JobSet: "set2"},
				jobIds[2]: &schedulerdb.Job{JobID: jobIds[2], JobSet: "set1"},
				jobIds[3]: &schedulerdb.Job{JobID: jobIds[3], JobSet: "set2"},
			},
			InsertRuns{
				runIds[0]: &JobRunDetails{Queue: testQueueName, DbRun: &schedulerdb.Run{JobID: jobIds[0], RunID: runIds[0]}},
				runIds[1]: &JobRunDetails{Queue: testQueueName, DbRun: &schedulerdb.Run{JobID: jobIds[1], RunID: runIds[1]}},
				runIds[2]: &JobRunDetails{Queue: testQueueName, DbRun: &schedulerdb.Run{JobID: jobIds[2], RunID: runIds[2]}},
				runIds[3]: &JobRunDetails{Queue: testQueueName, DbRun: &schedulerdb.Run{JobID: jobIds[3], RunID: runIds[3]}},
			},
			MarkRunsFailed{
				runIds[0]: &JobRunFailed{LeaseReturned: true},
				runIds[1]: &JobRunFailed{LeaseReturned: true, RunAttempted: true},
				runIds[2]: &JobRunFailed{LeaseReturned: false},
			},
		}},
		"MarkRunsRunning": {Ops: []DbOperation{
			InsertJobs{
				jobIds[0]: &schedulerdb.Job{JobID: jobIds[0], JobSet: "set1"},
				jobIds[1]: &schedulerdb.Job{JobID: jobIds[1], JobSet: "set2"},
				jobIds[2]: &schedulerdb.Job{JobID: jobIds[2], JobSet: "set1"},
				jobIds[3]: &schedulerdb.Job{JobID: jobIds[3], JobSet: "set2"},
			},
			InsertRuns{
				runIds[0]: &JobRunDetails{Queue: testQueueName, DbRun: &schedulerdb.Run{JobID: jobIds[0], RunID: runIds[0]}},
				runIds[1]: &JobRunDetails{Queue: testQueueName, DbRun: &schedulerdb.Run{JobID: jobIds[1], RunID: runIds[1]}},
				runIds[2]: &JobRunDetails{Queue: testQueueName, DbRun: &schedulerdb.Run{JobID: jobIds[2], RunID: runIds[2]}},
				runIds[3]: &JobRunDetails{Queue: testQueueName, DbRun: &schedulerdb.Run{JobID: jobIds[3], RunID: runIds[3]}},
			},
			MarkRunsRunning{
				runIds[0]: true,
				runIds[1]: true,
			},
		}},
		"Insert PositionMarkers": {Ops: []DbOperation{
			&InsertPartitionMarker{
				markers: []*schedulerdb.Marker{
					{
						GroupID:     uuid.New(),
						PartitionID: 1,
					},
					{
						GroupID:     uuid.New(),
						PartitionID: 3,
					},
					{
						GroupID:     uuid.New(),
						PartitionID: 2,
					},
				},
			},
		}},
	}
	for name, tc := range tests {
		t.Run(name, func(t *testing.T) {
			err := schedulerdb.WithTestDb(func(_ *schedulerdb.Queries, db *pgxpool.Pool) error {
				schedulerDb := &SchedulerDb{db: db}
				serials := make(map[string]int64)
				for _, op := range tc.Ops {
					err := assertOpSuccess(t, schedulerDb, serials, addDefaultValues(op))
					if err != nil {
						return err
					}
				}
				return nil
			})
			assert.NoError(t, err)
		})
	}
}

func addDefaultValues(op DbOperation) DbOperation {
	switch o := op.(type) {
	case InsertJobs:
		for _, job := range o {
			job.Groups = make([]byte, 0)
			job.SubmitMessage = make([]byte, 0)
			job.SchedulingInfo = make([]byte, 0)
		}
	case InsertRuns:
	case UpdateJobSetPriorities:
	case MarkJobSetsCancelRequested:
	case MarkJobsCancelRequested:
	case MarkJobsSucceeded:
	case MarkJobsFailed:
	case UpdateJobPriorities:
	case MarkRunsSucceeded:
	case MarkRunsFailed:
	case MarkRunsRunning:
	}
	return op
}

func assertOpSuccess(t *testing.T, schedulerDb *SchedulerDb, serials map[string]int64, op DbOperation) error {
	ctx, cancel := armadacontext.WithTimeout(armadacontext.Background(), 10*time.Second)
	defer cancel()

	// Apply the op to the database.
	err := pgx.BeginTxFunc(ctx, schedulerDb.db, pgx.TxOptions{
		IsoLevel:       pgx.ReadCommitted,
		AccessMode:     pgx.ReadWrite,
		DeferrableMode: pgx.Deferrable,
	}, func(tx pgx.Tx) error {
		return schedulerDb.WriteDbOp(ctx, tx, op)
	})
	if err != nil {
		return err
	}

	// Read back the state from the db to compare.
	queries := schedulerdb.New(schedulerDb.db)
	selectNewJobs := func(ctx *armadacontext.Context, serial int64) ([]schedulerdb.Job, error) {
		return queries.SelectNewJobs(ctx, schedulerdb.SelectNewJobsParams{Serial: serial, Limit: 1000})
	}
	switch expected := op.(type) {
	case InsertJobs:
		jobs, err := selectNewJobs(ctx, serials["jobs"])
		if err != nil {
			return errors.WithStack(err)
		}
		actual := make(InsertJobs)
		for _, job := range jobs {
			job := job
			actual[job.JobID] = &job
			serials["jobs"] = max(serials["jobs"], job.Serial)
			if v, ok := expected[job.JobID]; ok {
				v.Serial = job.Serial
				v.LastModified = job.LastModified
			}
		}
		for k, v := range expected {
			assert.Equal(t, v, actual[k])
		}
	case InsertRuns:
		jobs, err := selectNewJobs(ctx, 0)
		if err != nil {
			return errors.WithStack(err)
		}
		jobIds := make([]string, 0)
		for _, job := range jobs {
			jobIds = append(jobIds, job.JobID)
		}

		runs, err := queries.SelectNewRunsForJobs(ctx, schedulerdb.SelectNewRunsForJobsParams{
			Serial: serials["runs"],
			JobIds: jobIds,
		})
		if err != nil {
			return errors.WithStack(err)
		}
		actual := make(InsertRuns)
		for _, run := range runs {
			run := run
			actual[run.RunID] = &JobRunDetails{Queue: testQueueName, DbRun: &run}
			serials["runs"] = max(serials["runs"], run.Serial)
			if v, ok := expected[run.RunID]; ok {
				v.DbRun.Serial = run.Serial
				v.DbRun.LastModified = run.LastModified
			}
		}
		assert.Equal(t, expected, actual)
	case UpdateJobQueuedState:
		jobs, err := selectNewJobs(ctx, serials["jobs"])
		if err != nil {
			return errors.WithStack(err)
		}
		numChanged := 0
		for _, job := range jobs {
			if e, ok := expected[job.JobID]; ok {
				assert.Equal(t, e.Queued, job.Queued)
				assert.Equal(t, e.QueuedStateVersion, job.QueuedVersion)
				numChanged++
			}
		}
		assert.Greater(t, numChanged, 0)
	case UpdateJobSchedulingInfo:
		jobs, err := selectNewJobs(ctx, serials["jobs"])
		if err != nil {
			return errors.WithStack(err)
		}
		numChanged := 0
		for _, job := range jobs {
			if e, ok := expected[job.JobID]; ok {
				assert.Equal(t, e.JobSchedulingInfoVersion, job.SchedulingInfoVersion)
				assert.Equal(t, e.JobSchedulingInfo, job.SchedulingInfo)
				numChanged++
			}
		}
		assert.Greater(t, numChanged, 0)
	case UpdateJobSetPriorities:
		jobs, err := selectNewJobs(ctx, serials["jobs"])
		if err != nil {
			return errors.WithStack(err)
		}
		numChanged := 0
		for _, job := range jobs {
			if e, ok := expected[JobSetKey{queue: job.Queue, jobSet: job.JobSet}]; ok {
				assert.Equal(t, e, job.Priority)
				numChanged++
			}
		}
		assert.Greater(t, numChanged, 0)
	case MarkJobSetsCancelRequested:
		jobs, err := selectNewJobs(ctx, serials["jobs"])
		if err != nil {
			return errors.WithStack(err)
		}
		numChanged := 0
		jobIds := make([]string, 0)
		for _, job := range jobs {
			if _, ok := expected[JobSetKey{queue: job.Queue, jobSet: job.JobSet}]; ok {
				assert.True(t, job.CancelByJobsetRequested)
				numChanged++
				jobIds = append(jobIds, job.JobID)
			}
		}
		assert.Greater(t, numChanged, 0)
	case MarkJobsCancelRequested:
		jobs, err := selectNewJobs(ctx, serials["jobs"])
		if err != nil {
			return errors.WithStack(err)
		}
		numChanged := 0
		jobIds := make([]string, 0)
		for _, job := range jobs {
			if _, ok := expected[job.JobID]; ok {
				assert.True(t, job.CancelRequested)
				numChanged++
				jobIds = append(jobIds, job.JobID)
			}
		}
		assert.Equal(t, len(expected), numChanged)
	case MarkJobsCancelled:
		jobs, err := selectNewJobs(ctx, serials["jobs"])
		if err != nil {
			return errors.WithStack(err)
		}
		numChanged := 0
		jobIds := make([]string, 0)
		for _, job := range jobs {
			if _, ok := expected[job.JobID]; ok {
				assert.True(t, job.Cancelled)
				numChanged++
				jobIds = append(jobIds, job.JobID)
			}
		}
		assert.Equal(t, len(expected), numChanged)

		runs, err := queries.SelectNewRunsForJobs(ctx, schedulerdb.SelectNewRunsForJobsParams{
			Serial: serials["runs"],
			JobIds: jobIds,
		})
		if err != nil {
			return errors.WithStack(err)
		}
		runsChanged := 0
		for _, run := range runs {
			if _, ok := expected[run.JobID]; ok {
				assert.True(t, run.Cancelled)
				runsChanged++
			}
		}
		assert.Equal(t, len(expected), runsChanged)
	case MarkJobsSucceeded:
		jobs, err := selectNewJobs(ctx, serials["jobs"])
		if err != nil {
			return errors.WithStack(err)
		}
		numChanged := 0
		for _, job := range jobs {
			if _, ok := expected[job.JobID]; ok {
				assert.True(t, job.Succeeded)
				numChanged++
			}
		}
		assert.Equal(t, len(expected), numChanged)
	case MarkJobsFailed:
		jobs, err := selectNewJobs(ctx, serials["jobs"])
		if err != nil {
			return errors.WithStack(err)
		}
		numChanged := 0
		for _, job := range jobs {
			if _, ok := expected[job.JobID]; ok {
				assert.True(t, job.Failed)
				numChanged++
			}
		}
		assert.Equal(t, len(expected), numChanged)
	case UpdateJobPriorities:
		jobs, err := selectNewJobs(ctx, serials["jobs"])
		if err != nil {
			return errors.WithStack(err)
		}
		numChanged := 0
		for _, job := range jobs {
			if priority, ok := expected[job.JobID]; ok {
				assert.Equal(t, priority, job.Priority)
				numChanged++
			}
		}
		assert.Equal(t, len(expected), numChanged)
	case MarkRunsSucceeded:
		jobs, err := selectNewJobs(ctx, 0)
		if err != nil {
			return errors.WithStack(err)
		}
		jobIds := make([]string, 0)
		for _, job := range jobs {
			jobIds = append(jobIds, job.JobID)
		}

		runs, err := queries.SelectNewRunsForJobs(ctx, schedulerdb.SelectNewRunsForJobsParams{
			Serial: serials["runs"],
			JobIds: jobIds,
		})
		if err != nil {
			return errors.WithStack(err)
		}
		numChanged := 0
		for _, run := range runs {
			if _, ok := expected[run.RunID]; ok {
				assert.True(t, run.Succeeded)
				numChanged++
			}
		}
		assert.Equal(t, len(expected), len(runs))
	case MarkRunsFailed:
		jobs, err := selectNewJobs(ctx, 0)
		if err != nil {
			return errors.WithStack(err)
		}
		jobIds := make([]string, 0)
		for _, job := range jobs {
			jobIds = append(jobIds, job.JobID)
		}

		runs, err := queries.SelectNewRunsForJobs(ctx, schedulerdb.SelectNewRunsForJobsParams{
			Serial: serials["runs"],
			JobIds: jobIds,
		})
		if err != nil {
			return errors.WithStack(err)
		}
		numChanged := 0
		for _, run := range runs {
			if expectedRun, ok := expected[run.RunID]; ok {
				assert.True(t, run.Failed)
				assert.Equal(t, expectedRun.LeaseReturned, run.Returned)
				assert.Equal(t, expectedRun.RunAttempted, run.RunAttempted)
				numChanged++
			}
		}
		assert.Equal(t, len(expected), len(runs))
	case MarkRunsRunning:
		jobs, err := selectNewJobs(ctx, 0)
		if err != nil {
			return errors.WithStack(err)
		}
		jobIds := make([]string, 0)
		for _, job := range jobs {
			jobIds = append(jobIds, job.JobID)
		}

		runs, err := queries.SelectNewRunsForJobs(ctx, schedulerdb.SelectNewRunsForJobsParams{
			Serial: serials["runs"],
			JobIds: jobIds,
		})
		if err != nil {
			return errors.WithStack(err)
		}
		numChanged := 0
		for _, run := range runs {
			if _, ok := expected[run.RunID]; ok {
				assert.True(t, run.Running)
				numChanged++
			}
		}
		assert.Equal(t, len(expected), len(runs))
	case InsertJobRunErrors:
		expectedIds := maps.Keys(expected)
		as, err := queries.SelectRunErrorsById(ctx, expectedIds)
		if err != nil {
			return errors.WithStack(err)
		}
		actual := make(InsertJobRunErrors, len(as))
		for _, a := range as {
			actual[a.RunID] = &schedulerdb.JobRunError{
				RunID: a.RunID,
				JobID: a.JobID,
				Error: a.Error,
			}
		}
		assert.Equal(t, expected, actual)
	case *InsertPartitionMarker:
		actual, err := queries.SelectAllMarkers(ctx)
		require.NoError(t, err)
		require.Equal(t, len(expected.markers), len(actual))
		for i, expectedMarker := range actual {
			actualMarker := actual[i]
			assert.Equal(t, expectedMarker.GroupID, actualMarker.GroupID)
			assert.Equal(t, expectedMarker.PartitionID, actualMarker.PartitionID)
			assert.Equal(t, expectedMarker.Created, actualMarker.Created)
		}
	default:
		return errors.Errorf("received unexpected op %+v", op)
	}
	return nil
}

func TestStore(t *testing.T) {
	jobId := util.ULID().String()
	runId := uuid.New()
	ops := []DbOperation{
		InsertJobs{
			jobId: &schedulerdb.Job{
				JobID:          jobId,
				JobSet:         "set1",
				Groups:         make([]byte, 0),
				SubmitMessage:  make([]byte, 0),
				SchedulingInfo: make([]byte, 0),
			},
		},
		InsertRuns{
			runId: &JobRunDetails{Queue: testQueueName, DbRun: &schedulerdb.Run{JobID: jobId, RunID: runId}},
		},
	}
	ctx, cancel := armadacontext.WithTimeout(armadacontext.Background(), 5*time.Second)
	defer cancel()
	err := schedulerdb.WithTestDb(func(q *schedulerdb.Queries, db *pgxpool.Pool) error {
		schedulerDb := NewSchedulerDb(db, metrics.NewMetrics("test"), time.Second, time.Second, 10*time.Second)
		err := schedulerDb.Store(ctx, &DbOperationsWithMessageIds{Ops: ops})
		require.NoError(t, err)

		jobIds, err := q.SelectAllJobIds(ctx)
		require.NoError(t, err)
		require.Equal(t, []string{jobId}, jobIds)

		runIds, err := q.SelectAllRunIds(ctx)
		require.NoError(t, err)
		require.Equal(t, []uuid.UUID{runId}, runIds)

		return nil
	})
	require.NoError(t, err)
}

func max[E constraints.Ordered](a, b E) E {
	if a > b {
		return a
	}
	return b
}<|MERGE_RESOLUTION|>--- conflicted
+++ resolved
@@ -54,13 +54,8 @@
 				runIds[1]: &JobRunDetails{Queue: testQueueName, DbRun: &schedulerdb.Run{JobID: jobIds[1], RunID: runIds[1]}},
 			},
 			InsertRuns{
-<<<<<<< HEAD
-				runIds[2]: &JobRunDetails{Queue: testQueueName, DbRun: &schedulerdb.Run{JobID: jobIds[2], RunID: runIds[2]}},
-				runIds[3]: &JobRunDetails{Queue: testQueueName, DbRun: &schedulerdb.Run{JobID: jobIds[3], RunID: runIds[3]}},
-=======
-				runIds[2]: &JobRunDetails{queue: testQueueName, dbRun: &schedulerdb.Run{JobID: jobIds[2], RunID: runIds[2], ScheduledAtPriority: &scheduledAtPriorities[0]}},
-				runIds[3]: &JobRunDetails{queue: testQueueName, dbRun: &schedulerdb.Run{JobID: jobIds[3], RunID: runIds[3], ScheduledAtPriority: &scheduledAtPriorities[1]}},
->>>>>>> 31782974
+				runIds[2]: &JobRunDetails{Queue: testQueueName, DbRun: &schedulerdb.Run{JobID: jobIds[2], RunID: runIds[2], ScheduledAtPriority: &scheduledAtPriorities[0]}},
+				runIds[3]: &JobRunDetails{Queue: testQueueName, DbRun: &schedulerdb.Run{JobID: jobIds[3], RunID: runIds[3], ScheduledAtPriority: &scheduledAtPriorities[1]}},
 			},
 			UpdateJobQueuedState{
 				jobIds[0]: &JobQueuedStateUpdate{Queued: false, QueuedStateVersion: 1},
