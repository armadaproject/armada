--- conflicted
+++ resolved
@@ -1,8 +1,6 @@
 package validation
 
 import (
-	"fmt"
-
 	"github.com/pkg/errors"
 
 	"github.com/armadaproject/armada/internal/scheduler"
@@ -13,15 +11,9 @@
 	"github.com/armadaproject/armada/pkg/api"
 )
 
-<<<<<<< HEAD
 func ValidateApiJobs(jobs []*api.Job, config configuration.SchedulingConfig) ([]*api.JobSubmitResponseItem, error) {
-	if responseItems, err := validateGangs(jobs); err != nil {
-		return responseItems, err
-=======
-func ValidateApiJobs(jobs []*api.Job, config configuration.SchedulingConfig) error {
 	if _, err := validateGangs(jobs); err != nil {
-		return err
->>>>>>> d5bbd473
+		return nil, err
 	}
 
 	responseItems := make([]*api.JobSubmitResponseItem, 0, len(jobs))
@@ -41,17 +33,6 @@
 	return nil, nil
 }
 
-<<<<<<< HEAD
-func validateGangs(jobs []*api.Job) ([]*api.JobSubmitResponseItem, error) {
-	gangDetailsByGangId := make(map[string]struct {
-		actualCardinality           int
-		expectedCardinality         int
-		expectedPriorityClassName   string
-		expectedNodeUniformityLabel string
-	})
-
-	responseItems := make([]*api.JobSubmitResponseItem, 0, len(jobs))
-=======
 type gangDetails = struct {
 	expectedCardinality         int
 	expectedMinimumCardinality  int
@@ -61,54 +42,26 @@
 
 func validateGangs(jobs []*api.Job) (map[string]gangDetails, error) {
 	gangDetailsByGangId := make(map[string]gangDetails)
->>>>>>> d5bbd473
 	for i, job := range jobs {
 		annotations := job.Annotations
 		gangId, gangCardinality, gangMinimumCardinality, isGangJob, err := scheduler.GangIdAndCardinalityFromAnnotations(annotations)
 		nodeUniformityLabel := annotations[configuration.GangNodeUniformityLabelAnnotation]
 		if err != nil {
-<<<<<<< HEAD
-			response := &api.JobSubmitResponseItem{
-				JobId: job.Id,
-				Error: errors.WithMessagef(err, "%d-th job with id %s in gang %s", i, job.Id, gangId).Error(),
-			}
-			responseItems = append(responseItems, response)
-=======
 			return nil, errors.WithMessagef(err, "%d-th job with id %s in gang %s", i, job.Id, gangId)
->>>>>>> d5bbd473
 		}
 		if !isGangJob {
 			continue
 		}
 		if gangId == "" {
-<<<<<<< HEAD
-			response := &api.JobSubmitResponseItem{
-				JobId: job.Id,
-				Error: fmt.Sprintf("empty gang id for %d-th job with id %s", i, job.Id),
-			}
-			responseItems = append(responseItems, response)
-=======
 			return nil, errors.Errorf("empty gang id for %d-th job with id %s", i, job.Id)
->>>>>>> d5bbd473
 		}
 		podSpec := util.PodSpecFromJob(job)
 		if details, ok := gangDetailsByGangId[gangId]; ok {
 			if details.expectedCardinality != gangCardinality {
-<<<<<<< HEAD
-				response := &api.JobSubmitResponseItem{
-					JobId: job.Id,
-					Error: fmt.Sprintf(
-						"inconsistent gang cardinality for %d-th job with id %s in gang %s: expected %d but got %d",
-						i, job.Id, gangId, details.expectedCardinality, gangCardinality,
-					),
-				}
-				responseItems = append(responseItems, response)
-=======
 				return nil, errors.Errorf(
 					"inconsistent gang cardinality for %d-th job with id %s in gang %s: expected %d but got %d",
 					i, job.Id, gangId, details.expectedCardinality, gangCardinality,
 				)
->>>>>>> d5bbd473
 			}
 			if details.expectedMinimumCardinality != gangMinimumCardinality {
 				return nil, errors.Errorf(
@@ -117,21 +70,10 @@
 				)
 			}
 			if podSpec != nil && details.expectedPriorityClassName != podSpec.PriorityClassName {
-<<<<<<< HEAD
-				response := &api.JobSubmitResponseItem{
-					JobId: job.Id,
-					Error: fmt.Sprintf(
-						"inconsistent PriorityClassName for %d-th job with id %s in gang %s: expected %s but got %s",
-						i, job.Id, gangId, details.expectedPriorityClassName, podSpec.PriorityClassName,
-					),
-				}
-				responseItems = append(responseItems, response)
-=======
 				return nil, errors.Errorf(
 					"inconsistent PriorityClassName for %d-th job with id %s in gang %s: expected %s but got %s",
 					i, job.Id, gangId, details.expectedPriorityClassName, podSpec.PriorityClassName,
 				)
->>>>>>> d5bbd473
 			}
 			if nodeUniformityLabel != details.expectedNodeUniformityLabel {
 				return nil, errors.Errorf(
@@ -150,26 +92,8 @@
 			gangDetailsByGangId[gangId] = details
 		}
 	}
-<<<<<<< HEAD
-
-	if len(responseItems) > 0 {
-		return responseItems, errors.New("[createJobs] Failed to validate gang jobs")
-	}
-
-	for gangId, details := range gangDetailsByGangId {
-		if details.expectedCardinality != details.actualCardinality {
-			return nil, errors.Errorf(
-				"unexpected number of jobs for gang %s: expected %d jobs but got %d",
-				gangId, details.expectedCardinality, details.actualCardinality,
-			)
-		}
-	}
-	return nil, nil
-=======
 	return gangDetailsByGangId, nil
->>>>>>> d5bbd473
 }
-
 func ValidateApiJob(job *api.Job, config configuration.SchedulingConfig) error {
 	if err := ValidateApiJobPodSpecs(job); err != nil {
 		return err
