--- conflicted
+++ resolved
@@ -12,15 +12,9 @@
 	"github.com/armadaproject/armada/pkg/api"
 )
 
-<<<<<<< HEAD
 func ValidateApiJobs(jobs []*api.Job, config configuration.SchedulingConfig) ([]*api.JobSubmitResponseItem, error) {
 	if responseItems, err := validateGangs(jobs); err != nil {
 		return responseItems, err
-=======
-func ValidateApiJobs(jobs []*api.Job, config configuration.SchedulingConfig) error {
-	if err := validateGangs(jobs); err != nil {
-		return err
->>>>>>> f1284816
 	}
 
 	responseItems := make([]*api.JobSubmitResponseItem, 0, len(jobs))
