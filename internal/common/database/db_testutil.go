package database

import (
	"context"
	"fmt"

	"github.com/jackc/pgx/v4"
	"github.com/jackc/pgx/v4/pgxpool"
	"github.com/pkg/errors"

	"github.com/G-Research/armada/internal/armada/configuration"
	"github.com/G-Research/armada/internal/common/util"
)

<<<<<<< HEAD
=======
// WithTestDb spins up a Postgres database for testing
// migrations: perform the list of migrations before entering the action callback
// action: callback for client code
>>>>>>> 67ad18d0
func WithTestDb(migrations []Migration, action func(db *pgxpool.Pool) error) error {
	ctx := context.Background()

	// Connect and create a dedicated database for the test
	dbName := "test_" + util.NewULID()
	connectionString := "host=localhost port=5432 user=postgres password=psw sslmode=disable"
	db, err := pgx.Connect(ctx, connectionString)
	if err != nil {
		return errors.WithStack(err)
	}
	defer db.Close(ctx)

	_, err = db.Exec(ctx, "CREATE DATABASE "+dbName)
	if err != nil {
		return errors.WithStack(err)
	}

	// Connect again: this time to the database we just created.  This is the databse we use for tests
	testDbPool, err := pgxpool.Connect(ctx, connectionString+" dbname="+dbName)
	if err != nil {
		return errors.WithStack(err)
	}

	defer func() {
		// disconnect all db user before cleanup
		_, err = db.Exec(ctx,
			`SELECT pg_terminate_backend(pg_stat_activity.pid)
			 FROM pg_stat_activity WHERE pg_stat_activity.datname = '`+dbName+`';`)
		if err != nil {
			fmt.Println("Failed to disconnect users")
		}

		_, err = db.Exec(ctx, "DROP DATABASE "+dbName)
		if err != nil {
			fmt.Println("Failed to drop database")
		}
	}()

	err = UpdateDatabase(ctx, testDbPool, migrations)
	if err != nil {
		return errors.WithStack(err)
	}

	return action(testDbPool)
}

// WithTestDbCustom connects to specified database for testing
// migrations: perform the list of migrations before entering the action callback
// config: PostgresConfig to specify connection details to database
// action: callback for client code
func WithTestDbCustom(migrations []Migration, config configuration.PostgresConfig, action func(db *pgxpool.Pool) error) error {
	ctx := context.Background()

	testDbPool, err := OpenPgxPool(config)
	if err != nil {
		return errors.WithStack(err)
	}
	defer testDbPool.Close()

	err = UpdateDatabase(ctx, testDbPool, migrations)
	if err != nil {
		return errors.WithStack(err)
	}

	return action(testDbPool)
}<|MERGE_RESOLUTION|>--- conflicted
+++ resolved
@@ -12,12 +12,9 @@
 	"github.com/G-Research/armada/internal/common/util"
 )
 
-<<<<<<< HEAD
-=======
 // WithTestDb spins up a Postgres database for testing
 // migrations: perform the list of migrations before entering the action callback
 // action: callback for client code
->>>>>>> 67ad18d0
 func WithTestDb(migrations []Migration, action func(db *pgxpool.Pool) error) error {
 	ctx := context.Background()
 
