--- conflicted
+++ resolved
@@ -158,7 +158,6 @@
 	return out
 }
 
-<<<<<<< HEAD
 func Contains[T comparable](list []T, item T) bool {
 	for _, val := range list {
 		if val == item {
@@ -166,7 +165,8 @@
 		}
 	}
 	return false
-=======
+}
+
 // Repeat returns a slice []T of length n*len(vs) consisting of n copies of vs.
 func Repeat[T any](n int, vs ...T) []T {
 	rv := make([]T, n*len(vs))
@@ -176,5 +176,4 @@
 		}
 	}
 	return rv
->>>>>>> 59e8f58e
 }