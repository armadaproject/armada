--- conflicted
+++ resolved
@@ -71,90 +71,4 @@
 		panic(err)
 	}
 	return b
-}
-
-// // Hash produces a 160 bit hash of the supplied proto object.
-// func Hash(msg proto.Message) ([]byte, error) {
-// 	return HashMany([]proto.Message{msg})
-// }
-
-<<<<<<< HEAD
-// // HashMany produces a 160 bit hash of the supplied proto objects.
-// func HashMany[T proto.Message](msgs []T) ([]byte, error) {
-// 	var hash []byte = nil
-// 	h := sha1.New()
-// 	for _, msg := range msgs {
-// 		b, err := json.Marshal(msg)
-// 		if err != nil {
-// 			return nil, err
-// 		}
-// 		hash = h.Sum(b)
-// 	}
-// 	return hash, nil
-// }
-
-// func Foo(msg proto.Message) ([]byte, error) {
-// 	return Foos([]proto.Message{msg})
-// }
-
-// func Foos(msgs []proto.Message) ([]byte, error) {
-// 	h := sha1.New()
-// 	// buffer := proto.NewBuffer(nil)
-// 	// buffer.SetDeterministic(true)
-// 	// var hash []byte
-// 	for _, msg := range msgs {
-// 		// buffer.Reset()
-// 		// err := buffer.Marshal(msg)
-// 		// if err != nil {
-// 		// 	return nil, err
-// 		// }
-// 		// bytes := buffer.Bytes()
-
-// 		bytes, err := proto.Marshal(msg)
-// 		// bytes, err := json.Marshal(msg)
-// 		if err != nil {
-// 			return nil, errors.WithStack(err)
-// 		}
-
-// 		fmt.Println("len", len(bytes), bytes[:10], bytes[len(bytes)-10:])
-
-// 		_, err = h.Write(bytes)
-// 		if err != nil {
-// 			return nil, errors.WithStack(err)
-// 		}
-
-// 		// io.Copy(h, bytes)
-// 		// io.Write(h, bytes)
-
-// 		// proto.MarshalText()
-// 		// s := proto.CompactTextString(msg)
-// 		// s := proto.MarshalTextString(msg)
-// 		// bytes := append([]byte(s), hash...)
-
-// 		// bytes, err := proto.Marshal(msg)
-// 		// if err != nil {
-// 		// 	return nil, errors.WithStack(err)
-// 		// }
-// 		// // bytes = append(bytes, hash...)
-// 		// hash = h.Sum(bytes)
-// 	}
-// 	// return hash, nil
-// 	return h.Sum(nil), nil
-// }
-=======
-// HashMany produces a 160 bit hash of the supplied proto objects
-func HashMany[T proto.Message](msgs []T) ([]byte, error) {
-	h := sha1.New()
-	for _, msg := range msgs {
-		b, err := json.Marshal(msg)
-		if err != nil {
-			return nil, err
-		}
-		_, err = h.Write(b)
-		if err != nil {
-			return nil, err
-		}
-	}
-	return h.Sum(nil), nil
-}
->>>>>>> e4334172
+}