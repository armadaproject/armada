--- conflicted
+++ resolved
@@ -2,17 +2,11 @@
 
 import (
 	"regexp"
-<<<<<<< HEAD
-
-	"github.com/G-Research/armada/internal/common/app"
-	"github.com/pkg/errors"
-=======
 	"time"
 
 	"github.com/pkg/errors"
 
 	"github.com/G-Research/armada/internal/common/app"
->>>>>>> 37e72fde
 
 	"github.com/go-redis/redis"
 	log "github.com/sirupsen/logrus"
@@ -48,11 +42,7 @@
 			log.WithError(err).Error("failed to close events Redis client")
 		}
 	}()
-<<<<<<< HEAD
-	eventDb := store.NewRedisEventStore(rc, config.EventRetentionPolicy, fatalRegexes)
-=======
 	eventDb := store.NewRedisEventStore(rc, config.EventRetentionPolicy, fatalRegexes, 100*time.Millisecond, 60*time.Second)
->>>>>>> 37e72fde
 
 	// Turn the messages into event rows
 	compressor, err := compress.NewZlibCompressor(config.MinMessageCompressionSize)
@@ -65,10 +55,7 @@
 	ingester := ingest.
 		NewIngestionPipeline(config.Pulsar, config.SubscriptionName, config.BatchSize, config.BatchDuration, converter, eventDb, config.Metrics, metrics)
 	err = ingester.Run(app.CreateContextWithShutdown())
-<<<<<<< HEAD
-=======
 
->>>>>>> 37e72fde
 	if err != nil {
 		panic(errors.WithMessage(err, "Error running ingestion pipeline"))
 	}
