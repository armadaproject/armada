--- conflicted
+++ resolved
@@ -29,11 +29,7 @@
 			},
 		}
 
-<<<<<<< HEAD
-		err := r.Store(update)
-=======
 		err := r.Store(context.Background(), update)
->>>>>>> 37e72fde
 		assert.NoError(t, err)
 
 		read1, err := ReadEvent(r.db, "testQueue", "testJobset")
