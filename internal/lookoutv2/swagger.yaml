--- conflicted
+++ resolved
@@ -304,7 +304,44 @@
           schema:
             $ref: "#/definitions/error"
 
-<<<<<<< HEAD
+  /api/v1/jobSpec:
+    post:
+      operationId: getJobSpec
+      consumes:
+        - application/json
+      parameters:
+        - name: getJobSpecRequest
+          required: true
+          in: body
+          schema:
+            type: object
+            required:
+              - jobId
+            properties:
+              jobId:
+                type: string
+                x-nullable: false
+      produces:
+        - application/json
+      responses:
+        200:
+          description: Returns raw Job spec
+          schema:
+            type: object
+            properties:
+              job:
+                type: object
+                description: Job Spec object
+                x-nullable: false
+        400:
+          description: Error response
+          schema:
+            $ref: "#/definitions/error"
+        default:
+          description: Error response
+          schema:
+            $ref: "#/definitions/error"
+
   /api/v1/jobRunError:
     post:
       operationId: getJobRunError
@@ -312,36 +349,20 @@
         - application/json
       parameters:
         - name: getJobRunErrorRequest
-=======
-  /api/v1/jobSpec:
-    post:
-      operationId: getJobSpec
-      consumes:
-        - application/json
-      parameters:
-        - name: getJobSpecRequest
->>>>>>> f045b1f0
           required: true
           in: body
           schema:
             type: object
             required:
-<<<<<<< HEAD
               - runId
             properties:
               runId:
-=======
-              - jobId
-            properties:
-              jobId:
->>>>>>> f045b1f0
                 type: string
                 x-nullable: false
       produces:
         - application/json
       responses:
         200:
-<<<<<<< HEAD
           description: Returns error for specific job run (if present)
           schema:
             type: object
@@ -349,15 +370,6 @@
               errorString:
                 type: string
                 description: Error for individual job run
-=======
-          description: Returns raw Job spec
-          schema:
-            type: object
-            properties:
-              job:
-                type: object
-                description: Job Spec object
->>>>>>> f045b1f0
                 x-nullable: false
         400:
           description: Error response
