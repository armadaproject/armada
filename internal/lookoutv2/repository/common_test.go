package repository

import (
	"fmt"
	"strings"
	"testing"

	"github.com/stretchr/testify/assert"

	"github.com/armadaproject/armada/internal/common/util"
	"github.com/armadaproject/armada/internal/lookoutv2/model"
)

var testFilters = []*model.Filter{
	{
		Field: "queue",
		Match: "exact",
		Value: "test\\queue",
	},
	{
		Field: "owner",
		Match: "startsWith",
		Value: "anon\\one",
	},
	{
		Field:        "1234",
		Match:        "exact",
		Value:        "abcd",
		IsAnnotation: true,
	},
	{
		Field:        "5678",
		Match:        "startsWith",
		Value:        "efgh",
		IsAnnotation: true,
	},
}

func TestIntersection(t *testing.T) {
	t.Run("no items", func(t *testing.T) {
		result := intersection([]map[string]bool{})
		assert.Equal(t, map[string]bool{}, result)
	})
	t.Run("single item in intersection", func(t *testing.T) {
		result := intersection([]map[string]bool{
			util.StringListToSet([]string{"a", "b"}),
			util.StringListToSet([]string{"b", "c"}),
		})
		assert.Equal(t, map[string]bool{"b": true}, result)
	})
	t.Run("no items in intersection", func(t *testing.T) {
		result := intersection([]map[string]bool{
			util.StringListToSet([]string{"a", "b"}),
			util.StringListToSet([]string{"c", "d"}),
		})
		assert.Equal(t, map[string]bool{}, result)
	})
	t.Run("multiple items in intersection", func(t *testing.T) {
		result := intersection([]map[string]bool{
			util.StringListToSet([]string{"a", "b"}),
			util.StringListToSet([]string{"a", "b", "d"}),
			util.StringListToSet([]string{"a", "b", "d", "x", "y"}),
		})
		assert.Equal(t, map[string]bool{"a": true, "b": true}, result)
	})
}

func TestQueryBuilder_DetermineTablesForQuery(t *testing.T) {
	qb := QueryBuilder{lookoutTables: NewTables()}

	t.Run("only use job table if no filters", func(t *testing.T) {
		tables, err := qb.determineTablesForQuery([]map[string]bool{})
		assert.NoError(t, err)
		assert.Equal(t, util.StringListToSet([]string{jobTable}), tables)
	})

	t.Run("only use job table if only querying for field in it", func(t *testing.T) {
		tables, err := qb.determineTablesForQuery([]map[string]bool{
			util.StringListToSet([]string{jobTable}),
		})
		assert.NoError(t, err)
		assert.Equal(t, util.StringListToSet([]string{jobTable}), tables)
	})

	t.Run("use highest precedence table if querying for field in multiple tables", func(t *testing.T) {
		tables, err := qb.determineTablesForQuery([]map[string]bool{
			util.StringListToSet([]string{jobTable, jobRunTable, userAnnotationLookupTable}),
		})
		assert.NoError(t, err)
		assert.Equal(t, util.StringListToSet([]string{jobTable}), tables)
	})

	t.Run("only use user_annotation_lookup if querying by queue and annotation", func(t *testing.T) {
		tables, err := qb.determineTablesForQuery([]map[string]bool{
			util.StringListToSet([]string{jobTable, jobRunTable, userAnnotationLookupTable}),
			util.StringListToSet([]string{userAnnotationLookupTable}),
		})
		assert.NoError(t, err)
		assert.Equal(t, util.StringListToSet([]string{userAnnotationLookupTable}), tables)
	})

	t.Run("return multiple tables if there is no overlap", func(t *testing.T) {
		tables, err := qb.determineTablesForQuery([]map[string]bool{
			util.StringListToSet([]string{jobTable, userAnnotationLookupTable}),
			util.StringListToSet([]string{jobRunTable}),
		})
		assert.NoError(t, err)
		assert.Equal(t, util.StringListToSet([]string{jobTable, jobRunTable}), tables)
	})

	t.Run("many fields with no overlap", func(t *testing.T) {
		tables, err := qb.determineTablesForQuery([]map[string]bool{
			util.StringListToSet([]string{jobTable, jobRunTable}),
			util.StringListToSet([]string{jobRunTable}),
			util.StringListToSet([]string{jobRunTable}),
			util.StringListToSet([]string{userAnnotationLookupTable}),
		})
		assert.NoError(t, err)
		assert.Equal(t, util.StringListToSet([]string{jobRunTable, userAnnotationLookupTable}), tables)
	})
}

func TestQueryBuilder_CreateTempTable(t *testing.T) {
	query, tempTableName := NewQueryBuilder(NewTables()).CreateTempTable()
	assert.NotEmpty(t, tempTableName)
	assert.Equal(t, splitByWhitespace(
		fmt.Sprintf("CREATE TEMPORARY TABLE %s ( job_id varchar(32) NOT NULL ) ON COMMIT DROP", tempTableName)),
		splitByWhitespace(query.Sql))
	assert.Equal(t, []interface{}{}, query.Args)
}

func TestQueryBuilder_JobCountEmpty(t *testing.T) {
	query, err := NewQueryBuilder(NewTables()).JobCount([]*model.Filter{})
	assert.NoError(t, err)
	assert.Equal(t, splitByWhitespace("SELECT COUNT(*) FROM job AS j"),
		splitByWhitespace(query.Sql))
	assert.Equal(t, []interface{}(nil), query.Args)
}

func TestQueryBuilder_JobCount(t *testing.T) {
	query, err := NewQueryBuilder(NewTables()).JobCount(testFilters)
	assert.NoError(t, err)
	assert.Equal(t, splitByWhitespace(`
			SELECT COUNT(DISTINCT j.job_id) FROM job AS j
			INNER JOIN (
			    SELECT job_id
			    FROM user_annotation_lookup
			    WHERE queue = $1 AND key = $2 AND value = $3
			) AS ual0 ON j.job_id = ual0.job_id
			INNER JOIN (
				SELECT job_id
				FROM user_annotation_lookup
				WHERE queue = $4 AND key = $5 AND value LIKE $6
			) AS ual1 ON j.job_id = ual1.job_id
			WHERE j.queue = $7 AND j.owner LIKE $8
		`),
		splitByWhitespace(query.Sql))
<<<<<<< HEAD
	assert.Equal(t, []interface{}{"test-queue", "1234", "abcd", "test-queue", "5678", "efgh%", "test-queue", "anon%"}, query.Args)
=======
	assert.Equal(t, []interface{}{"1234", "abcd", "5678", "efgh%", "test\\queue", "anon\\\\one%"}, query.Args)
>>>>>>> 14a59584
}

func TestQueryBuilder_InsertIntoTempTableEmpty(t *testing.T) {
	query, err := NewQueryBuilder(NewTables()).InsertIntoTempTable(
		"test_table",
		[]*model.Filter{},
		nil,
		0,
		10,
	)
	assert.NoError(t, err)
	assert.Equal(t, splitByWhitespace(`
			INSERT INTO test_table (job_id)
			SELECT j.job_id
			FROM job AS j
			LIMIT 10 OFFSET 0
			ON CONFLICT DO NOTHING
		`),
		splitByWhitespace(query.Sql))
	assert.Equal(t, []interface{}(nil), query.Args)
}

func TestQueryBuilder_InsertIntoTempTable(t *testing.T) {
	query, err := NewQueryBuilder(NewTables()).InsertIntoTempTable(
		"test_table",
		testFilters,
		&model.Order{
			Direction: "ASC",
			Field:     "jobId",
		},
		0,
		10,
	)
	assert.NoError(t, err)
	assert.Equal(t, splitByWhitespace(`
			INSERT INTO test_table (job_id)
			SELECT j.job_id FROM job AS j
			INNER JOIN (
			    SELECT job_id
			    FROM user_annotation_lookup
			    WHERE queue = $1 AND key = $2 AND value = $3
			) AS ual0 ON j.job_id = ual0.job_id
			INNER JOIN (
				SELECT job_id
				FROM user_annotation_lookup
				WHERE queue = $4 AND key = $5 AND value LIKE $6
			) AS ual1 ON j.job_id = ual1.job_id
			WHERE j.queue = $7 AND j.owner LIKE $8
			ORDER BY j.job_id ASC
			LIMIT 10 OFFSET 0
			ON CONFLICT DO NOTHING
		`),
		splitByWhitespace(query.Sql))
<<<<<<< HEAD
	assert.Equal(t, []interface{}{"test-queue", "1234", "abcd", "test-queue", "5678", "efgh%", "test-queue", "anon%"}, query.Args)
=======
	assert.Equal(t, []interface{}{"1234", "abcd", "5678", "efgh%", "test\\queue", "anon\\\\one%"}, query.Args)
>>>>>>> 14a59584
}

func TestQueryBuilder_CountGroupsEmpty(t *testing.T) {
	query, err := NewQueryBuilder(NewTables()).CountGroups(
		[]*model.Filter{},
		"state",
	)
	assert.NoError(t, err)
	assert.Equal(t, splitByWhitespace(`
			SELECT COUNT(*) FROM (
			    SELECT j.state
			    FROM job AS j
			    GROUP BY j.state
			) AS group_table
		`),
		splitByWhitespace(query.Sql))
	assert.Equal(t, []interface{}(nil), query.Args)
}

func TestQueryBuilder_CountGroups(t *testing.T) {
	query, err := NewQueryBuilder(NewTables()).CountGroups(
		testFilters,
		"state",
	)
	assert.NoError(t, err)
	assert.Equal(t, splitByWhitespace(`
			SELECT COUNT(*) FROM (
			    SELECT j.state
			    FROM job AS j
				INNER JOIN (
					SELECT job_id
					FROM user_annotation_lookup
					WHERE queue = $1 AND key = $2 AND value = $3
				) AS ual0 ON j.job_id = ual0.job_id
				INNER JOIN (
					SELECT job_id
					FROM user_annotation_lookup
					WHERE queue = $4 AND key = $5 AND value LIKE $6
				) AS ual1 ON j.job_id = ual1.job_id
				WHERE j.queue = $7 AND j.owner LIKE $8
			    GROUP BY j.state
			) AS group_table
		`),
		splitByWhitespace(query.Sql))
<<<<<<< HEAD
	assert.Equal(t, []interface{}{"test-queue", "1234", "abcd", "test-queue", "5678", "efgh%", "test-queue", "anon%"}, query.Args)
=======
	assert.Equal(t, []interface{}{"1234", "abcd", "5678", "efgh%", "test\\queue", "anon\\\\one%"}, query.Args)
>>>>>>> 14a59584
}

func TestQueryBuilder_GroupByEmpty(t *testing.T) {
	query, err := NewQueryBuilder(NewTables()).GroupBy(
		[]*model.Filter{},
		nil,
		"jobSet",
		[]string{},
		0,
		10,
	)
	assert.NoError(t, err)
	assert.Equal(t, splitByWhitespace(`
			SELECT j.jobset, COUNT(*) AS count
			FROM job AS j
			GROUP BY j.jobset
			LIMIT 10 OFFSET 0
		`),
		splitByWhitespace(query.Sql))
	assert.Equal(t, []interface{}(nil), query.Args)
}

func TestQueryBuilder_GroupBy(t *testing.T) {
	query, err := NewQueryBuilder(NewTables()).GroupBy(
		testFilters,
		&model.Order{
			Direction: "DESC",
			Field:     "count",
		},
		"jobSet",
		[]string{},
		0,
		10,
	)
	assert.NoError(t, err)
	assert.Equal(t, splitByWhitespace(`
			SELECT j.jobset, COUNT(*) AS count
			FROM job AS j
			INNER JOIN (
				SELECT job_id
				FROM user_annotation_lookup
				WHERE queue = $1 AND key = $2 AND value = $3
			) AS ual0 ON j.job_id = ual0.job_id
			INNER JOIN (
				SELECT job_id
				FROM user_annotation_lookup
				WHERE queue = $4 AND key = $5 AND value LIKE $6
			) AS ual1 ON j.job_id = ual1.job_id
			WHERE j.queue = $7 AND j.owner LIKE $8
			GROUP BY j.jobset
			ORDER BY count DESC
			LIMIT 10 OFFSET 0
		`),
		splitByWhitespace(query.Sql))
<<<<<<< HEAD
	assert.Equal(t, []interface{}{"test-queue", "1234", "abcd", "test-queue", "5678", "efgh%", "test-queue", "anon%"}, query.Args)
=======
	assert.Equal(t, []interface{}{"1234", "abcd", "5678", "efgh%", "test\\queue", "anon\\\\one%"}, query.Args)
>>>>>>> 14a59584
}

func TestQueryBuilder_GroupBySingleAggregate(t *testing.T) {
	query, err := NewQueryBuilder(NewTables()).GroupBy(
		testFilters,
		&model.Order{
			Direction: "ASC",
			Field:     "submitted",
		},
		"jobSet",
		[]string{
			"submitted",
		},
		20,
		100,
	)
	assert.NoError(t, err)
	assert.Equal(t, splitByWhitespace(`
			SELECT j.jobset, COUNT(*) AS count, MAX(j.submitted) AS submitted
			FROM job AS j
			INNER JOIN (
				SELECT job_id
				FROM user_annotation_lookup
				WHERE queue = $1 AND key = $2 AND value = $3
			) AS ual0 ON j.job_id = ual0.job_id
			INNER JOIN (
				SELECT job_id
				FROM user_annotation_lookup
				WHERE queue = $4 AND key = $5 AND value LIKE $6
			) AS ual1 ON j.job_id = ual1.job_id
			WHERE j.queue = $7 AND j.owner LIKE $8
			GROUP BY j.jobset
			ORDER BY submitted ASC
			LIMIT 100 OFFSET 20
		`),
		splitByWhitespace(query.Sql))
<<<<<<< HEAD
	assert.Equal(t, []interface{}{"test-queue", "1234", "abcd", "test-queue", "5678", "efgh%", "test-queue", "anon%"}, query.Args)
=======
	assert.Equal(t, []interface{}{"1234", "abcd", "5678", "efgh%", "test\\queue", "anon\\\\one%"}, query.Args)
>>>>>>> 14a59584
}

func TestQueryBuilder_GroupByMultipleAggregates(t *testing.T) {
	query, err := NewQueryBuilder(NewTables()).GroupBy(
		testFilters,
		&model.Order{
			Direction: "DESC",
			Field:     "lastTransitionTime",
		},
		"jobSet",
		[]string{
			"lastTransitionTime",
			"submitted",
		},
		20,
		100,
	)
	assert.NoError(t, err)
	assert.Equal(t, splitByWhitespace(`
			SELECT j.jobset, COUNT(*) AS count, AVG(j.last_transition_time_seconds) AS last_transition_time_seconds, MAX(j.submitted) AS submitted
			FROM job AS j
			INNER JOIN (
				SELECT job_id
				FROM user_annotation_lookup
				WHERE queue = $1 AND key = $2 AND value = $3
			) AS ual0 ON j.job_id = ual0.job_id
			INNER JOIN (
				SELECT job_id
				FROM user_annotation_lookup
				WHERE queue = $4 AND key = $5 AND value LIKE $6
			) AS ual1 ON j.job_id = ual1.job_id
			WHERE j.queue = $7 AND j.owner LIKE $8
			GROUP BY j.jobset
			ORDER BY last_transition_time_seconds DESC
			LIMIT 100 OFFSET 20
		`),
		splitByWhitespace(query.Sql))
<<<<<<< HEAD
	assert.Equal(t, []interface{}{"test-queue", "1234", "abcd", "test-queue", "5678", "efgh%", "test-queue", "anon%"}, query.Args)
=======
	assert.Equal(t, []interface{}{"1234", "abcd", "5678", "efgh%", "test\\queue", "anon\\\\one%"}, query.Args)
>>>>>>> 14a59584
}

func splitByWhitespace(s string) []string {
	return strings.FieldsFunc(s, splitFn)
}

func splitFn(r rune) bool {
	return r == ' ' || r == '\n' || r == '\t'
}<|MERGE_RESOLUTION|>--- conflicted
+++ resolved
@@ -155,11 +155,7 @@
 			WHERE j.queue = $7 AND j.owner LIKE $8
 		`),
 		splitByWhitespace(query.Sql))
-<<<<<<< HEAD
-	assert.Equal(t, []interface{}{"test-queue", "1234", "abcd", "test-queue", "5678", "efgh%", "test-queue", "anon%"}, query.Args)
-=======
-	assert.Equal(t, []interface{}{"1234", "abcd", "5678", "efgh%", "test\\queue", "anon\\\\one%"}, query.Args)
->>>>>>> 14a59584
+	assert.Equal(t, []interface{}{"test\\queue", "1234", "abcd", "test\\queue", "5678", "efgh%", "test\\queue", "anon\\\\one%"}, query.Args)
 }
 
 func TestQueryBuilder_InsertIntoTempTableEmpty(t *testing.T) {
@@ -213,11 +209,7 @@
 			ON CONFLICT DO NOTHING
 		`),
 		splitByWhitespace(query.Sql))
-<<<<<<< HEAD
-	assert.Equal(t, []interface{}{"test-queue", "1234", "abcd", "test-queue", "5678", "efgh%", "test-queue", "anon%"}, query.Args)
-=======
-	assert.Equal(t, []interface{}{"1234", "abcd", "5678", "efgh%", "test\\queue", "anon\\\\one%"}, query.Args)
->>>>>>> 14a59584
+	assert.Equal(t, []interface{}{"test\\queue", "1234", "abcd", "test\\queue", "5678", "efgh%", "test\\queue", "anon\\\\one%"}, query.Args)
 }
 
 func TestQueryBuilder_CountGroupsEmpty(t *testing.T) {
@@ -262,11 +254,7 @@
 			) AS group_table
 		`),
 		splitByWhitespace(query.Sql))
-<<<<<<< HEAD
-	assert.Equal(t, []interface{}{"test-queue", "1234", "abcd", "test-queue", "5678", "efgh%", "test-queue", "anon%"}, query.Args)
-=======
-	assert.Equal(t, []interface{}{"1234", "abcd", "5678", "efgh%", "test\\queue", "anon\\\\one%"}, query.Args)
->>>>>>> 14a59584
+	assert.Equal(t, []interface{}{"test\\queue", "1234", "abcd", "test\\queue", "5678", "efgh%", "test\\queue", "anon\\\\one%"}, query.Args)
 }
 
 func TestQueryBuilder_GroupByEmpty(t *testing.T) {
@@ -321,11 +309,7 @@
 			LIMIT 10 OFFSET 0
 		`),
 		splitByWhitespace(query.Sql))
-<<<<<<< HEAD
-	assert.Equal(t, []interface{}{"test-queue", "1234", "abcd", "test-queue", "5678", "efgh%", "test-queue", "anon%"}, query.Args)
-=======
-	assert.Equal(t, []interface{}{"1234", "abcd", "5678", "efgh%", "test\\queue", "anon\\\\one%"}, query.Args)
->>>>>>> 14a59584
+	assert.Equal(t, []interface{}{"test\\queue", "1234", "abcd", "test\\queue", "5678", "efgh%", "test\\queue", "anon\\\\one%"}, query.Args)
 }
 
 func TestQueryBuilder_GroupBySingleAggregate(t *testing.T) {
@@ -362,11 +346,7 @@
 			LIMIT 100 OFFSET 20
 		`),
 		splitByWhitespace(query.Sql))
-<<<<<<< HEAD
-	assert.Equal(t, []interface{}{"test-queue", "1234", "abcd", "test-queue", "5678", "efgh%", "test-queue", "anon%"}, query.Args)
-=======
-	assert.Equal(t, []interface{}{"1234", "abcd", "5678", "efgh%", "test\\queue", "anon\\\\one%"}, query.Args)
->>>>>>> 14a59584
+	assert.Equal(t, []interface{}{"test\\queue", "1234", "abcd", "test\\queue", "5678", "efgh%", "test\\queue", "anon\\\\one%"}, query.Args)
 }
 
 func TestQueryBuilder_GroupByMultipleAggregates(t *testing.T) {
@@ -404,11 +384,7 @@
 			LIMIT 100 OFFSET 20
 		`),
 		splitByWhitespace(query.Sql))
-<<<<<<< HEAD
-	assert.Equal(t, []interface{}{"test-queue", "1234", "abcd", "test-queue", "5678", "efgh%", "test-queue", "anon%"}, query.Args)
-=======
-	assert.Equal(t, []interface{}{"1234", "abcd", "5678", "efgh%", "test\\queue", "anon\\\\one%"}, query.Args)
->>>>>>> 14a59584
+	assert.Equal(t, []interface{}{"test\\queue", "1234", "abcd", "test\\queue", "5678", "efgh%", "test\\queue", "anon\\\\one%"}, query.Args)
 }
 
 func splitByWhitespace(s string) []string {
