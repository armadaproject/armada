package repository

import (
	"fmt"
	"math"
	"strings"

	"github.com/google/uuid"
	"github.com/pkg/errors"
	"github.com/sirupsen/logrus"
	"k8s.io/utils/strings/slices"

	"github.com/armadaproject/armada/internal/common/database"
	"github.com/armadaproject/armada/internal/common/database/lookout"
	"github.com/armadaproject/armada/internal/common/util"
	"github.com/armadaproject/armada/internal/lookoutv2/model"
)

const (
	countCol                   = "count"
	annotationGroupTableAbbrev = "ual_group"
	activeJobSetsTableAbbrev   = "active_job_sets"
)

var (
	activeJobSetsTable = fmt.Sprintf(
		`(
	SELECT DISTINCT %s, %s
	FROM %s
	WHERE state IN (%d, %d, %d, %d)
)`,
		queueCol, jobSetCol,
		jobTable,
		lookout.JobQueuedOrdinal, lookout.JobPendingOrdinal, lookout.JobRunningOrdinal, lookout.JobLeasedOrdinal,
	)
	joinWithActiveJobSetsTable = fmt.Sprintf("INNER JOIN %s AS %s USING (%s, %s)", activeJobSetsTable, activeJobSetsTableAbbrev, queueCol, jobSetCol)
)

type Query struct {
	Sql  string
	Args []interface{}
}

// QueryBuilder is a struct responsible for building a single Lookout SQL query
type QueryBuilder struct {
	// Returns information about database schema to create the queries
	lookoutTables *LookoutTables
	// Mapping from UUID to value to be used in query - we will use this mapping to create a prepared SQL query,
	// substituting each UUID in the SQL string with $1, $2, ...
	queryValues map[string]interface{}
}

// queryColumn contains all data related to a column to be used in a query
// The same column could be used in multiple databases, this struct will be used to determine which table should be used
// The abbreviation of the table, abbrev is included for ease
type queryColumn struct {
	name   string
	table  string
	abbrev string
}

// Represents data required to construct a condition based on a column, it's desired value, and match expression
type queryFilter struct {
	column *queryColumn
	value  interface{}
	match  string
}

// Represents data required to construct a sort expression based on a column and a direction.
// The direction can be "ASC" or "DESC"
type queryOrder struct {
	column    *queryColumn
	direction string
}

func NewQueryBuilder(lookoutTables *LookoutTables) *QueryBuilder {
	return &QueryBuilder{
		lookoutTables: lookoutTables,
		queryValues:   make(map[string]interface{}),
	}
}

// CreateTempTable creates a temporary table of job ids
// Returns the Query and the name of the temporary table, to be used later in InsertIntoTempTable
func (qb *QueryBuilder) CreateTempTable() (*Query, string) {
	tempTable := database.UniqueTableName(jobTable)
	sql := fmt.Sprintf(`
		CREATE TEMPORARY TABLE %s (
			job_id varchar(32) NOT NULL
		) ON COMMIT DROP`, tempTable)
	return &Query{
		Sql:  sql,
		Args: []interface{}{},
	}, tempTable
}

// InsertIntoTempTable returns Query that returns Job IDs according to filters, order, skip and take, and inserts them
// in the temp table with name tempTableName
func (qb *QueryBuilder) InsertIntoTempTable(tempTableName string, filters []*model.Filter, activeJobSets bool, order *model.Order, skip, take int) (*Query, error) {
	err := qb.validateFilters(filters)
	if err != nil {
		return nil, errors.Wrap(err, "filters are invalid")
	}
	err = qb.validateOrder(order)
	if err != nil {
		return nil, errors.Wrap(err, "order is invalid")
	}
	normalFilters, annotationFilters := splitFilters(filters)

	fields := util.Map(normalFilters, func(filter *model.Filter) string { return filter.Field })
	if !orderIsNull(order) {
		fields = append(fields, order.Field)
	}
	allCols, err := qb.fieldsToCols(fields)
	if err != nil {
		return nil, err
	}
	tablesFromColumns, err := qb.tablesForCols(allCols)
	if err != nil {
		return nil, err
	}
	queryTables, err := qb.determineTablesForQuery(tablesFromColumns)
	if err != nil {
		return nil, err
	}
	queryFilters, err := qb.makeQueryFilters(normalFilters, queryTables)
	if err != nil {
		return nil, err
	}
	queryOrd, err := qb.makeQueryOrder(order, queryTables)
	if err != nil {
		return nil, err
	}
	fromBuilder, err := qb.makeFromSql(queryTables, normalFilters, annotationFilters, activeJobSets)
	if err != nil {
		return nil, err
	}
	whereSql, err := qb.queryFiltersToSql(queryFilters, true)
	if err != nil {
		return nil, err
	}
	orderSql := qb.queryOrderToSql(queryOrd)
	abbrev, err := qb.firstTableAbbrev(queryTables)
	if err != nil {
		return nil, err
	}
	template := fmt.Sprintf(`
		INSERT INTO %s (job_id)
		SELECT %s.job_id
		%s
		%s
		%s
		%s
		ON CONFLICT DO NOTHING`,
		tempTableName, abbrev, fromBuilder.Build(), whereSql, orderSql, limitOffsetSql(skip, take))

	templated, args := templateSql(template, qb.queryValues)
	return &Query{
		Sql:  templated,
		Args: args,
	}, nil
}

func (qb *QueryBuilder) GetJobsJsonb(
	filters []*model.Filter,
	activeJobSets bool,
	order *model.Order,
	skip int,
	take int,
) (*Query, error) {
	if err := qb.validateFilters(filters); err != nil {
		return nil, errors.Wrap(err, "filters are invalid")
	}
	if err := qb.validateOrder(order); err != nil {
		return nil, errors.Wrap(err, "order is invalid")
	}

	activeJobSetsFilter := ""
	if activeJobSets {
		activeJobSetsFilter = joinWithActiveJobSetsTable
	}

	where, err := qb.makeWhereJsonb(filters)
	if err != nil {
		return nil, err
	}

	orderBy, err := qb.makeOrderByJsonb(order)
	if err != nil {
		return nil, err
	}

	query := fmt.Sprintf(
		`SELECT
	selected_jobs.job_id,
	selected_jobs.queue,
	selected_jobs.owner,
	selected_jobs.namespace,
	selected_jobs.jobset,
	selected_jobs.cpu,
	selected_jobs.memory,
	selected_jobs.ephemeral_storage,
	selected_jobs.gpu,
	selected_jobs.priority,
	selected_jobs.submitted,
	selected_jobs.cancelled,
	selected_jobs.state,
	selected_jobs.last_transition_time,
	selected_jobs.duplicate,
	selected_jobs.priority_class,
	selected_jobs.latest_run_id,
	selected_jobs.cancel_reason,
	selected_jobs.annotations,
	selected_runs.runs
FROM (
	SELECT *
	FROM %s AS %s
	%s
	%s
	%s
	%s
) AS selected_jobs
CROSS JOIN LATERAL (
	SELECT
		COALESCE(
			json_agg(
				json_strip_nulls(
					json_build_object(
						'runId', run_id,
						'cluster', cluster,
						'node', node,
						'leased', leased AT TIME ZONE 'UTC',
						'pending', pending AT TIME ZONE 'UTC',
						'started', started AT TIME ZONE 'UTC',
						'finished', finished AT TIME ZONE 'UTC',
						'jobRunState', job_run_state,
						'exitCode', exit_code
					)
				)
				ORDER BY COALESCE(leased, pending)
			) FILTER (WHERE run_id IS NOT NULL),
			'[]'
		) AS runs
	FROM %s
	WHERE job_id = selected_jobs.job_id
) AS selected_runs`,
		jobTable, jobTableAbbrev,
		activeJobSetsFilter,
		where,
		orderBy,
		limitOffsetSql(skip, take),
		jobRunTable,
	)

	query, args := templateSql(query, qb.queryValues)
	return &Query{Sql: query, Args: args}, nil
}

func (qb *QueryBuilder) GroupBy(
	filters []*model.Filter,
	activeJobSets bool,
	order *model.Order,
	groupedField *model.GroupedField,
	aggregates []string,
	skip int,
	take int,
) (*Query, error) {
	err := qb.validateFilters(filters)
	if err != nil {
		return nil, errors.Wrap(err, "filters are invalid")
	}
	err = qb.validateGroupOrder(order)
	if err != nil {
		return nil, errors.Wrap(err, "group order is invalid")
	}
	err = qb.validateAggregates(aggregates)
	if err != nil {
		return nil, errors.Wrap(err, "aggregates are invalid")
	}
	err = qb.validateGroupedField(groupedField)
	if err != nil {
		return nil, errors.Wrap(err, "group field is invalid")
	}

	normalFilters, annotationFilters := splitFilters(filters)
	fields := util.Concat(
		util.Map(normalFilters, func(filter *model.Filter) string { return filter.Field }),
		aggregates,
	)
	if !orderIsNull(order) && order.Field != countCol { // count does not correspond to a column in any table
		fields = append(fields, order.Field)
	}
	allCols, err := qb.fieldsToCols(fields)
	if err != nil {
		return nil, err
	}
	tablesFromColumns, err := qb.tablesForCols(allCols)
	if err != nil {
		return nil, err
	}
	queryTables, err := qb.determineTablesForQuery(tablesFromColumns)
	if err != nil {
		return nil, err
	}
	queryFilters, err := qb.makeQueryFilters(normalFilters, queryTables)
	if err != nil {
		return nil, err
	}

	fromBuilder, err := qb.makeFromSql(queryTables, normalFilters, annotationFilters, activeJobSets)
	if err != nil {
		return nil, err
	}
	var groupCol *queryColumn
	if groupedField.IsAnnotation {
		groupCol = &queryColumn{
			name:   annotationValueCol,
			table:  userAnnotationLookupTable,
			abbrev: annotationGroupTableAbbrev,
		}
		annotationGroupTable, err := qb.annotationGroupTable(groupedField.Field, normalFilters)
		if err != nil {
			return nil, err
		}
		fromBuilder.Join(Inner, fmt.Sprintf("( %s )", annotationGroupTable), annotationGroupTableAbbrev, []string{jobIdCol})
	} else {
		groupCol, err = qb.getGroupByQueryCol(groupedField.Field, queryTables)
		if err != nil {
			return nil, err
		}
	}

	whereSql, err := qb.queryFiltersToSql(queryFilters, true)
	if err != nil {
		return nil, err
	}
	queryAggregators, err := qb.getQueryAggregators(aggregates, normalFilters, queryTables)
	if err != nil {
		return nil, err
	}
	selectListSql, err := qb.getAggregatesSql(queryAggregators)
	if err != nil {
		return nil, err
	}
	orderSql, err := qb.groupByOrderSql(order)
	if err != nil {
		return nil, err
	}
	groupBySql, err := qb.createGroupBySQL(order, groupCol, aggregates)
	if err != nil {
		return nil, err
	}
	template := fmt.Sprintf(`
		SELECT %[1]s.%[2]s, %[3]s
		%[4]s
		%[5]s
		%[6]s
		%[7]s
		%[8]s`,
		groupCol.abbrev, groupCol.name, selectListSql, fromBuilder.Build(), whereSql, groupBySql, orderSql, limitOffsetSql(skip, take))
	templated, args := templateSql(template, qb.queryValues)
	return &Query{
		Sql:  templated,
		Args: args,
	}, nil
}

<<<<<<< HEAD
func (qb *QueryBuilder) GroupByJsonb(
	filters []*model.Filter,
	activeJobSets bool,
	order *model.Order,
	groupedField *model.GroupedField,
	aggregates []string,
	skip int,
	take int,
) (*Query, error) {
	err := qb.validateFilters(filters)
	if err != nil {
		return nil, errors.Wrap(err, "filters are invalid")
	}
	err = qb.validateGroupOrder(order)
	if err != nil {
		return nil, errors.Wrap(err, "group order is invalid")
	}
	err = qb.validateAggregates(aggregates)
	if err != nil {
		return nil, errors.Wrap(err, "aggregates are invalid")
	}
	err = qb.validateGroupedField(groupedField)
	if err != nil {
		return nil, errors.Wrap(err, "group field is invalid")
	}

	var groupByColumn string
	if groupedField.IsAnnotation {
		groupByColumn = qb.annotationColumnJsonb(groupedField.Field)
	} else {
		groupByColumn = groupedField.Field
	}

	activeJobSetsFilter := ""
	if activeJobSets {
		activeJobSetsFilter = joinWithActiveJobSetsTable
	}

	queryAggregators, err := qb.getQueryAggregators(aggregates, filters, map[string]bool{jobTable: true})
	if err != nil {
		return nil, err
	}
	selectList, err := qb.getAggregatesSql(queryAggregators)
	if err != nil {
		return nil, err
	}

	where, err := qb.makeWhereJsonb(filters)
	if err != nil {
		return nil, err
	}

	orderBy, err := qb.groupByOrderSql(order)
	if err != nil {
		return nil, err
	}

	query := fmt.Sprintf(
		`SELECT %s.%s, %s
FROM %s as %s
%s
%s
GROUP BY %s.%s
%s
%s`,
		jobTableAbbrev, groupByColumn, selectList,
		jobTable, jobTableAbbrev,
		activeJobSetsFilter,
		where,
		jobTableAbbrev, groupByColumn,
		orderBy,
		limitOffsetSql(skip, take),
	)

	query, args := templateSql(query, qb.queryValues)
	return &Query{Sql: query, Args: args}, nil
=======
func (qb *QueryBuilder) createGroupBySQL(order *model.Order, groupCol *queryColumn, aggregates []string) (string, error) {
	expr := fmt.Sprintf("GROUP BY %s.%s", groupCol.abbrev, groupCol.name)
	isInAggregators := len(aggregates) > 0 && func(sl []string, t string) bool {
		for _, s := range sl {
			if s == t {
				return true
			}
		}
		return false
	}(aggregates, order.Field)
	if orderIsNull(order) || order.Field == countCol || isInAggregators {
		return expr, nil
	}
	col, err := qb.lookoutTables.ColumnFromField(order.Field)
	if err != nil {
		return expr, err
	}

	if groupCol.name == col {
		return expr, nil
	}
	// If order is not already grouped by or aggregated by, include it in GROUP BY statement
	return expr + fmt.Sprintf(", %s.%s", groupCol.abbrev, col), nil
>>>>>>> ade4347a
}

func (qb *QueryBuilder) fieldsToCols(fields []string) ([]string, error) {
	var cols []string
	for _, field := range fields {
		col, err := qb.lookoutTables.ColumnFromField(field)
		if err != nil {
			return nil, err
		}
		cols = append(cols, col)
	}
	return cols, nil
}

// For each column, get all the possible tables we could be querying
// returns a list of string sets, one set of tables per column
func (qb *QueryBuilder) tablesForCols(cols []string) ([]map[string]bool, error) {
	var result []map[string]bool
	for _, col := range cols {
		tables, err := qb.lookoutTables.TablesForColumn(col)
		if err != nil {
			return nil, err
		}
		result = append(result, tables)
	}
	return result, nil
}

// For each query, we will have to query one or more columns. Each column can be found in one or more tables.
// To optimise queries, we want to find the smallest set of tables that includes all columns required in the query.
// determineTablesForQuery takes a list of sets of tables (one set of tables for each column), and returns the minimal
// set of tables that includes all columns.
// E.g. three tables: A, B, C
//
//	Col 1 is in table [A, B]
//	Col 2 is in table [B]
//	Col 3 is in table [B]
//	Col 4 is in table [C]
//	Therefore, the smallest set of tables to use is [B, C]
//
// If multiple tables can be used, it picks the one with the highest precedence
func (qb *QueryBuilder) determineTablesForQuery(tablesForColumns []map[string]bool) (map[string]bool, error) {
	if len(tablesForColumns) == 0 {
		return util.StringListToSet([]string{jobTable}), nil
	}
	inter := intersection(tablesForColumns)
	if len(inter) > 0 {
		for _, table := range qb.lookoutTables.TablePrecedence() {
			_, ok := inter[table]
			if ok {
				return util.StringListToSet([]string{table}), nil
			}
		}
	}

	// Compute power set of tables, and select smallest set that includes all columns
	nTables := len(qb.lookoutTables.TablePrecedence())
	nSets := int(math.Pow(2, float64(nTables))) - 1
	i := 1
	bestSet := map[string]bool{}
	for i <= nSets {
		mask := i
		j := 0
		set := map[string]bool{}
		for mask > 0 {
			maybeOne := mask & 1
			if maybeOne == 1 {
				set[qb.lookoutTables.TablePrecedence()[j]] = true
			}
			mask = mask >> 1
			j += 1
		}

		didMatch := true
		for _, tablesForCol := range tablesForColumns {
			didMatchCol := false
			for table := range tablesForCol {
				if _, ok := set[table]; ok {
					didMatchCol = true
				}
			}
			if !didMatchCol {
				didMatch = false
				break
			}
		}

		if didMatch && (len(bestSet) == 0 || len(bestSet) > len(set)) {
			bestSet = set
		}
		i++
	}

	return bestSet, nil
}

// Takes list of sets and returns their intersection
func intersection(sets []map[string]bool) map[string]bool {
	if len(sets) == 0 {
		return map[string]bool{}
	}
	inter := sets[0]
	for i := 1; i < len(sets); i++ {
		cur := make(map[string]bool)
		for s := range inter {
			if _, ok := sets[i][s]; ok {
				cur[s] = true
			}
		}
		inter = cur
	}
	return inter
}

// Split filters into those for normal columns and those for annotations
func splitFilters(filters []*model.Filter) ([]*model.Filter, []*model.Filter) {
	var normalFilters []*model.Filter
	var annotationFilters []*model.Filter
	for _, filter := range filters {
		if filter.IsAnnotation {
			annotationFilters = append(annotationFilters, filter)
		} else {
			normalFilters = append(normalFilters, filter)
		}
	}
	return normalFilters, annotationFilters
}

// makeFromSql creates FROM clause using a set of tables,
// joining them on jobId if multiple tables are present
// If annotations filters are present, inner joins on a table to select matching job ids with all the annotations
func (qb *QueryBuilder) makeFromSql(queryTables map[string]bool, normalFilters []*model.Filter, annotationFilters []*model.Filter, activeJobSets bool) (*FromBuilder, error) {
	sortedTables := make([]string, len(queryTables))
	idx := 0
	for _, table := range qb.lookoutTables.TablePrecedence() {
		if _, ok := queryTables[table]; !ok {
			continue
		}
		sortedTables[idx] = table
		idx++
	}
	firstAbbrev, err := qb.lookoutTables.TableAbbrev(sortedTables[0])
	if err != nil {
		return nil, err
	}

	fromBuilder := NewFromBuilder(sortedTables[0], firstAbbrev)

	for i := 1; i < len(sortedTables); i++ {
		table := sortedTables[i]
		abbrev, err := qb.lookoutTables.TableAbbrev(table)
		if err != nil {
			return nil, err
		}
		fromBuilder.Join(Left, table, abbrev, []string{jobIdCol})
	}

	if len(annotationFilters) > 0 {
		normalFiltersToUse, err := qb.filtersForAnnotationTable(normalFilters)
		if err != nil {
			return nil, err
		}

		for i := 0; i < len(annotationFilters); i++ {
			table, err := qb.annotationFilterTable(annotationFilters[i], normalFiltersToUse)
			if err != nil {
				return nil, err
			}
			fromBuilder.Join(
				Inner,
				fmt.Sprintf("( %s )", table),
				fmt.Sprintf("%s%d", userAnnotationLookupTableAbbrev, i),
				[]string{jobIdCol})
		}
	}

	if activeJobSets {
		fromBuilder.Join(
			Inner,
			activeJobSetsTable,
			activeJobSetsTableAbbrev,
			[]string{queueCol, jobSetCol},
		)
	}

	return fromBuilder, nil
}

func (qb *QueryBuilder) annotationFilterTable(annotationFilter *model.Filter, normalFilters []*model.Filter) (string, error) {
	if !annotationFilter.IsAnnotation {
		return "", errors.New("no annotation filter specified")
	}

	queryFilters, err := qb.makeQueryFilters(normalFilters, util.StringListToSet([]string{userAnnotationLookupTable}))
	if err != nil {
		return "", err
	}
	whereSql, err := qb.queryFiltersToSql(queryFilters, false)
	if err != nil {
		return "", err
	}
	annotationFilterCondition, err := qb.annotationFilterCondition(annotationFilter)
	if err != nil {
		return "", err
	}
	if whereSql != "" {
		whereSql = fmt.Sprintf("%s AND %s", whereSql, annotationFilterCondition)
	} else {
		whereSql = fmt.Sprintf("WHERE %s", annotationFilterCondition)
	}
	return fmt.Sprintf("SELECT %s FROM %s %s", jobIdCol, userAnnotationLookupTable, whereSql), nil
}

func (qb *QueryBuilder) annotationGroupTable(key string, normalFilters []*model.Filter) (string, error) {
	normalFiltersToUse, err := qb.filtersForAnnotationTable(normalFilters)
	if err != nil {
		return "", err
	}
	queryFilters, err := qb.makeQueryFilters(normalFiltersToUse, util.StringListToSet([]string{userAnnotationLookupTable}))
	if err != nil {
		return "", err
	}
	whereSql, err := qb.queryFiltersToSql(queryFilters, false)
	if err != nil {
		return "", err
	}
	keyEncoded, err := qb.valueForMatch(key, model.MatchExact)
	if err != nil {
		return "", err
	}
	annotationKeyCondition := fmt.Sprintf("key = %s", keyEncoded)
	if whereSql != "" {
		whereSql = fmt.Sprintf("%s AND %s", whereSql, annotationKeyCondition)
	} else {
		whereSql = fmt.Sprintf("WHERE %s", annotationKeyCondition)
	}
	return fmt.Sprintf("SELECT %s, %s FROM %s %s", jobIdCol, annotationValueCol, userAnnotationLookupTable, whereSql), nil
}

// Only use filters on columns that are present in user_annotation_lookup table
func (qb *QueryBuilder) filtersForAnnotationTable(normalFilters []*model.Filter) ([]*model.Filter, error) {
	var normalFiltersToUse []*model.Filter
	for _, filter := range normalFilters {
		column, err := qb.lookoutTables.ColumnFromField(filter.Field)
		if err != nil {
			return nil, err
		}
		tables, err := qb.lookoutTables.TablesForColumn(column)
		if err != nil {
			return nil, err
		}
		if _, ok := tables[userAnnotationLookupTable]; ok {
			normalFiltersToUse = append(normalFiltersToUse, filter)
		}
	}
	return normalFiltersToUse, nil
}

func (qb *QueryBuilder) annotationFilterCondition(annotationFilter *model.Filter) (string, error) {
	key, err := qb.valueForMatch(annotationFilter.Field, model.MatchExact)
	if err != nil {
		return "", err
	}
	if annotationFilter.Match == model.MatchExists {
		return fmt.Sprintf("%s = %s", annotationKeyCol, key), nil
	}
	comparator, err := operatorForMatch(annotationFilter.Match)
	if err != nil {
		return "", err
	}
	value, err := qb.valueForMatch(annotationFilter.Value, annotationFilter.Match)
	if err != nil {
		return "", err
	}
	return fmt.Sprintf("%s = %s AND %s %s %s", annotationKeyCol, key, annotationValueCol, comparator, value), nil
}

// Get abbreviation for highest precedence table out of a set of tables
func (qb *QueryBuilder) firstTableAbbrev(queryTables map[string]bool) (string, error) {
	for _, table := range qb.lookoutTables.TablePrecedence() {
		if _, ok := queryTables[table]; ok {
			abbrev, err := qb.lookoutTables.TableAbbrev(table)
			if err != nil {
				return "", err
			}
			return abbrev, nil
		}
	}
	return "", errors.New("no tables")
}

// makeQueryFilters takes a list of external filters and a set of tables to perform the queries on, and returns the
// corresponding list of queryFilters which will be used to generate the WHERE clause for the query
func (qb *QueryBuilder) makeQueryFilters(filters []*model.Filter, queryTables map[string]bool) ([]*queryFilter, error) {
	result := make([]*queryFilter, len(filters))
	for i, filter := range filters {
		col, err := qb.lookoutTables.ColumnFromField(filter.Field)
		if err != nil {
			return nil, err
		}
		table, err := qb.highestPrecedenceTableForColumn(col, queryTables)
		if err != nil {
			return nil, err
		}
		abbrev, err := qb.lookoutTables.TableAbbrev(table)
		if err != nil {
			return nil, err
		}
		value := filter.Value
		if col == stateCol {
			value, err = parseValueForState(value)
			if err != nil {
				return nil, err
			}
		}
		result[i] = &queryFilter{
			column: &queryColumn{
				name:   col,
				table:  table,
				abbrev: abbrev,
			},
			value: value,
			match: filter.Match,
		}
	}
	return result, nil
}

func parseValueForState(value interface{}) (interface{}, error) {
	switch v := value.(type) {
	case string:
		ordinal, err := stateToOrdinal(v)
		if err != nil {
			return nil, err
		}
		return ordinal, nil
	case []string:
		result := make([]int, len(v))
		for i := 0; i < len(v); i++ {
			ordinal, err := stateToOrdinal(v[i])
			if err != nil {
				return nil, err
			}
			result[i] = ordinal
		}
		return result, nil
	case []interface{}:
		result := make([]int, len(v))
		for i := 0; i < len(v); i++ {
			str := fmt.Sprintf("%v", v[i])
			ordinal, err := stateToOrdinal(str)
			if err != nil {
				return nil, err
			}
			result[i] = ordinal
		}
		return result, nil
	default:
		return nil, errors.Errorf("unsupported type for state: %v: %T", value, value)
	}
}

// queryFiltersToSql converts list of queryFilters to WHERE clause
// useAbbrev denotes whether fields should be referred to with abbreviated table form or not
func (qb *QueryBuilder) queryFiltersToSql(filters []*queryFilter, useAbbrev bool) (string, error) {
	if len(filters) == 0 {
		return "", nil
	}
	var exprs []string
	for _, filter := range filters {
		expr, err := qb.comparisonExpr(filter.value, filter.match, filter.column.abbrev, filter.column.name, useAbbrev)
		if err != nil {
			return "", err
		}
		exprs = append(exprs, expr)
	}
	return fmt.Sprintf("WHERE %s", strings.Join(exprs, " AND ")), nil
}

// Given a value, a match, a table abbreviation and a column name, returns the corresponding comparison expression for
// use in a WHERE clause
func (qb *QueryBuilder) comparisonExpr(value interface{}, match, abbrev, colName string, useAbbrev bool) (string, error) {
	comparator, err := operatorForMatch(match)
	if err != nil {
		return "", err
	}
	formattedValue, err := qb.valueForMatch(value, match)
	if err != nil {
		return "", err
	}
	if !useAbbrev {
		return fmt.Sprintf(
			"%s %s %s",
			colName, comparator, formattedValue), nil
	}
	return fmt.Sprintf(
		"%s.%s %s %s",
		abbrev, colName, comparator, formattedValue), nil
}

func (qb *QueryBuilder) makeWhereJsonb(filters []*model.Filter) (string, error) {
	if len(filters) == 0 {
		return "", nil
	}
	var clauses []string
	for _, filter := range filters {
		clause, err := qb.makeWhereClauseJsonb(filter)
		if err != nil {
			return "", err
		}
		clauses = append(clauses, clause)
	}
	return fmt.Sprintf("WHERE %s", strings.Join(clauses, " AND ")), nil
}

func (qb *QueryBuilder) makeWhereClauseJsonb(filter *model.Filter) (string, error) {
	var column string
	if filter.IsAnnotation {
		switch filter.Match {
		case model.MatchExact:
			placeholder := qb.recordValue(map[string]interface{}{filter.Field: filter.Value})
			// GIN indexes are very particular about the kinds of predicates they
			// support; for example, neither
			//
			//     annotations->>'host_instance_id' = '35170439'
			//
			// nor
			//
			//     annotations['host_instance_id'] = '35170439'
			//
			// can use the GIN index on the annotations column, as jsonb_path_ops
			// GIN indexes only support the operators @>, @?, and @@:
			//
			//     https://www.postgresql.org/docs/current/datatype-json.html#JSON-INDEXING
			return fmt.Sprintf("%s.annotations @> %s", jobTableAbbrev, placeholder), nil
		case model.MatchExists:
			placeholder := qb.recordValue(filter.Field)
			return fmt.Sprintf("%s.annotations ? %s", jobTableAbbrev, placeholder), nil
		default:
			column = qb.annotationColumnJsonb(filter.Field)
		}
	} else {
		var err error
		column, err = qb.lookoutTables.ColumnFromField(filter.Field)
		if err != nil {
			return "", err
		}
	}

	operator, err := operatorForMatch(filter.Match)
	if err != nil {
		return "", err
	}

	value := filter.Value
	if column == stateCol {
		var err error
		value, err = parseValueForState(value)
		if err != nil {
			return "", err
		}
	}
	placeholder, err := qb.valueForMatch(value, filter.Match)
	if err != nil {
		return "", err
	}

	return fmt.Sprintf("%s.%s %s %s", jobTableAbbrev, column, operator, placeholder), nil
}

func (qb *QueryBuilder) annotationColumnJsonb(key string) string {
	placeholder := qb.recordValue(key)
	return fmt.Sprintf("annotations->>%s", placeholder)
}

func (qb *QueryBuilder) makeOrderByJsonb(order *model.Order) (string, error) {
	if orderIsNull(order) {
		return "", nil
	}
	column, err := qb.lookoutTables.ColumnFromField(order.Field)
	if err != nil {
		return "", err
	}
	return fmt.Sprintf("ORDER BY %s.%s %s", jobTableAbbrev, column, order.Direction), nil
}

func operatorForMatch(match string) (string, error) {
	switch match {
	case model.MatchExact:
		return "=", nil
	case model.MatchStartsWith:
		return "LIKE", nil
	case model.MatchContains:
		return "LIKE", nil
	case model.MatchAnyOf:
		return "IN", nil
	case model.MatchGreaterThan:
		return ">", nil
	case model.MatchLessThan:
		return "<", nil
	case model.MatchGreaterThanOrEqualTo:
		return ">=", nil
	case model.MatchLessThanOrEqualTo:
		return "<=", nil
	default:
		err := errors.Errorf("unsupported match type: %s", match)
		logrus.Error(err)
		return "", err
	}
}

// Returns string to render in SQL, updates valuesMap with corresponding value(s)
func (qb *QueryBuilder) valueForMatch(value interface{}, match string) (string, error) {
	switch match {
	case model.MatchStartsWith:
		s := parseStringForLike(value)
		v := fmt.Sprintf("%s%%", s)
		return qb.recordValue(v), nil
	case model.MatchContains:
		s := parseStringForLike(value)
		v := fmt.Sprintf("%%%s%%", s)
		return qb.recordValue(v), nil
	case model.MatchAnyOf:
		switch v := value.(type) {
		case []int:
			ids := make([]string, len(v))
			for i, val := range v {
				ids[i] = qb.recordValue(val)
			}
			return fmt.Sprintf("(%s)", strings.Join(ids, ", ")), nil
		default:
			return "", errors.Errorf("unsupported type for anyOf: %T", v)
		}
	default:
		return qb.recordValue(value), nil
	}
}

func parseStringForLike(value interface{}) string {
	s := fmt.Sprintf("%v", value)
	return strings.ReplaceAll(s, "\\", "\\\\")
}

// Save value to be used in prepared statement, returns template string to put in place of the value in the SQL string
func (qb *QueryBuilder) recordValue(value interface{}) string {
	id := uuid.NewString()
	qb.queryValues[id] = value
	return idToTemplateString(id)
}

// makeQueryOrder takes an external order and a set of tables to perform the queries on, and returns the
// corresponding queryOrder which will be used to generate the ORDER BY clause for the query
func (qb *QueryBuilder) makeQueryOrder(order *model.Order, queryTables map[string]bool) (*queryOrder, error) {
	if orderIsNull(order) {
		return nil, nil
	}
	col, err := qb.lookoutTables.ColumnFromField(order.Field)
	if err != nil {
		return nil, err
	}
	table, err := qb.highestPrecedenceTableForColumn(col, queryTables)
	if err != nil {
		return nil, err
	}
	abbrev, err := qb.lookoutTables.TableAbbrev(table)
	if err != nil {
		return nil, err
	}
	return &queryOrder{
		column: &queryColumn{
			name:   col,
			table:  table,
			abbrev: abbrev,
		},
		direction: order.Direction,
	}, nil
}

// queryOrderToSql converts list of queryFilters to WHERE clause
func (qb *QueryBuilder) queryOrderToSql(order *queryOrder) string {
	if order == nil {
		return ""
	}
	return fmt.Sprintf("ORDER BY %s.%s %s", order.column.abbrev, order.column.name, order.direction)
}

// getGroupByQueryCol finds the groupedField's corresponding column and best table to group by on
func (qb *QueryBuilder) getGroupByQueryCol(field string, queryTables map[string]bool) (*queryColumn, error) {
	col, err := qb.lookoutTables.ColumnFromField(field)
	if err != nil {
		return nil, err
	}
	return qb.getQueryColumn(col, queryTables)
}

// Gets the highest precedence table for a given column, among the tables that have already been selected for the query
func (qb *QueryBuilder) highestPrecedenceTableForColumn(col string, queryTables map[string]bool) (string, error) {
	colTables, err := qb.lookoutTables.TablesForColumn(col)
	if err != nil {
		return "", err
	}
	var selectedTable string
	for _, table := range qb.lookoutTables.TablePrecedence() {
		_, isInQueryTables := queryTables[table]
		_, isInColTables := colTables[table]
		if isInQueryTables && isInColTables {
			selectedTable = table
			break
		}
	}
	if selectedTable == "" {
		return "", errors.Errorf("no table found for column %s", col)
	}
	return selectedTable, nil
}

func (qb *QueryBuilder) getQueryAggregators(aggregates []string, filters []*model.Filter, queryTables map[string]bool) ([]QueryAggregator, error) {
	var queryAggregators []QueryAggregator
	for _, aggregate := range aggregates {
		col, err := qb.lookoutTables.ColumnFromField(aggregate)
		if err != nil {
			return nil, err
		}
		qc, err := qb.getQueryColumn(col, queryTables)
		if err != nil {
			return nil, err
		}
		aggregateType, err := qb.lookoutTables.GroupAggregateForCol(col)
		if err != nil {
			return nil, err
		}
		newQueryAggregators, err := GetAggregatorsForColumn(qc, aggregateType, filters)
		if err != nil {
			return nil, err
		}
		queryAggregators = append(queryAggregators, newQueryAggregators...)
	}
	return queryAggregators, nil
}

func (qb *QueryBuilder) getAggregatesSql(aggregators []QueryAggregator) (string, error) {
	selectList := []string{fmt.Sprintf("COUNT(*) AS %s", countCol)}
	for _, agg := range aggregators {
		sql, err := agg.AggregateSql()
		if err != nil {
			return "", err
		}
		selectList = append(selectList, sql)
	}
	return strings.Join(selectList, ", "), nil
}

func (qb *QueryBuilder) groupByOrderSql(order *model.Order) (string, error) {
	if orderIsNull(order) {
		return "", nil
	}
	if order.Field == countCol {
		return fmt.Sprintf("ORDER BY %s %s", countCol, order.Direction), nil
	}
	col, err := qb.lookoutTables.ColumnFromField(order.Field)
	if err != nil {
		return "", err
	}
	return fmt.Sprintf("ORDER BY %s %s", col, order.Direction), nil
}

func (qb *QueryBuilder) getQueryColumn(col string, queryTables map[string]bool) (*queryColumn, error) {
	table, err := qb.highestPrecedenceTableForColumn(col, queryTables)
	if err != nil {
		return nil, err
	}
	abbrev, err := qb.lookoutTables.TableAbbrev(table)
	if err != nil {
		return nil, err
	}
	return &queryColumn{
		name:   col,
		table:  table,
		abbrev: abbrev,
	}, nil
}

func limitOffsetSql(skip, take int) string {
	// Asking for zero rows is not useful to us, so we take a value of zero to
	// mean "no limit"; this is consistent with go-swagger, which uses zero as
	// the default value for optional integers:
	//
	//     https://github.com/go-swagger/go-swagger/issues/1707
	if take == 0 {
		return fmt.Sprintf("OFFSET %d", skip)
	}
	return fmt.Sprintf("LIMIT %d OFFSET %d", take, skip)
}

func (qb *QueryBuilder) validateFilters(filters []*model.Filter) error {
	for _, filter := range filters {
		err := qb.validateFilter(filter)
		if err != nil {
			return err
		}
	}
	return nil
}

func (qb *QueryBuilder) validateFilter(filter *model.Filter) error {
	if filter.IsAnnotation {
		return validateAnnotationFilter(filter)
	}
	col, err := qb.lookoutTables.ColumnFromField(filter.Field)
	if err != nil {
		return err
	}
	if !qb.lookoutTables.IsFilterable(col) {
		return errors.Errorf("cannot filter by field %s", filter.Field)
	}
	if !qb.lookoutTables.SupportsMatch(col, filter.Match) {
		return errors.Errorf("match %s is not supported for field %s", filter.Match, filter.Field)
	}
	return nil
}

func validateAnnotationFilter(filter *model.Filter) error {
	if !slices.Contains([]string{
		model.MatchExact,
		model.MatchStartsWith,
		model.MatchContains,
		model.MatchExists,
	}, filter.Match) {
		return errors.Errorf("match %s is not supported for annotation", filter.Match)
	}
	return nil
}

func (qb *QueryBuilder) validateOrder(order *model.Order) error {
	if orderIsNull(order) {
		return nil
	}
	col, err := qb.lookoutTables.ColumnFromField(order.Field)
	if err != nil {
		return err
	}
	if !qb.lookoutTables.IsOrderable(col) {
		return errors.Errorf("cannot order by field %s", order.Field)
	}
	if !isValidOrderDirection(order.Direction) {
		return errors.Errorf("direction %s is not a valid sort direction", order.Direction)
	}
	return nil
}

func isValidOrderDirection(direction string) bool {
	return slices.Contains([]string{model.DirectionAsc, model.DirectionDesc}, direction)
}

func orderIsNull(order *model.Order) bool {
	return order == nil || (order.Direction == "" && order.Field == "")
}

func (qb *QueryBuilder) validateGroupOrder(order *model.Order) error {
	if order == nil {
		return nil
	}
	if order.Field == countCol {
		return nil
	}
	col, err := qb.lookoutTables.ColumnFromField(order.Field)
	if err != nil {
		return errors.Errorf("unsupported field for order: %s", order.Field)
	}

	_, err = qb.lookoutTables.GroupAggregateForCol(col)
	// If it is not an aggregate and not groupable, it can't be ordered by
	if err != nil && !qb.lookoutTables.IsGroupable(col) {
		return errors.Errorf("unsupported field for order: %s, cannot sort by column %s", order.Field, col)
	}
	return nil
}

func (qb *QueryBuilder) validateGroupedField(groupedField *model.GroupedField) error {
	if groupedField.IsAnnotation {
		// No check if is annotation
		return nil
	}
	col, err := qb.lookoutTables.ColumnFromField(groupedField.Field)
	if err != nil {
		return err
	}
	if !qb.lookoutTables.IsGroupable(col) {
		return errors.Errorf("cannot group by field %s", groupedField.Field)
	}
	return nil
}

func stateToOrdinal(state string) (int, error) {
	ordinal, ok := lookout.JobStateOrdinalMap[lookout.JobState(state)]
	if !ok {
		return -1, errors.Errorf("unknown state: %s", state)
	}
	return ordinal, nil
}

func (qb *QueryBuilder) validateAggregates(aggregates []string) error {
	for _, aggregate := range aggregates {
		col, err := qb.lookoutTables.ColumnFromField(aggregate)
		if err != nil {
			return err
		}
		_, err = qb.lookoutTables.GroupAggregateForCol(col)
		if err != nil {
			return err
		}
	}
	return nil
}<|MERGE_RESOLUTION|>--- conflicted
+++ resolved
@@ -365,7 +365,6 @@
 	}, nil
 }
 
-<<<<<<< HEAD
 func (qb *QueryBuilder) GroupByJsonb(
 	filters []*model.Filter,
 	activeJobSets bool,
@@ -442,7 +441,8 @@
 
 	query, args := templateSql(query, qb.queryValues)
 	return &Query{Sql: query, Args: args}, nil
-=======
+}
+
 func (qb *QueryBuilder) createGroupBySQL(order *model.Order, groupCol *queryColumn, aggregates []string) (string, error) {
 	expr := fmt.Sprintf("GROUP BY %s.%s", groupCol.abbrev, groupCol.name)
 	isInAggregators := len(aggregates) > 0 && func(sl []string, t string) bool {
@@ -466,7 +466,6 @@
 	}
 	// If order is not already grouped by or aggregated by, include it in GROUP BY statement
 	return expr + fmt.Sprintf(", %s.%s", groupCol.abbrev, col), nil
->>>>>>> ade4347a
 }
 
 func (qb *QueryBuilder) fieldsToCols(fields []string) ([]string, error) {
