--- conflicted
+++ resolved
@@ -566,49 +566,6 @@
 	return js
 }
 
-<<<<<<< HEAD
-func (js *JobSimulator) RunTerminated(runId string, cluster string, node string, message string, timestamp time.Time) *JobSimulator {
-	ts := timestampOrNow(timestamp)
-	terminatedTime := protoutil.ToStdTime(ts)
-	terminated := &armadaevents.EventSequence_Event{
-		Created: ts,
-		Event: &armadaevents.EventSequence_Event_JobRunErrors{
-			JobRunErrors: &armadaevents.JobRunErrors{
-				JobId:    js.jobId,
-				JobIdStr: armadaevents.MustUlidStringFromProtoUuid(js.jobId),
-				RunId:    armadaevents.ProtoUuidFromUuid(uuid.MustParse(runId)),
-				RunIdStr: runId,
-				Errors: []*armadaevents.Error{
-					{
-						Terminal: false,
-						Reason: &armadaevents.Error_PodTerminated{
-							PodTerminated: &armadaevents.PodTerminated{
-								NodeName: node,
-								ObjectMeta: &armadaevents.ObjectMeta{
-									ExecutorId: cluster,
-								},
-								Message: message,
-							},
-						},
-					},
-				},
-			},
-		},
-	}
-	js.events = append(js.events, terminated)
-
-	js.updateRun(js.job, &runPatch{
-		runId:       runId,
-		cluster:     &cluster,
-		finished:    &terminatedTime,
-		jobRunState: lookout.JobRunTerminated,
-		node:        &node,
-	})
-	return js
-}
-
-=======
->>>>>>> 8a6424f2
 func (js *JobSimulator) RunUnschedulable(runId string, cluster string, node string, message string, timestamp time.Time) *JobSimulator {
 	ts := timestampOrNow(timestamp)
 	unschedulableTime := protoutil.ToStdTime(ts)
