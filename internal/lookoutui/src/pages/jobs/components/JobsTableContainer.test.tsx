--- conflicted
+++ resolved
@@ -3,12 +3,8 @@
 import userEvent from "@testing-library/user-event"
 import { SnackbarProvider } from "notistack"
 import { createMemoryRouter, RouterProvider } from "react-router-dom"
-<<<<<<< HEAD
 import { v4 as uuidV4 } from "uuid"
-=======
-import { v4 as uuidv4 } from "uuid"
 import { vi } from "vitest"
->>>>>>> a770a0b6
 
 import { queryClient } from "../../../app/App"
 import { Job, JobState } from "../../../models/lookoutModels"
