import { ChangeEvent, useCallback, useEffect, useMemo, useRef, useState } from "react"

import { Refresh, Dangerous } from "@mui/icons-material"
import {
  Button,
  CircularProgress,
  Dialog,
  DialogActions,
  DialogContent,
  DialogTitle,
  Alert,
  TextField,
} from "@mui/material"
import _ from "lodash"

import dialogStyles from "./DialogStyles.module.css"
import { JobStatusTable } from "./JobStatusTable"
import { useFormatNumberWithUserSettings } from "../../hooks/formatNumberWithUserSettings"
import { useFormatIsoTimestampWithUserSettings } from "../../hooks/formatTimeWithUserSettings"
import { useCustomSnackbar } from "../../hooks/useCustomSnackbar"
import { isTerminatedJobState, Job, JobFiltersWithExcludes, JobId } from "../../models/lookoutModels"
import { useGetAccessToken } from "../../oidcAuth"
import { IGetJobsService } from "../../services/lookout/GetJobsService"
import { UpdateJobsService } from "../../services/lookout/UpdateJobsService"
import { waitMillis } from "../../utils"
import { getUniqueJobsMatchingFilters } from "../../utils/jobsDialogUtils"

interface ReprioritiseDialogProps {
  onClose: () => void
  selectedItemFilters: JobFiltersWithExcludes[]
  getJobsService: IGetJobsService
  updateJobsService: UpdateJobsService
}

export const ReprioritiseDialog = ({
  onClose,
  selectedItemFilters,
  getJobsService,
  updateJobsService,
}: ReprioritiseDialogProps) => {
  const mounted = useRef(false)
  // State
  const [isLoadingJobs, setIsLoadingJobs] = useState(true)
  const [selectedJobs, setSelectedJobs] = useState<Job[]>([])
  const [jobIdsToReprioritiseResponses, setJobIdsToReprioritiseResponses] = useState<Record<JobId, string>>({})
  const reprioritisableJobs = useMemo(
    () => selectedJobs.filter((job) => !isTerminatedJobState(job.state)),
    [selectedJobs],
  )
  const [newPriority, setNewPriority] = useState<number | undefined>(undefined)
  const [isReprioritising, setIsReprioritising] = useState(false)
  const [hasAttemptedReprioritise, setHasAttemptedReprioritise] = useState(false)
  const openSnackbar = useCustomSnackbar()

  const formatIsoTimestamp = useFormatIsoTimestampWithUserSettings()

  const getAccessToken = useGetAccessToken()

  // Actions
  const fetchSelectedJobs = useCallback(async () => {
    if (!mounted.current) {
      return
    }

    setIsLoadingJobs(true)

    const uniqueJobsToReprioritise = await getUniqueJobsMatchingFilters(selectedItemFilters, false, getJobsService)
    const sortedJobs = _.orderBy(uniqueJobsToReprioritise, (job) => job.jobId, "desc")

    if (!mounted.current) {
      return
    }

    setSelectedJobs(sortedJobs)
    setIsLoadingJobs(false)
  }, [selectedItemFilters, getJobsService])

  const reprioritiseJobs = useCallback(async () => {
    if (newPriority === undefined) {
      return
    }

    setIsReprioritising(true)

    const accessToken = await getAccessToken()
    const response = await updateJobsService.reprioritiseJobs(reprioritisableJobs, newPriority, accessToken)

    if (response.failedJobIds.length === 0) {
      openSnackbar(
        "Successfully changed priority. Jobs may take some time to reprioritise, but you may navigate away.",
        "success",
      )
    } else if (response.successfulJobIds.length === 0) {
      openSnackbar("All jobs failed to reprioritise. See table for error responses.", "error")
    } else {
      openSnackbar("Some jobs failed to reprioritise. See table for error responses.", "warning")
    }

    const newResponseStatus = { ...jobIdsToReprioritiseResponses }
    response.successfulJobIds.map((jobId) => (newResponseStatus[jobId] = "Success"))
    response.failedJobIds.map(({ jobId, errorReason }) => (newResponseStatus[jobId] = errorReason))

    setJobIdsToReprioritiseResponses(newResponseStatus)
    setHasAttemptedReprioritise(true)
    setIsReprioritising(false)
  }, [newPriority, reprioritisableJobs, jobIdsToReprioritiseResponses])

  // On opening the dialog
  useEffect(() => {
    mounted.current = true
    fetchSelectedJobs().catch(console.error)
    return () => {
      mounted.current = false
    }
  }, [])

  // Event handlers
  const handlePriorityChange = useCallback((event: ChangeEvent<HTMLInputElement>) => {
    const val = event.target.value
    const num = Number(event.target.value)
    if (val.length > 0 && !Number.isNaN(num)) {
      setNewPriority(num)
    } else {
      setNewPriority(undefined)
    }
    setHasAttemptedReprioritise(false)
  }, [])

  const handleReprioritiseJobs = useCallback(async () => {
    await reprioritiseJobs()

    // Wait a short time period, then check the latest state
    setIsLoadingJobs(true)
    await waitMillis(500)
    await fetchSelectedJobs()
  }, [reprioritiseJobs])

  const handleRefetch = useCallback(async () => {
    setIsLoadingJobs(true)
    setJobIdsToReprioritiseResponses({})
    setHasAttemptedReprioritise(false)
    await fetchSelectedJobs()
  }, [fetchSelectedJobs])

  const jobsToRender = useMemo(() => reprioritisableJobs.slice(0, 1000), [reprioritisableJobs])
  const formatPriority = useCallback((job: Job) => job.priority.toString(), [])
  const formatSubmittedTime = useCallback((job: Job) => formatIsoTimestamp(job.submitted, "full"), [formatIsoTimestamp])

  const formatNumber = useFormatNumberWithUserSettings()

  const reprioritisableJobsCount = reprioritisableJobs.length
  const selectedJobsCount = selectedJobs.length
  return (
    <Dialog open={true} onClose={onClose} fullWidth maxWidth="xl">
      <DialogTitle>
        {isLoadingJobs
          ? "Reprioritise jobs"
          : `Reprioritise ${formatNumber(reprioritisableJobsCount)} ${reprioritisableJobsCount === 1 ? "job" : "jobs"}`}
      </DialogTitle>
      <DialogContent sx={{ display: "flex", flexDirection: "column" }}>
        {isLoadingJobs && (
          <div className={dialogStyles.loadingInfo}>
            Fetching info on selected jobs...
            <CircularProgress variant="indeterminate" />
          </div>
        )}

        {!isLoadingJobs && (
          <>
            {reprioritisableJobs.length > 0 && reprioritisableJobs.length < selectedJobs.length && (
              <Alert severity="info" sx={{ marginBottom: "0.5em" }}>
                {formatNumber(selectedJobsCount)} {selectedJobsCount === 1 ? "job is" : "jobs are"} selected, but only{" "}
                {formatNumber(reprioritisableJobsCount)} {reprioritisableJobsCount === 1 ? "job is" : "jobs are"} in a
                non-terminated state.
              </Alert>
            )}

            {reprioritisableJobs.length === 0 && (
              <Alert severity="success">
                All selected jobs are in a terminated state already, therefore there is nothing to reprioritise.
              </Alert>
            )}

            {reprioritisableJobs.length > 0 && (
              <JobStatusTable
                jobsToRender={jobsToRender}
                jobStatus={jobIdsToReprioritiseResponses}
                totalJobCount={reprioritisableJobs.length}
                additionalColumnsToDisplay={[
                  { displayName: "Priority", formatter: formatPriority },
                  { displayName: "Submitted Time", formatter: formatSubmittedTime },
                ]}
                showStatus={Object.keys(jobIdsToReprioritiseResponses).length > 0}
              />
            )}

            <TextField
              value={newPriority ?? ""}
              autoFocus={true}
              label={"New priority for jobs"}
              helperText="(0 = highest priority)"
              margin={"normal"}
              type={"text"}
              required
              onChange={handlePriorityChange}
              sx={{ maxWidth: "250px" }}
              slotProps={{
                htmlInput: { inputMode: "numeric", pattern: "[0-9]+" },
              }}
            />
          </>
        )}
      </DialogContent>
      <DialogActions>
        <Button onClick={onClose}>Close</Button>
        <Button
          onClick={handleRefetch}
          disabled={isLoadingJobs || isReprioritising}
          variant="outlined"
          endIcon={<Refresh />}
        >
          Refetch jobs
        </Button>
        <Button
          onClick={handleReprioritiseJobs}
          loading={isReprioritising}
          disabled={
            isLoadingJobs || hasAttemptedReprioritise || reprioritisableJobs.length === 0 || newPriority === undefined
          }
          variant="contained"
          endIcon={<Dangerous />}
        >
<<<<<<< HEAD
          Reprioritise {formatNumber(reprioritisableJobsCount)} {reprioritisableJobsCount === 1 ? "job" : "jobs"}
        </LoadingButton>
=======
          Reprioritise {isLoadingJobs ? "jobs" : pl(reprioritisableJobs, "job")}
        </Button>
>>>>>>> 75b9ddf9
      </DialogActions>
    </Dialog>
  )
}<|MERGE_RESOLUTION|>--- conflicted
+++ resolved
@@ -230,13 +230,8 @@
           variant="contained"
           endIcon={<Dangerous />}
         >
-<<<<<<< HEAD
           Reprioritise {formatNumber(reprioritisableJobsCount)} {reprioritisableJobsCount === 1 ? "job" : "jobs"}
-        </LoadingButton>
-=======
-          Reprioritise {isLoadingJobs ? "jobs" : pl(reprioritisableJobs, "job")}
         </Button>
->>>>>>> 75b9ddf9
       </DialogActions>
     </Dialog>
   )
