package main

import (
	"fmt"
	"os"
	"time"

	goreleaserConfig "github.com/goreleaser/goreleaser/pkg/config"
	"github.com/magefile/mage/sh"
	"github.com/pkg/errors"
	"golang.org/x/exp/maps"
	"gopkg.in/yaml.v2"
)

const (
	GORELEASER_CONFIG_PATH         = "./.goreleaser.yml"
	GORELEASER_MINIMAL_CONFIG_PATH = "./.goreleaser-minimal.yml"
)

func goreleaserBinary() string {
	return binaryWithExt("goreleaser")
}

func goreleaserRun(args ...string) error {
	return sh.Run(goreleaserBinary(), args...)
}

func goreleaserMinimalRelease(dockerIds ...string) error {
	if err := goreleaserWriteMinimalReleaseConfig(dockerIds...); err != nil {
		return err
	}

<<<<<<< HEAD
	timeTaken := time.Now()
	err := goreleaserRun("release", "--snapshot", "--rm-dist", "-f", GORELEASER_MINIMAL_CONFIG_PATH)
	fmt.Println("Time to build dockers:", time.Since(timeTaken))

	return err
=======
	return goreleaserRun("release", "--snapshot", "--clean", "-f", GORELEASER_MINIMAL_CONFIG_PATH)
>>>>>>> b8df46e5
}

// Write a minimal goreleaser config containing only the subset of targets
// necessary for building the specified Docker images.
func goreleaserWriteMinimalReleaseConfig(dockerIds ...string) error {
	if len(dockerIds) == 0 {
		return nil
	}
	config, err := goreleaserConfig.Load(GORELEASER_CONFIG_PATH)
	if err != nil {
		return err
	}

	dockerIdsToBuild := set(dockerIds)
	dockersById := make(map[string]goreleaserConfig.Docker)
	buildIds := make(map[string]bool)
	for _, docker := range config.Dockers {
		if dockerIdsToBuild[docker.ID] {
			dockersById[docker.ID] = docker
			for _, id := range docker.IDs {
				buildIds[id] = true
			}
		}
	}
	for dockerId := range dockerIdsToBuild {
		if _, ok := dockersById[dockerId]; !ok {
			return errors.Errorf("docker id %s not found in %s", dockerId, GORELEASER_CONFIG_PATH)
		}
	}

	builds := make([]goreleaserConfig.Build, 0)
	for _, build := range config.Builds {
		if buildIds[build.ID] {
			builds = append(builds, build)
		}
	}
	if len(builds) == 0 {
		return errors.Errorf("%v matched no builds in %s", buildIds, GORELEASER_CONFIG_PATH)
	}

	targets := make(map[string]bool)
	for _, docker := range dockersById {
		targets[fmt.Sprintf("%s_%s", docker.Goos, docker.Goarch)] = true
	}
	for i := range builds {
		builds[i].Goos = nil
		builds[i].Goarch = nil
		builds[i].Targets = maps.Keys(targets)
	}

	minimalConfig := goreleaserConfig.Project{
		ProjectName: config.ProjectName,
		Dist:        config.Dist,
		GoMod:       config.GoMod,
		Env:         config.Env,
		Builds:      builds,
		Dockers:     maps.Values(dockersById),
	}
	bytes, err := yaml.Marshal(minimalConfig)
	if err != nil {
		return err
	}
	return os.WriteFile(GORELEASER_MINIMAL_CONFIG_PATH, bytes, 0o644)
}<|MERGE_RESOLUTION|>--- conflicted
+++ resolved
@@ -30,15 +30,11 @@
 		return err
 	}
 
-<<<<<<< HEAD
 	timeTaken := time.Now()
 	err := goreleaserRun("release", "--snapshot", "--rm-dist", "-f", GORELEASER_MINIMAL_CONFIG_PATH)
 	fmt.Println("Time to build dockers:", time.Since(timeTaken))
 
 	return err
-=======
-	return goreleaserRun("release", "--snapshot", "--clean", "-f", GORELEASER_MINIMAL_CONFIG_PATH)
->>>>>>> b8df46e5
 }
 
 // Write a minimal goreleaser config containing only the subset of targets
