--- conflicted
+++ resolved
@@ -6,13 +6,8 @@
 	"os"
 	"path/filepath"
 	"runtime"
-<<<<<<< HEAD
-	"strings"
 
-	"github.com/pkg/errors"
 	"golang.org/x/exp/maps"
-=======
->>>>>>> a13cfa87
 )
 
 func binaryWithExt(name string) string {
