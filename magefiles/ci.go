--- conflicted
+++ resolved
@@ -52,15 +52,8 @@
 
 // Checks if Armada is ready to accept jobs.
 func CheckForArmadaRunning() error {
-<<<<<<< HEAD
-	queueErr := createQueue()
-	if queueErr != nil {
-		return queueErr
-	}
-=======
 	time.Sleep(30 * time.Second)
 	mg.Deps(createQueue)
->>>>>>> d5bbd473
 
 	// Set high to take compile time into account
 	timeout := time.After(2 * time.Minute)
