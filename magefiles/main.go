package main

import (
	"fmt"
	"os"
	"path/filepath"
	"strings"
	"time"

	"github.com/magefile/mage/mg"
	"github.com/magefile/mage/sh"
	"github.com/pkg/errors"
	"sigs.k8s.io/yaml"
)

// BootstrapTools installs all tools needed tobuild and release Armada.
// For the list of tools this will install, see tools.yaml in the root directory
func BootstrapTools() error {
	mg.Deps(goCheck)
	type ToolsList struct {
		Tools []string
	}

	requiredTools := &ToolsList{}
	if err := readYaml("tools.yaml", requiredTools); err != nil {
		return err
	}

	installedToolsFilePath, err := getArmadaToolsFilePath()
	if err != nil {
		return err
	}
	installedTools := &ToolsList{}
	if err := readYaml(installedToolsFilePath, installedTools); err != nil && !os.IsNotExist(err) {
		return err
	}

	// Create a map of existing tools for quick lookup
	installedToolsMap := make(map[string]bool)
	for _, installedTool := range installedTools.Tools {
		installedToolsMap[installedTool] = true
	}

	if len(requiredTools.Tools) > 0 {
		var envPaths map[string]string
		if isGitHubActions() {
			envPaths = make(map[string]string)
			for _, cache := range []string{"GOMODCACHE", "GOCACHE"} {
				path, err := os.MkdirTemp("", cache)
				if err != nil {
					return fmt.Errorf("error creating temporary %s directory: %w", cache, err)
				}
				envPaths[cache] = path
			}

			defer func() {
				if err := goRunWith(envPaths, "clean", "-cache", "-modcache"); err != nil {
					fmt.Printf("Error occurred while running 'go clean': %v\n", err)
				}
			}()
		}

		for _, requiredTool := range requiredTools.Tools {
			if !installedToolsMap[requiredTool] {
				if err := goRunWith(envPaths, "install", requiredTool); err != nil {
					return err
				}
				installedTools.Tools = append(installedTools.Tools, requiredTool)
				if err := writeYAML(installedToolsFilePath, installedTools); err != nil {
					return err
				}
			}
		}
	}

	return nil
}

func isGitHubActions() bool {
	return strings.ToLower(os.Getenv("GITHUB_ACTIONS")) == "true"
}

func getArmadaToolsFilePath() (string, error) {
	goBinDir, err := goEnv("GOBIN")
	if err != nil {
		return "", err
	}
	if goBinDir == "" {
		goPathDir, err := goEnv("GOPATH")
		if err != nil {
			return "", err
		}
		goBinDir = filepath.Join(goPathDir, "bin")
	}
	return filepath.Join(goBinDir, ".armada-tools.yaml"), nil
}

// Check dependent tools are present and the correct version.
func CheckDeps() error {
	checks := []struct {
		name  string
		check func() error
	}{
		{"docker", dockerCheck},
		{"go", goCheck},
		{"kind", kindCheck},
		{"kubectl", kubectlCheck},
		{"protoc", protocCheck},
		{"sqlc", sqlcCheck},
		{"docker compose", dockerComposeCheck},
		{"docker buildx", dockerBuildxCheck},
	}
	failures := false
	for _, check := range checks {
		fmt.Printf("Checking %s... ", check.name)
		if err := check.check(); err != nil {
			fmt.Printf("FAILED\nReason: %v\n", err)
			failures = true
		} else {
			fmt.Println("PASSED")
		}
	}
	if failures {
		return errors.New("check(s) failed.")
	}
	return nil
}

// Cleans proto files.
func Clean() {
	fmt.Println("Cleaning...")
	for _, path := range []string{"proto", "protoc", ".goreleaser-minimal.yml", "dist", ".kube"} {
		os.RemoveAll(path)
	}
}

// Setup Kind and wait for it to be ready
func Kind() {
	timeTaken := time.Now()
	mg.Deps(kindCheck)
	mg.Deps(kindSetup)
	mg.Deps(kindWaitUntilReady)
	fmt.Println("Time to setup kind:", time.Since(timeTaken))
}

// Teardown Kind Cluster
func KindTeardown() {
	mg.Deps(kindCheck)
	mg.Deps(kindTeardown)
}

// Generate scheduler SQL.
func Sql() error {
	mg.Deps(sqlcCheck)
	return sqlcRun("generate", "-f", "internal/scheduler/database/sql.yaml")
}

// Generate Helm documentation.
func HelmDocs() error {
	fmt.Println("Generating Helm documentation...")
	output, err := sh.Output("./scripts/helm-docs.sh")
	if err != nil {
		fmt.Println(output)
		return fmt.Errorf("failed to generate Helm documentation: %w", err)
	} else {
		fmt.Println(output)
	}
	return nil
}

// Generate Protos.
func Proto() {
	mg.Deps(BootstrapTools)
	mg.Deps(BootstrapProto)
	mg.Deps(protoGenerate)
}

// Ensures the Protobuf dependencies are installed.
func BootstrapProto() {
	mg.Deps(protocCheck)
	mg.Deps(protoInstallProtocArmadaPlugin, protoPrepareThirdPartyProtos)
}

// Builds the specified docker images.
func BuildDockers(arg string) error {
	dockerIds := make([]string, 0)
	timeTaken := time.Now()
	for _, s := range strings.Split(arg, ",") {
		dockerIds = append(dockerIds, strings.TrimSpace(s))
	}
	if err := goreleaserMinimalRelease(dockerIds...); err != nil {
		return err
	}
	fmt.Println("Time to build dockers:", time.Since(timeTaken))
	return nil
}

// Create a Local Armada Cluster.
func LocalDev(arg string) error {
	timeTaken := time.Now()
	mg.Deps(BootstrapTools)
	fmt.Println("Time to bootstrap tools:", time.Since(timeTaken))

<<<<<<< HEAD
	// Set the Executor Update Frequency to 1 second for local development
	os.Setenv("ARMADA_SCHEDULING_EXECUTORUPDATEFREQUENCY", "1s")
	os.Setenv("ARMADA_QUEUEREFRESHPERIOD", "1s")
	os.Setenv("ARMADA_QUEUECACHEREFRESHPERIOD", "1s")

=======
>>>>>>> d8313d14
	switch arg {
	case "minimal":
		mg.Deps(mg.F(goreleaserMinimalRelease, "bundle"), Kind, downloadDependencyImages)
	case "full":
		mg.Deps(BuildPython, mg.F(BuildDockers, "bundle, lookout-bundle, jobservice"), Kind, downloadDependencyImages)
	case "no-build", "debug":
		mg.Deps(Kind, downloadDependencyImages)
	default:
		return fmt.Errorf("invalid localdev mode: %s; valid modes are: minimal, full, no-build, debug", arg)
	}

	mg.Deps(StartDependencies)
	fmt.Println("Waiting for dependencies to start...")
	mg.Deps(CheckForPulsarRunning)

	switch arg {
	case "minimal":
		os.Setenv("ARMADA_COMPONENTS", "executor,server,scheduler")
		mg.Deps(StartComponents)
	case "debug", "no-build":
		fmt.Println("Dependencies started, ending localdev...")
		return nil
	default:
		mg.Deps(StartComponents)
	}

	fmt.Println("Run: `docker compose logs -f` to see logs")
	return nil
}

// Stop Local Armada Cluster
func LocalDevStop() {
	mg.Deps(StopComponents)
	mg.Deps(StopDependencies)
	mg.Deps(KindTeardown)
}

// Build the lookout UI from internal/lookout/ui
func UI() error {
	timeTaken := time.Now()
	mg.Deps(yarnCheck)

	mg.Deps(yarnInstall)
	mg.Deps(yarnOpenAPI)
	mg.Deps(yarnBuild)

	fmt.Println("Time to build UI:", time.Since(timeTaken))
	return nil
}

// readYaml reads a yaml file and unmarshalls the result into out
func readYaml(filename string, out interface{}) error {
	bytes, err := os.ReadFile(filename)
	if err != nil {
		return err
	}
	err = yaml.Unmarshal(bytes, out)
	return err
}

// Helper function to write YAML data to a file
func writeYAML(filename string, data interface{}) error {
	bytes, err := yaml.Marshal(data)
	if err != nil {
		return err
	}
	err = os.WriteFile(filename, bytes, 0o644)
	if err != nil {
		return err
	}
	return nil
}

// junitReport Output test results in Junit format, e.g., to display in Jenkins.
func JunitReport() error {
	if err := os.MkdirAll("test_reports", os.ModePerm); err != nil {
		return fmt.Errorf("failed to create directory: %v", err)
	}

	// Make sure everything has been synced to disk
	if err := sh.RunV("sync"); err != nil {
		return fmt.Errorf("failed to sync: %w", err)
	}

	// Remove junit.xml file if it exists
	if err := os.Remove("test_reports/junit.xml"); err != nil && !os.IsNotExist(err) {
		return fmt.Errorf("failed to remove file: %v", err)
	}

	// Get the command for the go test
	goTestCmd, err := go_TEST_CMD()
	if err != nil {
		return err
	}

	if len(goTestCmd) == 0 {
		if err := sh.RunV("bash", "-c", "cat test_reports/*.txt | go-junit-report > test_reports/junit.xml"); err != nil {
			return err
		}
	} else {
		goTestCmd = append(goTestCmd, "bash", "-c", "cat test_reports/*.txt | go-junit-report > test_reports/junit.xml")
		if err = dockerRun(goTestCmd...); err != nil {
			return err
		}
	}
	return nil
}

func Generate() error {
	return goRun("generate", "./...")
}

// CI Image to build
func BuildCI() error {
	ciImage := []string{"bundle", "lookout-bundle", "server", "executor", "armadactl", "testsuite", "lookoutv2", "lookoutingesterv2", "eventingester", "scheduler", "scheduleringester", "binoculars", "jobservice"}
	err := goreleaserMinimalRelease(ciImage...)
	if err != nil {
		return err
	}
	return nil
}<|MERGE_RESOLUTION|>--- conflicted
+++ resolved
@@ -201,14 +201,6 @@
 	mg.Deps(BootstrapTools)
 	fmt.Println("Time to bootstrap tools:", time.Since(timeTaken))
 
-<<<<<<< HEAD
-	// Set the Executor Update Frequency to 1 second for local development
-	os.Setenv("ARMADA_SCHEDULING_EXECUTORUPDATEFREQUENCY", "1s")
-	os.Setenv("ARMADA_QUEUEREFRESHPERIOD", "1s")
-	os.Setenv("ARMADA_QUEUECACHEREFRESHPERIOD", "1s")
-
-=======
->>>>>>> d8313d14
 	switch arg {
 	case "minimal":
 		mg.Deps(mg.F(goreleaserMinimalRelease, "bundle"), Kind, downloadDependencyImages)
