package main

import (
	"fmt"
	"os"
	"strings"
	"time"

	"github.com/magefile/mage/mg"
	"github.com/magefile/mage/sh"
	"github.com/pkg/errors"
	"sigs.k8s.io/yaml"
)

// BootstrapTools installs all tools needed tobuild and release Armada.
// For the list of tools this will install, see tools.yaml in the root directory
func BootstrapTools() error {
	mg.Deps(goCheck)
	type ToolsList struct {
		Tools []string
	}

	tools := &ToolsList{}
	err := readYaml("tools.yaml", tools)
	if err != nil {
		return err
	}

	for _, tool := range tools.Tools {
		err := goRun("install", tool)
		if err != nil {
			return err
		}
	}
	return nil
}

// Download install the bootstap tools and download mod and make it tidy
func Download() error {
	mg.Deps(BootstrapTools)
	go_test_cmd, err := go_TEST_CMD()
	if err != nil {
		return err
	}
	if len(go_test_cmd) == 0 {
		if err = sh.Run("go", "mod", "download"); err != nil {
			return err
		}
		if err = sh.Run("go", "mod", "tidy"); err != nil {
			return err
		}
	} else {
		cmd := append(go_test_cmd, "go", "mod", "download")
		if err := dockerRun(cmd...); err != nil {
			return err
		}
		cmd = append(go_test_cmd, "go", "mod", "tidy")
		if err := dockerRun(cmd...); err != nil {
			return err
		}
	}
	return nil
}

// Check dependent tools are present and the correct version.
func CheckDeps() error {
	checks := []struct {
		name  string
		check func() error
	}{
		{"docker", dockerCheck},
		{"go", goCheck},
		{"kind", kindCheck},
		{"kubectl", kubectlCheck},
		{"protoc", protocCheck},
		{"sqlc", sqlcCheck},
		{"docker compose", dockerComposeCheck},
		{"docker buildx", dockerBuildxCheck},
	}
	failures := false
	for _, check := range checks {
		fmt.Printf("Checking %s... ", check.name)
		if err := check.check(); err != nil {
			fmt.Printf("FAILED\nReason: %v\n", err)
			failures = true
		} else {
			fmt.Println("PASSED")
		}
	}
	if failures {
		return errors.New("check(s) failed.")
	}
	return nil
}

// Cleans proto files.
func Clean() {
	fmt.Println("Cleaning...")
	for _, path := range []string{"proto", "protoc", ".goreleaser-minimal.yml", "dist", ".kube"} {
		os.RemoveAll(path)
	}
}

// Setup Kind and wait for it to be ready
func Kind() {
	timeTaken := time.Now()
	mg.Deps(kindCheck)
	mg.Deps(kindSetup)
	mg.Deps(kindWaitUntilReady)
	fmt.Println("Time to setup kind:", time.Since(timeTaken))
}

// Teardown Kind Cluster
func KindTeardown() {
	mg.Deps(kindCheck)
	mg.Deps(kindTeardown)
}

// Generate scheduler SQL.
func Sql() error {
	mg.Deps(sqlcCheck)
	return sqlcRun("generate", "-f", "internal/scheduler/database/sql.yaml")
}

// Generate Helm documentation.
func HelmDocs() error {
	fmt.Println("Generating Helm documentation...")
	output, err := sh.Output("./scripts/helm-docs.sh")
	if err != nil {
		fmt.Println(output)
		return fmt.Errorf("failed to generate Helm documentation: %w", err)
	} else {
		fmt.Println(output)
	}
	return nil
}

// Generate Protos.
func Proto() {
	mg.Deps(BootstrapProto)
	mg.Deps(protoGenerate)
}

// Ensures the Protobuf dependencies are installed.
func BootstrapProto() {
	mg.Deps(protocCheck)
	mg.Deps(protoInstallProtocArmadaPlugin, protoPrepareThirdPartyProtos)
}

// Builds the specified docker images.
func BuildDockers(arg string) error {
	dockerIds := make([]string, 0)
	timeTaken := time.Now()
	for _, s := range strings.Split(arg, ",") {
		dockerIds = append(dockerIds, strings.TrimSpace(s))
	}
	if err := goreleaserMinimalRelease(dockerIds...); err != nil {
		return err
	}
	fmt.Println("Time to build dockers:", time.Since(timeTaken))
	return nil
}

// Create a Local Armada Cluster.
func LocalDev(arg string) error {
	timeTaken := time.Now()
	mg.Deps(BootstrapTools)
	fmt.Println("Time to bootstrap tools:", time.Since(timeTaken))

	// Set the Executor Update Frequency to 1 second for local development
	os.Setenv("ARMADA_SCHEDULING_EXECUTORUPDATEFREQUENCY", "1s")

	switch arg {
	case "minimal":
		timeTaken := time.Now()
		os.Setenv("PULSAR_BACKED", "")
		mg.Deps(mg.F(goreleaserMinimalRelease, "bundle"), Kind, downloadDependencyImages)
		fmt.Printf("Time to build, setup kind and download images: %s\n", time.Since(timeTaken))
	case "minimal-pulsar":
		mg.Deps(mg.F(goreleaserMinimalRelease, "bundle"), Kind, downloadDependencyImages)
	case "full":
		mg.Deps(BuildPython, mg.F(BuildDockers, "bundle, lookout-bundle, jobservice"), Kind, downloadDependencyImages)
	case "no-build", "debug":
		mg.Deps(Kind, downloadDependencyImages)
	default:
<<<<<<< HEAD
		return fmt.Errorf("invalid argument: %s Please enter one the following argument: minimal, minimal-pulsar, full, no-build, debug ", arg)
=======
		return errors.Errorf("invalid argument for Localdev: %s", arg)
>>>>>>> 68a2bd1d
	}

	mg.Deps(StartDependencies)
	fmt.Println("Waiting for dependencies to start...")
	mg.Deps(CheckForPulsarRunning)

	switch arg {
	case "minimal":
		os.Setenv("ARMADA_COMPONENTS", "executor,server")
		mg.Deps(StartComponents)
	case "minimal-pulsar":
		// This 20s sleep is to remedy an issue caused by pods coming up too fast after pulsar
		// TODO: Deal with this internally somehow?
		os.Setenv("ARMADA_COMPONENTS", "executor-pulsar,server-pulsar,scheduler,scheduleringester")
		mg.Deps(StartComponents)
	case "debug", "no-build":
		fmt.Println("Dependencies started, ending localdev...")
		return nil
	default:
		mg.Deps(StartComponents)
	}

	fmt.Println("Run: `docker compose logs -f` to see logs")
	return nil
}

// Stop Local Armada Cluster
func LocalDevStop() {
	mg.Deps(StopComponents)
	mg.Deps(StopDependencies)
	mg.Deps(KindTeardown)
}

// Build the lookout UI from internal/lookout/ui
func UI() error {
	timeTaken := time.Now()
	mg.Deps(yarnCheck)

	mg.Deps(yarnInstall)
	mg.Deps(yarnOpenAPI)
	mg.Deps(yarnBuild)

	fmt.Println("Time to build UI:", time.Since(timeTaken))
	return nil
}

// readYaml reads a yaml file and unmarshalls the result into out
func readYaml(filename string, out interface{}) error {
	bytes, err := os.ReadFile(filename)
	if err != nil {
		return err
	}
	err = yaml.Unmarshal(bytes, out)
	return err
}

// junitReport Output test results in Junit format, e.g., to display in Jenkins.
func JunitReport() error {
	if err := os.MkdirAll("test_reports", os.ModePerm); err != nil {
		return fmt.Errorf("failed to create directory: %v", err)
	}

	// Make sure everything has been synced to disk
	if err := sh.RunV("sync"); err != nil {
		return fmt.Errorf("failed to sync: %w", err)
	}

	// Remove junit.xml file if it exists
	if err := os.Remove("test_reports/junit.xml"); err != nil && !os.IsNotExist(err) {
		return fmt.Errorf("failed to remove file: %v", err)
	}

	// Get the command for the go test
	goTestCmd, err := go_TEST_CMD()
	if err != nil {
		return err
	}

	if len(goTestCmd) == 0 {
		if err := sh.RunV("bash", "-c", "cat test_reports/*.txt | go-junit-report > test_reports/junit.xml"); err != nil {
			return err
		}
	} else {
		goTestCmd = append(goTestCmd, "bash", "-c", "cat test_reports/*.txt | go-junit-report > test_reports/junit.xml")
		if err = dockerRun(goTestCmd...); err != nil {
			return err
		}
	}
	return nil
}

// Code generation tasks: statik, goimports, go generate.
func Generate() error {
	go_cmd, err := go_CMD()
	if err != nil {
		return err
	}

	// Commands to be run
	cmd1 := []string{
		"go", "run", "github.com/rakyll/statik",
		"-dest=internal/lookout/repository/schema/",
		"-src=internal/lookout/repository/schema/",
		"-include=\\*.sql",
		"-ns=lookout/sql",
		"-Z",
		"-f",
		"-m",
	}
	cmd2 := []string{
		"go", "run", "golang.org/x/tools/cmd/goimports",
		"-w",
		"-local", "github.com/armadaproject/armada",
		"internal/lookout/repository/schema/statik",
	}

	if len(go_cmd) == 0 {
		if err = goRun(cmd1[1:]...); err != nil {
			return err
		}
		if err = goRun(cmd2[2:]...); err != nil {
			return err
		}
	} else {
		dockercmd := append(go_cmd, cmd1...)
		dockercmd = append(dockercmd, "&&")
		dockercmd = append(dockercmd, cmd2...)
		fmt.Println(dockercmd)
		if err := dockerRun(go_cmd...); err != nil {
			return err
		}
	}
	if err = goRun("generate", "./..."); err != nil {
		return err
	}
	return nil
}

// CI Image to build
func BuildCI() error {
	ciImage := []string{"bundle", "lookout-bundle", "server", "executor", "armadactl", "testsuite", "lookout", "lookoutingester", "lookoutv2", "lookoutingesterv2", "eventingester", "scheduler", "scheduleringester", "binoculars", "jobservice"}
	err := goreleaserMinimalRelease(ciImage...)
	if err != nil {
		return err
	}
	return nil
}<|MERGE_RESOLUTION|>--- conflicted
+++ resolved
@@ -183,11 +183,7 @@
 	case "no-build", "debug":
 		mg.Deps(Kind, downloadDependencyImages)
 	default:
-<<<<<<< HEAD
 		return fmt.Errorf("invalid argument: %s Please enter one the following argument: minimal, minimal-pulsar, full, no-build, debug ", arg)
-=======
-		return errors.Errorf("invalid argument for Localdev: %s", arg)
->>>>>>> 68a2bd1d
 	}
 
 	mg.Deps(StartDependencies)
