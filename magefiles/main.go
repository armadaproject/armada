package main

import (
	"fmt"
	"os"
	"sigs.k8s.io/yaml"
	"strings"
	"time"

	"github.com/magefile/mage/mg"
	"github.com/pkg/errors"
)

// BootstrapTools installs all tools needed tobuild and release armada
// For the list of tools this will install, see tools.yaml in the root directory
func BootstrapTools() error {
	mg.Deps(goCheck)
	type ToolsList struct {
		Tools []string
	}

	tools := &ToolsList{}
	err := readYaml("tools.yaml", tools)
	if err != nil {
		return err
	}

	for _, tool := range tools.Tools {
		err := goRun("install", tool)
		if err != nil {
			return err
		}
	}
	return nil
}

// check dependent tools are present and the correct version
func CheckDeps() error {
	checks := []struct {
		name  string
		check func() error
	}{
		{"docker", dockerCheck},
		{"docker-compose", dockerComposeCheck},
		{"go", goCheck},
		{"kind", kindCheck},
		{"kubectl", kubectlCheck},
		{"protoc", protocCheck},
		{"sqlc", sqlcCheck},
	}
	failures := false
	for _, check := range checks {
		fmt.Printf("Checking %s... ", check.name)
		if err := check.check(); err != nil {
			fmt.Printf("FAILED\nReason: %v\n", err)
			failures = true
		} else {
			fmt.Println("PASSED")
		}
	}
	if failures {
		return errors.New("check(s) failed.")
	}
	return nil
}

// cleans proto files
func Clean() {
	fmt.Println("Cleaning...")
	for _, path := range []string{"proto", "protoc", ".goreleaser-minimal.yml", "dist", ".kube"} {
		os.RemoveAll(path)
	}
}

// setup kind and wait for it to be ready
func Kind() {
	mg.Deps(kindCheck)
	mg.Deps(kindSetup)
	mg.Deps(kindWaitUntilReady)
}

// teardown kind
func KindTeardown() {
	mg.Deps(kindCheck)
	mg.Deps(kindTeardown)
}

// generate scheduler sql
func Sql() error {
	mg.Deps(sqlcCheck)
	return sqlcRun("generate", "-f", "internal/scheduler/database/sql.yaml")
}

// generate protos
func Proto() {
	mg.Deps(BootstrapProto)
	mg.Deps(protoGenerate)
}

func BootstrapProto() {
	mg.Deps(protocCheck)
	mg.Deps(protoInstallProtocArmadaPlugin, protoPrepareThirdPartyProtos)
}

func BuildCICluster() {
	mg.Deps(BootstrapTools)
	mg.Deps(mg.F(goreleaserMinimalRelease, "bundle"), Kind)
	mg.Deps(ciSetup)
}

// run integration test
func CiIntegrationTests() {
	mg.Deps(BuildCICluster)
	mg.Deps(ciRunTests)
}

func BuildDockers(arg string) error {
	dockerIds := make([]string, 0)
	for _, s := range strings.Split(arg, ",") {
		dockerIds = append(dockerIds, strings.TrimSpace(s))
	}
	if err := goreleaserMinimalRelease(dockerIds...); err != nil {
		return err
	}
	return nil
}

<<<<<<< HEAD
// readYaml reads a yaml file and unmarshalls the result into out
func readYaml(filename string, out interface{}) error {
	bytes, err := os.ReadFile(filename)
	if err != nil {
		return err
	}
	err = yaml.Unmarshal(bytes, out)
	return err
=======
// Create a Local Armada Cluster
func LocalDev() error {
	mg.Deps(Kind)

	mg.Deps(StartDependencies)
	fmt.Println("Waiting for dependencies to start...")
	err := CheckForPulsarRunning()
	mg.Deps(StartComponents)

	fmt.Println("Waiting for components to start...")
	time.Sleep(15 * time.Second)

	fmt.Println("Run: `docker-compose logs -f` to see logs")
	return err
}

// Stop Local Armada Cluster
func LocalDevStop() {
	mg.Deps(StopComponents)
	mg.Deps(StopDependencies)
	mg.Deps(KindTeardown)
}

// Build the lookout UI from internal/lookout/ui
func BuildLookoutUI() error {
	mg.Deps(yarnCheck)

	mg.Deps(yarnInstall)
	mg.Deps(yarnOpenAPI)
	mg.Deps(yarnBuild)
	return nil
>>>>>>> 8e0a484f
}<|MERGE_RESOLUTION|>--- conflicted
+++ resolved
@@ -125,16 +125,6 @@
 	return nil
 }
 
-<<<<<<< HEAD
-// readYaml reads a yaml file and unmarshalls the result into out
-func readYaml(filename string, out interface{}) error {
-	bytes, err := os.ReadFile(filename)
-	if err != nil {
-		return err
-	}
-	err = yaml.Unmarshal(bytes, out)
-	return err
-=======
 // Create a Local Armada Cluster
 func LocalDev() error {
 	mg.Deps(Kind)
@@ -166,5 +156,14 @@
 	mg.Deps(yarnOpenAPI)
 	mg.Deps(yarnBuild)
 	return nil
->>>>>>> 8e0a484f
+}
+
+// readYaml reads a yaml file and unmarshalls the result into out
+func readYaml(filename string, out interface{}) error {
+	bytes, err := os.ReadFile(filename)
+	if err != nil {
+		return err
+	}
+	err = yaml.Unmarshal(bytes, out)
+	return err
 }