--- conflicted
+++ resolved
@@ -80,11 +80,7 @@
 		return errors.Errorf("error parsing constraint: %v", err)
 	}
 	if !constraint.Check(version) {
-<<<<<<< HEAD
-		return errors.Errorf("found %s version %v but it failed constaint %v", dependencyName, version, constraint)
-=======
-		return errors.Errorf("found version %v but it failed constraint %v", version, constraint)
->>>>>>> ad5bcc7a
+		return errors.Errorf("found %s version %v but it failed constraint %v", dependencyName, version, constraint)
 	}
 	return nil
 }
@@ -115,11 +111,7 @@
 		return errors.Errorf("error parsing constraint: %v", err)
 	}
 	if !constraint.Check(version) {
-<<<<<<< HEAD
-		return errors.Errorf("found docker version %v but it failed constaint %v", version, constraint)
-=======
-		return errors.Errorf("found version %v but it failed constraint %v", version, constraint)
->>>>>>> ad5bcc7a
+		return errors.Errorf("found docker version %v but it failed constraint %v", version, constraint)
 	}
 	return nil
 }