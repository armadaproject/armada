package cmd

import (
	"github.com/spf13/cobra"

	"github.com/armadaproject/armada/internal/armadactl"
)

func preemptCmd() *cobra.Command {
	cmd := &cobra.Command{
		Use:   "preempt",
		Short: "Preempt jobs in armada.",
		Args:  cobra.ExactArgs(0),
	}
	cmd.AddCommand(preemptJobCmd())
	return cmd
}

func preemptJobCmd() *cobra.Command {
	a := armadactl.New()
	cmd := &cobra.Command{
		Use:   "job <queue> <job-set> <job-id>",
		Short: "Preempt an armada job.",
		Long:  `Preempt a job by providing it's queue, jobset and jobId.`,
		Args:  cobra.ExactArgs(3),
		PreRunE: func(cmd *cobra.Command, args []string) error {
			return initParams(cmd, a.Params)
		},
		RunE: func(cmd *cobra.Command, args []string) error {
			queue := args[0]
			jobSetId := args[1]
			jobId := args[2]
			return a.Preempt(queue, jobSetId, jobId)
		},
	}
<<<<<<< HEAD
	cmd.Flags().String("jobId", "", "job to preempt")
	if err := cmd.MarkFlagRequired("jobId"); err != nil {
		panic(err)
	}
	cmd.Flags().String("queue", "", "queue of the job to be preempted")
	if err := cmd.MarkFlagRequired("queue"); err != nil {
		panic(err)
	}
	cmd.Flags().String("jobSet", "", "jobSet of the job to be preempted")
	if err := cmd.MarkFlagRequired("jobSet"); err != nil {
		panic(err)
	}
=======
>>>>>>> 60ea9c96
	return cmd
}<|MERGE_RESOLUTION|>--- conflicted
+++ resolved
@@ -33,7 +33,6 @@
 			return a.Preempt(queue, jobSetId, jobId)
 		},
 	}
-<<<<<<< HEAD
 	cmd.Flags().String("jobId", "", "job to preempt")
 	if err := cmd.MarkFlagRequired("jobId"); err != nil {
 		panic(err)
@@ -46,7 +45,5 @@
 	if err := cmd.MarkFlagRequired("jobSet"); err != nil {
 		panic(err)
 	}
-=======
->>>>>>> 60ea9c96
 	return cmd
 }