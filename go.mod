module github.com/armadaproject/armada

go 1.20

// athenz@v1.10.5 and onwards bundle encrypted signing keys with the source code.
// Because corporate proxies may block go get commands that pull in encrypted data,
// we replace athenz@v1.10.5 or later with athenz@v1.10.4.
replace github.com/AthenZ/athenz v1.10.39 => github.com/AthenZ/athenz v1.10.4

require (
	github.com/alexbrainman/sspi v0.0.0-20180613141037-e580b900e9f5
	github.com/alicebob/miniredis v2.5.0+incompatible
	github.com/apache/pulsar-client-go v0.11.0
	github.com/avast/retry-go v3.0.0+incompatible
	github.com/coreos/go-oidc v2.2.1+incompatible
	github.com/coreos/pkg v0.0.0-20180928190104-399ea9e2e55f
	github.com/doug-martin/goqu/v9 v9.18.0
	github.com/go-ldap/ldap/v3 v3.4.4
	github.com/go-openapi/analysis v0.21.4
	github.com/go-openapi/jsonreference v0.20.0
	github.com/go-openapi/loads v0.21.2
	github.com/go-openapi/runtime v0.24.2
	github.com/go-openapi/spec v0.20.7
	github.com/go-redis/redis v6.15.9+incompatible
	github.com/gogo/protobuf v1.3.2
	github.com/golang/protobuf v1.5.3
	github.com/google/go-cmp v0.5.9
	github.com/google/uuid v1.3.0
	github.com/grpc-ecosystem/go-grpc-middleware v1.3.0
	github.com/grpc-ecosystem/go-grpc-prometheus v1.2.0
	github.com/grpc-ecosystem/grpc-gateway v1.16.0
	github.com/hashicorp/go-memdb v1.3.4
	github.com/hashicorp/go-multierror v1.1.1
	github.com/hashicorp/golang-lru v0.5.4
	github.com/instrumenta/kubeval v0.0.0-20190918223246-8d013ec9fc56
	github.com/jackc/pgerrcode v0.0.0-20201024163028-a0d42d470451
	github.com/jackc/pgtype v1.13.0
	github.com/jackc/pgx/v4 v4.17.2 // indirect
	github.com/jcmturner/gokrb5/v8 v8.4.2-0.20201112171129-78f56934d598
	github.com/jolestar/go-commons-pool v2.0.0+incompatible
	github.com/jstemmer/go-junit-report/v2 v2.0.0
	github.com/lib/pq v1.10.7
	github.com/mattn/go-zglob v0.0.4
	github.com/mitchellh/go-homedir v1.1.0
	github.com/mitchellh/mapstructure v1.5.0
	github.com/oklog/ulid v1.3.1
	github.com/patrickmn/go-cache v2.1.0+incompatible
	github.com/pkg/errors v0.9.1
	github.com/prometheus/client_golang v1.14.0
	github.com/rakyll/statik v0.1.7
	github.com/renstrom/shortuuid v3.0.0+incompatible
	github.com/sirupsen/logrus v1.9.0
	github.com/spf13/cobra v1.6.1
	github.com/spf13/pflag v1.0.5
	github.com/spf13/viper v1.15.0
	github.com/stretchr/testify v1.8.1
	github.com/weaveworks/promrus v1.2.0
	golang.org/x/exp v0.0.0-20221031165847-c99f073a8326
	golang.org/x/net v0.9.0
	golang.org/x/oauth2 v0.7.0
	golang.org/x/sync v0.1.0
	golang.org/x/tools v0.6.0 // indirect
	google.golang.org/genproto v0.0.0-20230526161137-0005af68ea54 // indirect
	google.golang.org/grpc v1.57.0
	gopkg.in/yaml.v2 v2.4.0
	k8s.io/api v0.22.4
	k8s.io/apimachinery v0.22.4
	k8s.io/client-go v0.22.4
	k8s.io/component-base v0.22.4
	k8s.io/component-helpers v0.22.4
	k8s.io/kubelet v0.22.4
	k8s.io/utils v0.0.0-20220210201930-3a6ce19ff2f9
	modernc.org/sqlite v1.20.0
	sigs.k8s.io/yaml v1.3.0
)

require (
	github.com/Masterminds/semver/v3 v3.2.0
	github.com/benbjohnson/immutable v0.4.3
	github.com/caarlos0/log v0.2.1
	github.com/go-openapi/errors v0.20.3
	github.com/go-openapi/strfmt v0.21.3
	github.com/go-openapi/swag v0.22.3
	github.com/go-openapi/validate v0.22.1
	github.com/go-playground/validator/v10 v10.11.1
	github.com/golang/mock v1.6.0
	github.com/goreleaser/goreleaser v1.15.2
	github.com/jackc/pgx/v5 v5.3.1
	github.com/jessevdk/go-flags v1.5.0
	github.com/magefile/mage v1.14.0
	github.com/minio/highwayhash v1.0.2
	github.com/openconfig/goyang v1.2.0
	github.com/prometheus/common v0.37.0
	github.com/sanity-io/litter v1.5.5
	github.com/segmentio/fasthash v1.0.3
	google.golang.org/genproto/googleapis/api v0.0.0-20230525234035-dd9d682886f9
)

require (
	github.com/99designs/go-keychain v0.0.0-20191008050251-8e49817e8af4 // indirect
	github.com/99designs/keyring v1.2.1 // indirect
	github.com/AthenZ/athenz v1.10.39 // indirect
	github.com/Azure/go-ntlmssp v0.0.0-20220621081337-cb9428e4ac1e // indirect
	github.com/DataDog/zstd v1.5.0 // indirect
	github.com/alicebob/gopher-json v0.0.0-20180125190556-5a6b3ba71ee6 // indirect
	github.com/ardielle/ardielle-go v1.5.2 // indirect
	github.com/asaskevich/govalidator v0.0.0-20210307081110-f21760c49a8d // indirect
	github.com/aymanbagabas/go-osc52 v1.2.1 // indirect
	github.com/beorn7/perks v1.0.1 // indirect
	github.com/bits-and-blooms/bitset v1.4.0 // indirect
	github.com/blang/semver v3.5.1+incompatible // indirect
	github.com/cespare/xxhash/v2 v2.1.2 // indirect
	github.com/charmbracelet/lipgloss v0.6.1-0.20220911181249-6304a734e792 // indirect
	github.com/danieljoos/wincred v1.1.2 // indirect
	github.com/davecgh/go-spew v1.1.1 // indirect
	github.com/docker/go-units v0.5.0 // indirect
	github.com/dvsekhvalnov/jose2go v1.5.0 // indirect
	github.com/evanphx/json-patch v4.11.0+incompatible // indirect
	github.com/fatih/color v1.13.0 // indirect
	github.com/fortytw2/leaktest v1.3.0 // indirect
	github.com/fsnotify/fsnotify v1.6.0 // indirect
	github.com/go-asn1-ber/asn1-ber v1.5.4 // indirect
	github.com/go-logr/logr v0.4.0 // indirect
	github.com/go-openapi/jsonpointer v0.19.5 // indirect
	github.com/go-playground/locales v0.14.0 // indirect
	github.com/go-playground/universal-translator v0.18.0 // indirect
	github.com/gobwas/glob v0.2.3 // indirect
	github.com/godbus/dbus v0.0.0-20190726142602-4481cbc300e2 // indirect
	github.com/golang-jwt/jwt v3.2.2+incompatible // indirect
	github.com/golang/snappy v0.0.3 // indirect
	github.com/gomodule/redigo v2.0.0+incompatible // indirect
	github.com/google/gofuzz v1.1.0 // indirect
	github.com/googleapis/gnostic v0.5.5 // indirect
	github.com/goreleaser/fileglob v1.3.0 // indirect
	github.com/goreleaser/nfpm/v2 v2.25.1 // indirect
	github.com/gsterjov/go-libsecret v0.0.0-20161001094733-a6f4afe4910c // indirect
	github.com/hashicorp/errwrap v1.1.0 // indirect
	github.com/hashicorp/go-immutable-radix v1.3.1 // indirect
	github.com/hashicorp/go-uuid v1.0.2 // indirect
	github.com/hashicorp/hcl v1.0.0 // indirect
	github.com/iancoleman/orderedmap v0.2.0 // indirect
	github.com/imdario/mergo v0.3.13 // indirect
	github.com/inconshreveable/mousetrap v1.0.1 // indirect
	github.com/invopop/jsonschema v0.7.0 // indirect
	github.com/jackc/pgio v1.0.0 // indirect
	github.com/jackc/pgpassfile v1.0.0 // indirect
	github.com/jackc/pgservicefile v0.0.0-20221227161230-091c0ba34f0a // indirect
	github.com/jackc/puddle/v2 v2.2.0 // indirect
	github.com/jcmturner/aescts/v2 v2.0.0 // indirect
	github.com/jcmturner/dnsutils/v2 v2.0.0 // indirect
	github.com/jcmturner/gofork v1.0.0 // indirect
	github.com/jcmturner/goidentity/v6 v6.0.1 // indirect
	github.com/jcmturner/rpc/v2 v2.0.2 // indirect
	github.com/josharian/intern v1.0.0 // indirect
	github.com/json-iterator/go v1.1.12 // indirect
	github.com/kballard/go-shellquote v0.0.0-20180428030007-95032a82bc51 // indirect
	github.com/klauspost/compress v1.15.15 // indirect
	github.com/leodido/go-urn v1.2.1 // indirect
	github.com/linkedin/goavro/v2 v2.9.8 // indirect
	github.com/lucasb-eyer/go-colorful v1.2.0 // indirect
	github.com/magiconair/properties v1.8.7 // indirect
	github.com/mailru/easyjson v0.7.7 // indirect
	github.com/mattn/go-colorable v0.1.12 // indirect
	github.com/mattn/go-isatty v0.0.17 // indirect
	github.com/mattn/go-runewidth v0.0.14 // indirect
	github.com/matttproud/golang_protobuf_extensions v1.0.2-0.20181231171920-c182affec369 // indirect
	github.com/modern-go/concurrent v0.0.0-20180306012644-bacd9c7ef1dd // indirect
	github.com/modern-go/reflect2 v1.0.2 // indirect
	github.com/mtibben/percent v0.2.1 // indirect
	github.com/muesli/reflow v0.3.0 // indirect
	github.com/muesli/termenv v0.14.0 // indirect
	github.com/pelletier/go-toml/v2 v2.0.6 // indirect
	github.com/pierrec/lz4 v2.0.5+incompatible // indirect
	github.com/pmezard/go-difflib v1.0.0 // indirect
	github.com/pquerna/cachecontrol v0.1.0 // indirect
	github.com/prometheus/client_model v0.3.0 // indirect
	github.com/prometheus/procfs v0.8.0 // indirect
	github.com/remyoudompheng/bigfft v0.0.0-20200410134404-eec4a21b6bb0 // indirect
	github.com/rivo/uniseg v0.4.2 // indirect
	github.com/rogpeppe/go-internal v1.8.1 // indirect
	github.com/spaolacci/murmur3 v1.1.0 // indirect
	github.com/spf13/afero v1.9.3 // indirect
	github.com/spf13/cast v1.5.0 // indirect
	github.com/spf13/jwalterweatherman v1.1.0 // indirect
	github.com/subosito/gotenv v1.4.2 // indirect
	github.com/xeipuuv/gojsonpointer v0.0.0-20190905194746-02993c407bfb // indirect
	github.com/xeipuuv/gojsonreference v0.0.0-20180127040603-bd5ef7bd5415 // indirect
	github.com/xeipuuv/gojsonschema v1.2.0 // indirect
	github.com/yuin/gopher-lua v0.0.0-20190514113301-1cd887cd7036 // indirect
	go.mongodb.org/mongo-driver v1.10.2 // indirect
	go.uber.org/atomic v1.9.0 // indirect
	golang.org/x/crypto v0.6.0 // indirect
	golang.org/x/mod v0.8.0 // indirect
	golang.org/x/sys v0.7.0 // indirect
	golang.org/x/term v0.7.0 // indirect
	golang.org/x/text v0.9.0 // indirect
	golang.org/x/time v0.3.0 // indirect
	google.golang.org/appengine v1.6.7 // indirect
<<<<<<< HEAD
	google.golang.org/genproto/googleapis/rpc v0.0.0-20230525234030-28d5490b6b19 // indirect
=======
>>>>>>> 08149ddc
	google.golang.org/protobuf v1.30.0 // indirect
	gopkg.in/inf.v0 v0.9.1 // indirect
	gopkg.in/ini.v1 v1.67.0 // indirect
	gopkg.in/square/go-jose.v2 v2.6.0 // indirect
	gopkg.in/yaml.v3 v3.0.1 // indirect
	k8s.io/klog/v2 v2.9.0 // indirect
	k8s.io/kube-openapi v0.0.0-20211109043538-20434351676c // indirect
	lukechampine.com/uint128 v1.2.0 // indirect
	modernc.org/cc/v3 v3.40.0 // indirect
	modernc.org/ccgo/v3 v3.16.13 // indirect
	modernc.org/libc v1.21.5 // indirect
	modernc.org/mathutil v1.5.0 // indirect
	modernc.org/memory v1.4.0 // indirect
	modernc.org/opt v0.1.3 // indirect
	modernc.org/strutil v1.1.3 // indirect
	modernc.org/token v1.0.1 // indirect
	sigs.k8s.io/structured-merge-diff/v4 v4.1.2 // indirect
)<|MERGE_RESOLUTION|>--- conflicted
+++ resolved
@@ -196,10 +196,7 @@
 	golang.org/x/text v0.9.0 // indirect
 	golang.org/x/time v0.3.0 // indirect
 	google.golang.org/appengine v1.6.7 // indirect
-<<<<<<< HEAD
 	google.golang.org/genproto/googleapis/rpc v0.0.0-20230525234030-28d5490b6b19 // indirect
-=======
->>>>>>> 08149ddc
 	google.golang.org/protobuf v1.30.0 // indirect
 	gopkg.in/inf.v0 v0.9.1 // indirect
 	gopkg.in/ini.v1 v1.67.0 // indirect
