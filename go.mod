--- conflicted
+++ resolved
@@ -56,21 +56,12 @@
 	github.com/stretchr/testify v1.8.2
 	github.com/weaveworks/promrus v1.2.0
 	golang.org/x/exp v0.0.0-20221031165847-c99f073a8326
-<<<<<<< HEAD
 	golang.org/x/net v0.9.0
 	golang.org/x/oauth2 v0.7.0
 	golang.org/x/sync v0.1.0
 	golang.org/x/tools v0.6.0 // indirect
 	google.golang.org/genproto v0.0.0-20230526161137-0005af68ea54 // indirect
 	google.golang.org/grpc v1.57.0
-=======
-	golang.org/x/net v0.8.0
-	golang.org/x/oauth2 v0.4.0
-	golang.org/x/sync v0.1.0
-	golang.org/x/tools v0.6.0 // indirect
-	google.golang.org/genproto v0.0.0-20221227171554-f9683d7f8bef
-	google.golang.org/grpc v1.52.0
->>>>>>> de7f4447
 	gopkg.in/yaml.v2 v2.4.0
 	k8s.io/api v0.22.4
 	k8s.io/apimachinery v0.22.4
@@ -131,15 +122,9 @@
 	github.com/gabriel-vasile/mimetype v1.4.2 // indirect
 	github.com/go-asn1-ber/asn1-ber v1.5.4 // indirect
 	github.com/go-logr/logr v0.4.0 // indirect
-<<<<<<< HEAD
 	github.com/go-openapi/jsonpointer v0.19.6 // indirect
-	github.com/go-playground/locales v0.14.0 // indirect
-	github.com/go-playground/universal-translator v0.18.0 // indirect
-=======
-	github.com/go-openapi/jsonpointer v0.19.5 // indirect
 	github.com/go-playground/locales v0.14.1 // indirect
 	github.com/go-playground/universal-translator v0.18.1 // indirect
->>>>>>> de7f4447
 	github.com/gobwas/glob v0.2.3 // indirect
 	github.com/godbus/dbus v0.0.0-20190726142602-4481cbc300e2 // indirect
 	github.com/golang-jwt/jwt v3.2.2+incompatible // indirect
@@ -205,19 +190,11 @@
 	github.com/yuin/gopher-lua v0.0.0-20190514113301-1cd887cd7036 // indirect
 	go.mongodb.org/mongo-driver v1.10.2 // indirect
 	go.uber.org/atomic v1.9.0 // indirect
-<<<<<<< HEAD
-	golang.org/x/crypto v0.6.0 // indirect
+	golang.org/x/crypto v0.7.0 // indirect
 	golang.org/x/mod v0.8.0 // indirect
 	golang.org/x/sys v0.7.0 // indirect
 	golang.org/x/term v0.7.0 // indirect
 	golang.org/x/text v0.9.0 // indirect
-=======
-	golang.org/x/crypto v0.7.0 // indirect
-	golang.org/x/mod v0.8.0 // indirect
-	golang.org/x/sys v0.6.0 // indirect
-	golang.org/x/term v0.6.0 // indirect
-	golang.org/x/text v0.8.0 // indirect
->>>>>>> de7f4447
 	golang.org/x/time v0.3.0 // indirect
 	google.golang.org/appengine v1.6.7 // indirect
 	google.golang.org/genproto/googleapis/rpc v0.0.0-20230525234030-28d5490b6b19 // indirect
