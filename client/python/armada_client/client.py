"""
Armada Python GRPC Client

For the api definitions:
https://armadaproject.io/api
"""

import os
from concurrent.futures import ThreadPoolExecutor
from typing import Generator, List, Optional

from google.protobuf import empty_pb2

from armada_client.armada import (
    event_pb2,
    event_pb2_grpc,
    submit_pb2,
    submit_pb2_grpc,
    usage_pb2_grpc,
)
from armada_client.k8s.io.api.core.v1 import generated_pb2 as core_v1

from armada_client.event import Event


class ArmadaClient:
    """
    Client for accessing Armada over gRPC.

    :param channel: gRPC channel used for authentication. See
                    https://grpc.github.io/grpc/python/grpc.html
                    for more information.
    :param max_workers: number of cores for thread pools, if unset, defaults
                        to number of CPUs
    :return: an Armada client instance
    """

    def __init__(self, channel, max_workers: Optional[int] = None):
        self.executor = ThreadPoolExecutor(max_workers=max_workers or os.cpu_count())

        self.submit_stub = submit_pb2_grpc.SubmitStub(channel)
        self.event_stub = event_pb2_grpc.EventStub(channel)
        self.usage_stub = usage_pb2_grpc.UsageStub(channel)

    def get_job_events_stream(
        self,
        queue: str,
        job_set_id: str,
        from_message_id: Optional[str] = None,
    ) -> Generator[event_pb2.EventMessage, None, None]:
        """Get event stream for a job set.

        Uses the GetJobSetEvents rpc to get a stream of events relating
        to the provided job_set_id.

        :param queue: The name of the queue
        :param job_set_id: The name of the job set (a grouping of jobs)
        :param from_message_id: The from message id.
        :return: A job events stream for the job_set_id provided.
        """
        jsr = event_pb2.JobSetRequest(
            queue=queue,
            id=job_set_id,
            from_message_id=from_message_id,
            watch=True,
            errorIfMissing=True,
        )
        return self.event_stub.GetJobSetEvents(jsr)

<<<<<<< HEAD
    def submit_jobs(
        self, queue: str, job_set_id: str, job_request_items
    ) -> submit_pb2.JobSubmitResponse:
=======
    @staticmethod
    def unmarshal_event_response(event: event_pb2.EventStreamMessage) -> Event:
        """
        Unmarshal an event response from the gRPC server.

        :param event: The event response from the gRPC server.
        :return: An Event object.
        """

        return Event(event)

    def submit_jobs(self, queue: str, job_set_id: str, job_request_items):
>>>>>>> 6aa9a296
        """Submit a armada job.

        Uses SubmitJobs RPC to submit a job.

        :param queue: The name of the queue
        :param job_set_id: The name of the job set (a grouping of jobs)
        :param job_request_items: List[JobSubmitRequestItem]
                                  An array of JobSubmitRequestItems.
        :return: A JobSubmitResponse object.
        """
        request = submit_pb2.JobSubmitRequest(
            queue=queue, job_set_id=job_set_id, job_request_items=job_request_items
        )
        response = self.submit_stub.SubmitJobs(request)
        return response

    def cancel_jobs(
        self,
        queue: Optional[str] = None,
        job_id: Optional[str] = None,
        job_set_id: Optional[str] = None,
    ) -> submit_pb2.JobCancelRequest:
        """Cancel jobs in a given queue.

        Uses the CancelJobs RPC to cancel jobs. Either job_id or
        job_set_id is required.

        :param queue: The name of the queue
        :param job_id: The name of the job id (this or job_set_id required)
        :param job_set_id: An array of JobSubmitRequestItems. (this or job_id required)
        :return: A JobSubmitResponse object.
        """
        request = submit_pb2.JobCancelRequest(
            queue=queue, job_id=job_id, job_set_id=job_set_id
        )
        response = self.submit_stub.CancelJobs(request)
        return response

    def reprioritize_jobs(
        self,
        new_priority: float,
        job_ids: Optional[List[str]] = None,
        job_set_id: Optional[str] = None,
        queue: Optional[str] = None,
    ) -> submit_pb2.JobReprioritizeResponse:
        """Reprioritize jobs with new_priority value.

        Uses ReprioritizeJobs RPC to set a new priority on a list of jobs
        or job set.

        :param new_priority: The new priority value for the jobs
        :param job_ids: A list of job ids to change priority of
        :param job_set_id: A job set id including jobs to change priority of
        :param queue: The queue the jobs are in
        :return: ReprioritizeJobsResponse object. It is a map of strings.
        """
        request = submit_pb2.JobReprioritizeRequest(
            job_ids=job_ids,
            job_set_id=job_set_id,
            queue=queue,
            new_priority=new_priority,
        )
        response = self.submit_stub.ReprioritizeJobs(request)
        return response

    def create_queue(self, name: str, **queue_params) -> empty_pb2.Empty:
        """Create the queue by name.

        Uses the CreateQueue RPC to create a queue.

        :param name: The name of the queue
        :param queue_params: Queue Object
        :return: A queue object per the Armada api definition.
        """
        request = submit_pb2.Queue(name=name, **queue_params)
        response = self.submit_stub.CreateQueue(request)
        return response

    def update_queue(self, name: str, **queue_params) -> None:
        """Update the queue of name with values in queue_params

        Uses UpdateQueue RPC to update the parameters on the queue.

        :param name: The name of the queue
        :param queue_params: Queue Object
        :return: None
        """
        request = submit_pb2.Queue(name=name, **queue_params)
        self.submit_stub.UpdateQueue(request)

    def delete_queue(self, name: str) -> None:
        """Delete an empty queue by name.

        Uses the DeleteQueue RPC to delete the queue.

        :param name: The name of an empty queue
        :return: None
        """
        request = submit_pb2.QueueDeleteRequest(name=name)
        self.submit_stub.DeleteQueue(request)

    def get_queue(self, name: str) -> submit_pb2.Queue:
        """Get the queue by name.

        Uses the GetQueue RPC to get the queue.

        :param name: The name of the queue
        :return: A queue object. See the api definition.
        """
        request = submit_pb2.QueueGetRequest(name=name)
        response = self.submit_stub.GetQueue(request)
        return response

    def get_queue_info(self, name: str) -> submit_pb2.QueueInfo:
        """Get the queue info by name.

        Uses the GetQueueInfo RPC to get queue info.

        :param name: The name of the queue
        :return: A queue info object.  See the api definition.
        """
        request = submit_pb2.QueueInfoRequest(name=name)
        response = self.submit_stub.GetQueueInfo(request)
        return response

    @staticmethod
    def unwatch_events(event_stream) -> None:
        """Closes gRPC event streams

        Closes the provided event_stream.queue

        :param event_stream: a gRPC event stream
        :return: nothing
        """
        event_stream.cancel()

    def create_job_request(
        self,
        queue: str,
        job_set_id: str,
        job_request_items: List[submit_pb2.JobSubmitRequestItem],
    ) -> submit_pb2.JobSubmitRequest:
        """Create a job request.

        :param queue: The name of the queue
        :param job_set_id: The name of the job set (a grouping of jobs)
        :param job_request_items: List of Job Request Items
        :return: A job request object. See the api definition.
        """
        return submit_pb2.JobSubmitRequest(
            queue=queue, job_set_id=job_set_id, job_request_items=job_request_items
        )

    def create_job_request_item(
        self, pod_spec: core_v1.PodSpec, priority: int = 1, **job_item_params
    ) -> submit_pb2.JobSubmitRequestItem:
        """Create a job request.

        :param priority: The priority of the job
        :param pod_spec: The k8s pod spec of the job
        :param job_item_params: All other job_item kwaarg
               arguments as specified in the api definition.
        :return: A job item request object. See the api definition.
        """
        return submit_pb2.JobSubmitRequestItem(
            priority=priority, pod_spec=pod_spec, **job_item_params
        )<|MERGE_RESOLUTION|>--- conflicted
+++ resolved
@@ -67,24 +67,20 @@
         )
         return self.event_stub.GetJobSetEvents(jsr)
 
-<<<<<<< HEAD
+    @staticmethod
+    def unmarshal_event_response(event: event_pb2.EventStreamMessage) -> Event:
+        """
+        Unmarshal an event response from the gRPC server.
+
+        :param event: The event response from the gRPC server.
+        :return: An Event object.
+        """
+
+        return Event(event)
+
     def submit_jobs(
         self, queue: str, job_set_id: str, job_request_items
     ) -> submit_pb2.JobSubmitResponse:
-=======
-    @staticmethod
-    def unmarshal_event_response(event: event_pb2.EventStreamMessage) -> Event:
-        """
-        Unmarshal an event response from the gRPC server.
-
-        :param event: The event response from the gRPC server.
-        :return: An Event object.
-        """
-
-        return Event(event)
-
-    def submit_jobs(self, queue: str, job_set_id: str, job_request_items):
->>>>>>> 6aa9a296
         """Submit a armada job.
 
         Uses SubmitJobs RPC to submit a job.
