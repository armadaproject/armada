--- conflicted
+++ resolved
@@ -5,11 +5,8 @@
 https://armadaproject.io/api
 """
 
-<<<<<<< HEAD
 from datetime import timedelta
-=======
 import logging
->>>>>>> 0659cb1d
 from typing import Dict, Iterator, List, Optional
 
 from google.protobuf import empty_pb2
@@ -87,6 +84,7 @@
         self._cancelled = True
         self._close_connection()
 
+
 logger = logging.getLogger("armada_client.asyncio_client")
 
 
@@ -194,7 +192,7 @@
 
         :param queue: The name of the queue
         :param job_set_id: The name of the job set id
-        :param job_id: The name of the job id (optional) if not set, all jobs in the job set will be cancelled.
+        :param job_id: The name of the job id (optional), if empty - cancel all jobs
         :return: A CancellationResult object.
         """
         if not queue or not job_set_id:
