--- conflicted
+++ resolved
@@ -33,8 +33,6 @@
         self.event_stub = event_pb2_grpc.EventStub(channel)
         self.usage_stub = usage_pb2_grpc.UsageStub(channel)
 
-<<<<<<< HEAD
-=======
     def get_job_events_stream(
         self,
         queue: str,
@@ -51,7 +49,6 @@
         )
         return self.event_stub.GetJobSetEvents(jsr)
 
->>>>>>> 049a1a42
     def submit_jobs(self, queue: str, job_set_id: str, job_request_items):
         """Submit a armada job.
         :param queue: str
@@ -77,25 +74,7 @@
         job_id: Optional[str] = None,
         job_set_id: Optional[str] = None,
     ):
-<<<<<<< HEAD
-        """CancelJobs rpc call.  Cancel jobs in a given queue, job_set_id, job_id
-        :param queue: str
-            The name of the queue
-        :param job_id: str
-            The name of the job id
-        :param job_set_id: List[JobSubmitRequestItem]
-            An array of JobSubmitRequestItems.
-            See the api definition in submit.proto for a definition.
-
-        This calls the SubmitJob rpc call.
-
-        Either job_id or queue + job_set_id is required
-        :return: A JobSubmitResponse object.
-        """
-
-=======
         """Implementation of CancelJobs rpc function"""
->>>>>>> 049a1a42
         request = submit_pb2.JobCancelRequest(
             queue=queue, job_id=job_id, job_set_id=job_set_id
         )
@@ -105,11 +84,7 @@
     def reprioritize_jobs(
         self,
         new_priority: float,
-<<<<<<< HEAD
-        job_ids=List[str],
-=======
         job_ids: Optional[List[str]] = None,
->>>>>>> 049a1a42
         job_set_id: Optional[str] = None,
         queue: Optional[str] = None,
     ):
@@ -197,35 +172,6 @@
         response = self.submit_stub.GetQueueInfo(request)
         return response
 
-<<<<<<< HEAD
-    def watch_events(
-        self,
-        queue: str,
-        job_set_id: str,
-        from_message_id: Optional[str] = None,
-    ):
-        """Watch events .
-        param: queue: str
-            The name of the queue
-        param: job_set_id: str
-            The name of the job_set_id to watch
-        param: from_message_id: str
-            TBD: What is this
-
-        This calls the Watchevents rpc call.
-        :return: A stream of potential messages from events.
-        See events.proto for a comprehensive list.
-        """
-        jsr = event_pb2.JobSetRequest(
-            queue=queue,
-            id=job_set_id,
-            from_message_id=from_message_id,
-            watch=True,
-            errorIfMissing=True,
-        )
-        return self.event_stub.GetJobSetEvents(jsr)
-=======
->>>>>>> 049a1a42
 
 def unwatch_events(event_stream):
     """Grpc way to cancel a stream"""
