--- conflicted
+++ resolved
@@ -34,30 +34,24 @@
 
 [testenv:format]
 extras = format
-<<<<<<< HEAD
 commands =
     black --exclude '^(.*_pb2.*\.py$|.*_pb2.*\.pyi$|.*typings.py)$' --check armada_client tests/
-=======
 whitelist_externals =
     black
     flake8
 commands =
     black --exclude '^(.*_pb2.*\.py$|.*_pb2.*\.pyi$)$' --check armada_client tests/
->>>>>>> 092a700e
     flake8 armada_client tests/
 
 [testenv:format-code]
 extras = format
-<<<<<<< HEAD
 commands =
     black --exclude '^(.*_pb2.*\.py$|.*_pb2.*\.pyi$|.*typings.py)$' armada_client tests/
-=======
 whitelist_externals =
     black
     flake8
 commands =
     black --exclude '^(.*_pb2.*\.py$|.*_pb2.*\.pyi$)$' armada_client tests/
->>>>>>> 092a700e
     flake8 armada_client tests/
 
 [flake8]
