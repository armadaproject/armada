--- conflicted
+++ resolved
@@ -50,12 +50,8 @@
     flake8
 commands =
     black --exclude '^(.*_pb2.*\.py$|.*_pb2.*\.pyi$|.*typings.py)$' armada_client tests/ examples/
-<<<<<<< HEAD
-    mypy --config pyproject.toml --ignore-missing-imports armada_client tests/ examples/
-=======
     # Disabled until mypy reaches v1.0
     # mypy --exclude '^(.*_pb2.*\.py$|.*_pb2.*\.pyi$|.*typings.py)$' --ignore-missing-imports armada_client tests/ examples/
->>>>>>> 8f576b6f
     flake8 armada_client tests/ examples/
 
 [flake8]
