--- conflicted
+++ resolved
@@ -89,9 +89,6 @@
 
 `poetry run pytest tests/unit/test_client.py`
 
-<<<<<<< HEAD
-This is just a simple test that starts a grpc server in the background and verifies that we can call the client.**  
-=======
 This is just a simple test that starts a grpc server in the background and verifies that we can call the client. 
 
 ## Releasing
@@ -104,4 +101,3 @@
 Generate the API tokens and copy those tokens to ~/.pypirc.
 `poetry build`
 `poetry run twine upload dist/*`
->>>>>>> aa7d44fb
