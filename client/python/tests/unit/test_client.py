from armada_client.client import ArmadaClient
from armada_client.k8s.io.api.core.v1 import generated_pb2 as core_v1
from armada_client.k8s.io.apimachinery.pkg.api.resource import (
    generated_pb2 as api_resource,
)
from server_mock import EventService, SubmitService

import grpc
from concurrent import futures
from armada_client.armada import submit_pb2_grpc, submit_pb2, event_pb2_grpc

import pytest


@pytest.fixture(scope="session", autouse=True)
def server_mock():
    server = grpc.server(futures.ThreadPoolExecutor(max_workers=10))
    submit_pb2_grpc.add_SubmitServicer_to_server(SubmitService(), server)
    event_pb2_grpc.add_EventServicer_to_server(EventService(), server)
    server.add_insecure_port("[::]:60000")
    server.start()

    yield
    server.stop(False)


<<<<<<< HEAD
=======
channel = grpc.insecure_channel(target="127.0.0.1:60000")
>>>>>>> 1a0312eb
tester = ArmadaClient(
    grpc.insecure_channel(
        target="127.0.0.1:60000",
        options={
            "grpc.keepalive_time_ms": 30000,
        }.items(),
    )
)


def test_submit_job():
    pod = core_v1.PodSpec(
        containers=[
            core_v1.Container(
                name="Container1",
                image="index.docker.io/library/ubuntu:latest",
                args=["sleep", "10s"],
                securityContext=core_v1.SecurityContext(runAsUser=1000),
                resources=core_v1.ResourceRequirements(
                    requests={
                        "cpu": api_resource.Quantity(string="120m"),
                        "memory": api_resource.Quantity(string="510Mi"),
                    },
                    limits={
                        "cpu": api_resource.Quantity(string="120m"),
                        "memory": api_resource.Quantity(string="510Mi"),
                    },
                ),
            )
        ],
    )

    tester.submit_jobs(
        queue="test",
        job_set_id="test",
        job_request_items=[submit_pb2.JobSubmitRequestItem(priority=1, pod_spec=pod)],
    )


def test_create_queue():
    tester.create_queue(name="test", priority_factor=1)


def test_get_queue():
    assert tester.get_queue("test").name == "test"


def test_delete_queue():
    tester.delete_queue("test")


def test_get_queue_info():
    tester.get_queue_info(name="test")


def test_cancel_jobs():
    test_create_queue()
    test_submit_job()
    tester.cancel_jobs(queue="test", job_set_id="job-set-1", job_id="job1")


def test_update_queue():
    tester.update_queue(name="test", priority_factor=1)


def test_reprioritize_jobs():
    tester.reprioritize_jobs(
        new_priority=1.0, job_ids="test", job_set_id="job_test_1", queue="test"
    )<|MERGE_RESOLUTION|>--- conflicted
+++ resolved
@@ -24,10 +24,7 @@
     server.stop(False)
 
 
-<<<<<<< HEAD
-=======
 channel = grpc.insecure_channel(target="127.0.0.1:60000")
->>>>>>> 1a0312eb
 tester = ArmadaClient(
     grpc.insecure_channel(
         target="127.0.0.1:60000",
