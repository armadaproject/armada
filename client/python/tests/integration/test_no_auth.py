import time
import uuid

import grpc
from armada_client.client import ArmadaClient
from armada_client.k8s.io.api.core.v1 import generated_pb2 as core_v1
from armada_client.k8s.io.apimachinery.pkg.api.resource import (
    generated_pb2 as api_resource,
)
<<<<<<< HEAD
import grpc
import time
import os
import pytest
=======
>>>>>>> 3bbad518


def client() -> ArmadaClient:
    server_name, server_port = "localhost", "50051"
    if os.environ.get("ARMADA_SERVER"):
        server_name = os.environ.get("ARMADA_SERVER")

    if os.environ.get("ARMADA_PORT"):
        server_port = os.environ.get("ARMADA_PORT")

    return ArmadaClient(
        channel=grpc.insecure_channel(target=f"{server_name}:{server_port}")
    )


no_auth_client = client()


def sleep(sleep_time):
    time.sleep(sleep_time)


queue_name = f"queue-{uuid.uuid1()}"


@pytest.fixture(scope="session", autouse=True)
def queue():

    no_auth_client.create_queue(name=queue_name, priority_factor=1)
    sleep(3)


def test_get_queue():
    queue = no_auth_client.get_queue(name=queue_name)
    assert queue.name == queue_name


def test_get_queue_info():
    queue = no_auth_client.get_queue_info(name=queue_name)
    assert queue.name == queue_name
    assert not queue.active_job_sets


def test_submit_job_and_cancel_by_id():
    job_set_name = f"set-{uuid.uuid1()}"
    jobs = no_auth_client.submit_jobs(
        queue=queue_name, job_set_id=job_set_name, job_request_items=submit_sleep_job()
    )
    sleep(5)
    # Jobs can must be finished before deleting queue
    cancelled_message = no_auth_client.cancel_jobs(
        job_id=jobs.job_response_items[0].job_id
    )
    assert cancelled_message.cancelled_ids[0] == jobs.job_response_items[0].job_id


def test_submit_job_and_cancel_by_queue_job_set():
    job_set_name = f"set-{uuid.uuid1()}"
    no_auth_client.submit_jobs(
        queue=queue_name, job_set_id=job_set_name, job_request_items=submit_sleep_job()
    )
    sleep(5)
    # Jobs can must be finished before deleting queue
    cancelled_message = no_auth_client.cancel_jobs(
        queue=queue_name, job_set_id=job_set_name
    )
    expected = f"all jobs in job set {job_set_name}"
    assert expected == cancelled_message.cancelled_ids[0]


def test_get_job_events_stream():
    job_set_name = f"set-{uuid.uuid1()}"
    jobs = no_auth_client.submit_jobs(
        queue=queue_name, job_set_id=job_set_name, job_request_items=submit_sleep_job()
    )
    sleep(5)
    # Jobs can must be finished before deleting queue
    jobs.job_response_items[0].job_id
    event_stream = no_auth_client.get_job_events_stream(
        queue=queue_name, job_set_id=job_set_name
    )
    # Avoiding fickle tests, we will just pass this test as long as we find an event.
    found_event = False
    for event in event_stream:
        found_event = True
        break
    assert found_event


def submit_sleep_job():
    pod = core_v1.PodSpec(
        containers=[
            core_v1.Container(
                name="sleep",
                image="alpine:latest",
                args=["sleep", "30s"],
                resources=core_v1.ResourceRequirements(
                    requests={
                        "cpu": api_resource.Quantity(string="0.2"),
                        "memory": api_resource.Quantity(string="64Mi"),
                    },
                    limits={
                        "cpu": api_resource.Quantity(string="0.2"),
                        "memory": api_resource.Quantity(string="64Mi"),
                    },
                ),
            )
        ],
    )

    return [no_auth_client.create_job_request_item(priority=0, pod_spec=pod)]<|MERGE_RESOLUTION|>--- conflicted
+++ resolved
@@ -1,19 +1,15 @@
 import time
 import uuid
+import os
+import grpc
+import pytest
 
-import grpc
+
 from armada_client.client import ArmadaClient
 from armada_client.k8s.io.api.core.v1 import generated_pb2 as core_v1
 from armada_client.k8s.io.apimachinery.pkg.api.resource import (
     generated_pb2 as api_resource,
 )
-<<<<<<< HEAD
-import grpc
-import time
-import os
-import pytest
-=======
->>>>>>> 3bbad518
 
 
 def client() -> ArmadaClient:
