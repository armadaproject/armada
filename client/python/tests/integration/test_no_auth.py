import uuid
import time
import os
import grpc

import pytest


from armada_client.client import ArmadaClient
from armada_client.k8s.io.api.core.v1 import generated_pb2 as core_v1
from armada_client.k8s.io.apimachinery.pkg.api.resource import (
    generated_pb2 as api_resource,
)


def client() -> ArmadaClient:
    server_name = os.environ.get("ARMADA_SERVER", "localhost")
    server_port = os.environ.get("ARMADA_PORT", "50051")
    server_ssl = os.environ.get("ARMADA_SSL", "false")

    if server_ssl == "true":
        channel_credentials = grpc.ssl_channel_credentials()
        return ArmadaClient(
            channel=grpc.secure_channel(
                f"{server_name}:{server_port}", channel_credentials
            )
        )

    else:
        return ArmadaClient(
            channel=grpc.insecure_channel(f"{server_name}:{server_port}")
        )


no_auth_client = client()

queue_name = f"queue-{uuid.uuid1()}"


def submit_sleep_job():
    pod = core_v1.PodSpec(
        containers=[
            core_v1.Container(
                name="sleep",
                image="alpine:latest",
                args=["sleep", "30s"],
                resources=core_v1.ResourceRequirements(
                    requests={
                        "cpu": api_resource.Quantity(string="0.2"),
                        "memory": api_resource.Quantity(string="64Mi"),
                    },
                    limits={
                        "cpu": api_resource.Quantity(string="0.2"),
                        "memory": api_resource.Quantity(string="64Mi"),
                    },
                ),
            )
        ],
    )

    return [no_auth_client.create_job_request_item(priority=0, pod_spec=pod)]


<<<<<<< HEAD
def wait_for(queue=None, job_set_id=None):
    """
    Waits for a queue and/or a job_set_id to be active.

    Ensures that following steps will not fail.
    """
=======
def wait_for_queue(queue=None):
>>>>>>> 85546094

    timeout = 20

    while True:
        try:
            no_auth_client.get_queue(name=queue)
            return True

        except grpc.RpcError as e:
            code = e.code()
            if code != grpc.StatusCode.NOT_FOUND:
                raise e

        timeout -= 1

        time.sleep(1)

        if timeout <= 0:
            raise Exception("Timeout")


def wait_for_job_set(job_set_id=None):

    timeout = 20

    while True:
        try:
            events = no_auth_client.get_job_events_stream(
                queue=queue_name, job_set_id=job_set_id
            )
            for _ in events:
                break

            return True

        except grpc.RpcError as e:
            code = e.code()
            if code != grpc.StatusCode.NOT_FOUND:
                raise e

        timeout -= 1

        time.sleep(1)

        if timeout <= 0:
            raise Exception("Timeout")


@pytest.fixture(scope="session", autouse=True)
def create_queue():

    no_auth_client.create_queue(name=queue_name, priority_factor=1)
    wait_for_queue(queue=queue_name)


def test_get_queue():
    queue = no_auth_client.get_queue(name=queue_name)
    assert queue.name == queue_name


def test_get_queue_info():
    queue = no_auth_client.get_queue_info(name=queue_name)
    assert queue.name == queue_name
    assert not queue.active_job_sets


def test_submit_job_and_cancel_by_id():
    job_set_name = f"set-{uuid.uuid1()}"
    jobs = no_auth_client.submit_jobs(
        queue=queue_name, job_set_id=job_set_name, job_request_items=submit_sleep_job()
    )

    wait_for_job_set(job_set_id=job_set_name)

    cancelled_message = no_auth_client.cancel_jobs(
        job_id=jobs.job_response_items[0].job_id
    )

    assert cancelled_message.cancelled_ids[0] == jobs.job_response_items[0].job_id


def test_submit_job_and_cancel_by_queue_job_set():
    job_set_name = f"set-{uuid.uuid1()}"
    no_auth_client.submit_jobs(
        queue=queue_name, job_set_id=job_set_name, job_request_items=submit_sleep_job()
    )

    wait_for_job_set(job_set_id=job_set_name)

    cancelled_message = no_auth_client.cancel_jobs(
        queue=queue_name, job_set_id=job_set_name
    )

    expected = f"all jobs in job set {job_set_name}"
    assert expected == cancelled_message.cancelled_ids[0]


def test_get_job_events_stream():
    job_set_name = f"set-{uuid.uuid1()}"
    no_auth_client.submit_jobs(
        queue=queue_name, job_set_id=job_set_name, job_request_items=submit_sleep_job()
    )

    wait_for_job_set(job_set_id=job_set_name)

    event_stream = no_auth_client.get_job_events_stream(
        queue=queue_name, job_set_id=job_set_name
    )

    # Avoiding fickle tests, we will just pass this test as long as we find an event.
    found_event = False
    for _ in event_stream:
        found_event = True
        break
    assert found_event<|MERGE_RESOLUTION|>--- conflicted
+++ resolved
@@ -61,16 +61,7 @@
     return [no_auth_client.create_job_request_item(priority=0, pod_spec=pod)]
 
 
-<<<<<<< HEAD
-def wait_for(queue=None, job_set_id=None):
-    """
-    Waits for a queue and/or a job_set_id to be active.
-
-    Ensures that following steps will not fail.
-    """
-=======
 def wait_for_queue(queue=None):
->>>>>>> 85546094
 
     timeout = 20
 
