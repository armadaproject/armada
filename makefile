--- conflicted
+++ resolved
@@ -69,15 +69,10 @@
 DOCKER_GOPATH_TOKS := $(subst :, ,$(DOCKER_GOPATH:v%=%))
 DOCKER_GOPATH_DIR = $(word 1,$(DOCKER_GOPATH_TOKS))
 
-<<<<<<< HEAD
 # This is used to generate published artifacts; to raise the golang version we publish and run
 # tests-in-docker against, you have to update the tag of the image used here.
-GO_CMD = docker run --rm -v ${PWD}:/go/src/armada -w /go/src/armada $(DOCKER_NET) \
-	-e GOPROXY -e GOPRIVATE -e INTEGRATION_ENABLED=true -e CGO_ENABLED=0 -e GOOS=linux -e GARCH=amd64 \
-=======
 GO_CMD = docker run --rm $(DOCKER_RUN_AS_USER) -v ${PWD}:/go/src/armada -w /go/src/armada $(DOCKER_NET) \
 	-e GOPROXY -e GOPRIVATE -e GOCACHE=/go/cache -e INTEGRATION_ENABLED=true -e CGO_ENABLED=0 -e GOOS=linux -e GARCH=amd64 \
->>>>>>> e9a469e2
 	-v $(DOCKER_GOPATH_DIR):/go \
 	golang:1.18-buster
 
