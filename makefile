--- conflicted
+++ resolved
@@ -400,11 +400,7 @@
 proto: setup-proto
 	
 	docker build $(dockerFlags) --build-arg GOPROXY --build-arg GOPRIVATE --build-arg MAVEN_URL -t armada-proto -f ./build/proto/Dockerfile .
-<<<<<<< HEAD
-	docker run --rm -e GOPROXY -e GOPRIVATE -u $(shell id -u):$(shell id -g) -v ${PWD}:/go/src/armada -w /go/src/armada armada-proto ./scripts/proto.sh
-=======
-	docker run --rm -e GOPROXY -e GOPRIVATE -v ${PWD}/proto:/proto -v ${PWD}:/go/src/armada -w /go/src/armada armada-proto ./scripts/proto.sh
->>>>>>> c562cad7
+	docker run --rm -e GOPROXY -e GOPRIVATE -u $(shell id -u):$(shell id -g) -v ${PWD}/proto:/proto -v ${PWD}:/go/src/armada -w /go/src/armada armada-proto ./scripts/proto.sh
 
 	# generate proper swagger types (we are using standard json serializer, GRPC gateway generates protobuf json, which is not compatible)
 	$(GO_TEST_CMD) swagger generate spec -m -o pkg/api/api.swagger.definitions.json
