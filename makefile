--- conflicted
+++ resolved
@@ -371,18 +371,7 @@
 	docker run -d --name=postgres $(DOCKER_NET) -p 5432:5432 -e POSTGRES_PASSWORD=psw postgres:14.2
 	sleep 3
 	function tearDown { docker rm -f redis postgres; }; trap tearDown EXIT
-<<<<<<< HEAD
 	$(GOTESTSUM) --format short-verbose --junitfile test-reports/unit-tests.xml --jsonfile test-reports/unit-tests.json -- -coverprofile=test-reports/coverage.out -covermode=atomic ./cmd/... ./pkg/... ./internal...
-=======
-	$(GOTESTSUM) -- $(shell go list ./internal/... | grep -v 'jobservice/repository') \
-		-coverprofile internal_coverage.xml -v  2>&1 | tee test_reports/internal.txt
-	env JSDBTYPE=sqlite $(GOTESTSUM) -- -v \
-			 ./internal/jobservice/repository/... 2>&1 | tee -a test_reports/internal.txt
-	env JSDBTYPE=postgres $(GOTESTSUM) -- -v \
-			 ./internal/jobservice/repository/... 2>&1 | tee -a test_reports/internal.txt
-	$(GOTESTSUM) -- -coverprofile pkg_coverage.xml -v ./pkg... 2>&1 | tee test_reports/pkg.txt
-	$(GOTESTSUM) -- -coverprofile cmd_coverage.xml -v ./cmd... 2>&1 | tee test_reports/cmd.txt
->>>>>>> ece9f3c9
 
 .ONESHELL:
 lint-fix:
