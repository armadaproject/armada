--- conflicted
+++ resolved
@@ -227,15 +227,10 @@
 .ONESHELL:
 tests:
 	mkdir -p test_reports
-<<<<<<< HEAD
-	docker run -d --name=redis --network=host -p=6379:6379 redis:6.2.6
-	docker run -d --name=postgres --network=host -p 5432:5432 -e POSTGRES_PASSWORD=psw postgres:14.2
-=======
 	docker run -d --name=redis $(DOCKER_NET) -p=6379:6379 redis:6.2.6
 	docker run -d --name=postgres $(DOCKER_NET) -p 5432:5432 -e POSTGRES_PASSWORD=psw postgres:14.2
 	sleep 3
 	function tearDown { docker rm -f redis postgres; }; trap tearDown EXIT
->>>>>>> 1476c18b
 	$(GO_TEST_CMD) go test -v ./internal... 2>&1 | tee test_reports/internal.txt
 	$(GO_TEST_CMD) go test -v ./pkg... 2>&1 | tee test_reports/pkg.txt
 	$(GO_TEST_CMD) go test -v ./cmd... 2>&1 | tee test_reports/cmd.txt
