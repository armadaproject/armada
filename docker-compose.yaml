version: "3.8"

networks:
  kind:
    external: true

services:
  #
  # Infrastructure services.
  # A Kubernetes cluster (e.g., kind) must also be setup before starting Armada.
  #
  redis:
    container_name: redis
    image: redis
    ports:
      - 6379:6379
    networks:
      - kind

  postgres:
    container_name: postgres
    image: postgres:12.13-alpine
    environment:
      - POSTGRES_PASSWORD=psw
    ports:
      - "5432:5432"
    networks:
      - kind

  pulsar:
    image: ${PULSAR_IMAGE:-apachepulsar/pulsar:2.10.0}
    container_name: pulsar
    volumes:
      - ./localdev/pulsar.conf:/conf/pulsar.conf
    entrypoint: bin/pulsar standalone
    ports:
      - 0.0.0.0:6650:6650
    networks:
      - kind

<<<<<<< HEAD
=======
  # TODO: Remove
  stan:
    container_name: stan
    image: nats-streaming
    command: "-p 4223 -m 8223"
    ports:
      - 4223:4223
      - 8223:8223
    networks:
      - kind

>>>>>>> a13cfa87
  #
  # Armada services.
  #
  server:
    container_name: server
    image: ${ARMADA_IMAGE:-armada}:${ARMADA_IMAGE_TAG:-latest}
    networks:
      - kind
    ports:
      - 50051:50051
      - 8080:8080
    volumes:
      - ./e2e/setup/insecure-armada-auth-config.yaml:/config/insecure-armada-auth-config.yaml
    depends_on:
      - redis
      - postgres
      - pulsar
    working_dir: /app
    entrypoint: ./server
    command: --config /config/insecure-armada-auth-config.yaml

  executor:
    container_name: executor
    image: ${ARMADA_IMAGE:-armada}:${ARMADA_IMAGE_TAG:-latest}
    networks:
      - kind
    ports:
      - 9001:9001
    depends_on:
      - server
    volumes:
      - ./e2e/setup/insecure-executor-config.yaml:/config/insecure-executor-config.yaml
      - ./.kube/internal:/.kube
    environment:
      - KUBECONFIG=/.kube/config
    working_dir: /app
    entrypoint: ./executor
    command: --config /config/insecure-executor-config.yaml

  binoculars:
    container_name: binoculars
    image: ${ARMADA_IMAGE:-armada}:${ARMADA_IMAGE_TAG:-latest}
    networks:
      - kind
    ports:
      - 8082:8082
    depends_on:
      - server
    volumes:
      - ./.kube/internal:/.kube
    environment:
      - KUBECONFIG=/.kube/config
    working_dir: /app
    entrypoint: ./binoculars

  jobservice:
    container_name: jobservice
    image: ${ARMADA_IMAGE:-armada}:${ARMADA_IMAGE_TAG:-latest}
    networks:
      - kind
    ports:
      - 60003:60003
    depends_on:
      - server
    working_dir: "/app"
    entrypoint: ./jobservice

  lookoutingester:
    container_name: lookoutingester
    image: ${ARMADA_IMAGE:-armada}:${ARMADA_IMAGE_TAG:-latest}
    networks:
      - kind
    depends_on:
      - postgres
    volumes:
      - ./localdev/config:/config
    working_dir: /app
    entrypoint: ./lookoutingester
    command: --config /config/lookoutingester/config.yaml

  eventingester:
    container_name: eventingester
    image: ${ARMADA_IMAGE:-armada}:${ARMADA_IMAGE_TAG:-latest}
    networks:
      - kind
    depends_on:
      - redis
    working_dir: /app
<<<<<<< HEAD
    entrypoint: ./eventingester
    command: --config /config/eventingester/config.yaml
=======
    entrypoint: eventingester
>>>>>>> a13cfa87
<|MERGE_RESOLUTION|>--- conflicted
+++ resolved
@@ -38,20 +38,6 @@
     networks:
       - kind
 
-<<<<<<< HEAD
-=======
-  # TODO: Remove
-  stan:
-    container_name: stan
-    image: nats-streaming
-    command: "-p 4223 -m 8223"
-    ports:
-      - 4223:4223
-      - 8223:8223
-    networks:
-      - kind
-
->>>>>>> a13cfa87
   #
   # Armada services.
   #
@@ -140,9 +126,4 @@
     depends_on:
       - redis
     working_dir: /app
-<<<<<<< HEAD
-    entrypoint: ./eventingester
-    command: --config /config/eventingester/config.yaml
-=======
-    entrypoint: eventingester
->>>>>>> a13cfa87
+    entrypoint: eventingester