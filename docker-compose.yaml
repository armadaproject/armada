--- conflicted
+++ resolved
@@ -1,4 +1,4 @@
-xversion: "3.8"
+version: "3.8"
 
 networks:
   kind:
@@ -55,11 +55,7 @@
       - redis
       - postgres
       - pulsar
-<<<<<<< HEAD
-=======
-      - stan
       - eventingester
->>>>>>> e467a507
     working_dir: /app
     entrypoint: ./server
     command: --config /config/insecure-armada-auth-config.yaml
