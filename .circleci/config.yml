--- conflicted
+++ resolved
@@ -1,6 +1,4 @@
 version: 2.1
-<<<<<<< HEAD
-=======
 
 orbs:
   aws-cli: circleci/aws-cli@0.1.13
@@ -11,41 +9,22 @@
       - image: circleci/golang:1.12.6
         environment:
           GO111MODULE: "on"
->>>>>>> a22ac936
 
-orbs:
-  aws-cli: circleci/aws-cli@0.1.13
+      # Specify service dependencies here if necessary
+      # CircleCI maintains a library of pre-built images
+      # documented at https://circleci.com/docs/2.0/circleci-images/
+      # - image: circleci/postgres:9.4
+      - image: redis
 
-jobs:
-  e2e:
-    machine:
-      enabled: true
+    #### TEMPLATE_NOTE: go expects specific checkout path representing url
+    #### expecting it in the form of
+    ####   /go/src/github.com/circleci/go-tool
+    ####   /go/src/bitbucket.org/circleci/go-tool
+    working_directory: /go/src/github.com/G-Research/k8s-batch
     steps:
       - checkout
-      - aws-cli/install
-      - aws-cli/configure
-#      - run:
-#          name: Load relevant docker images
-#          command: |
-#            source scripts/assume-role.sh
-#            $(aws ecr get-login --region eu-west-1 --no-include-email)
-#            docker pull ${ECR_REPOSITORY}/armada:b91e651cba4ed065cbbbea5bf43ef688b40bd766
-#            docker list
-      - run: test/end_to_end/setup/setup_environment.sh
-#      - run:
-#          name: Deploy executors to clusters
-#      - run:
-#          name: Run API
-#      - run:
-#          name: Run e2e tests
+      - setup_remote_docker
 
-<<<<<<< HEAD
-workflows:
-  version: 2
-  build-and-test:
-    jobs:
-      - e2e
-=======
       - restore_cache:
           keys:
             - go-mod-v1-{{ checksum "go.sum" }}
@@ -89,5 +68,4 @@
             docker push ${ECR_REPOSITORY}/armada:${TAG}
 
             docker tag armada-executor ${ECR_REPOSITORY}/armada-executor:${TAG}
-            docker push ${ECR_REPOSITORY}/armada-executor:${TAG}
->>>>>>> a22ac936
+            docker push ${ECR_REPOSITORY}/armada-executor:${TAG}