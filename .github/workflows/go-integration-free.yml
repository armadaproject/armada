name: Go End to End (free)

on:
  push:
    branches-ignore:
      - master
  pull_request:
    branches-ignore:
      - gh-pages

jobs:
  go-integration-tests:
<<<<<<< HEAD
    if: github.repository_owner != 'armadaproject'
    runs-on: ubuntu-22.04
=======
    if: github.repository_owner != 'G-Research'
>>>>>>> 0d5e25f9
    strategy:
      fail-fast: false
      matrix:
        # WARN(JayF): If we begin attempting to support >1 golang version,
        # we'll have to ensure that we don't use the same artifact name for
        # both versions in the matrix -- this will lead to them overwriting
        # each other.
        go: [ '1.18' ]
    # As of December 2022, using 8vcpu runners is slower overall,
    # due to longer queue times.
    runs-on: ubuntu-22.04
    env:
      ARMADA_EXECUTOR_INGRESS_URL: "http://localhost"
      ARMADA_EXECUTOR_INGRESS_PORT: 5001
      # Cache Docker layers in the Github actions cache.
      # These variables are picked up by the goreleaser config.
      DOCKER_BUILDX_CACHE_FROM: "type=gha"
      DOCKER_BUILDX_CACHE_TO: "type=gha,mode=max"
      DOCKER_BUILDX_BUILDER: "builder"
    steps:
      - uses: actions/checkout@v3
      - run: docker buildx create --name ${DOCKER_BUILDX_BUILDER} --driver docker-container --use
      - run: docker buildx install
      - uses: actions/setup-go@v3
        with:
          go-version: ${{ matrix.go }}
          cache: true
      - name: Setup and integration tests
        run: |
          # Manually create folders to ensure perms are correct.
          mkdir -p .kube/internal
          mkdir -p .kube/external
          go run github.com/magefile/mage@v1.14.0 -v CiIntegrationTests
      - name: Upload JUnit report artifact
        uses: actions/upload-artifact@v3.1.1
        with:
          name: junit.xml
          path: junit.xml
          if-no-files-found: error
      - name: Publish JUnit report
        uses: mikepenz/action-junit-report@v3.6.1
        if: always()
        with:
          report_paths: junit.xml
          fail_on_failure: true
          require_tests: true
          detailed_summary: true<|MERGE_RESOLUTION|>--- conflicted
+++ resolved
@@ -10,12 +10,8 @@
 
 jobs:
   go-integration-tests:
-<<<<<<< HEAD
     if: github.repository_owner != 'armadaproject'
     runs-on: ubuntu-22.04
-=======
-    if: github.repository_owner != 'G-Research'
->>>>>>> 0d5e25f9
     strategy:
       fail-fast: false
       matrix:
