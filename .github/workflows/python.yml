--- conflicted
+++ resolved
@@ -30,12 +30,9 @@
     runs-on: ubuntu-latest
     strategy:
       matrix:
-<<<<<<< HEAD
-=======
         # We technically support 1.16 and 1.18; but this just needs any
         # go version new enough to generate python proto files; 1.18 is
         # more future-proof, so use it.
->>>>>>> 788768be
         go: [ '1.18' ]
     steps:
       - uses: actions/checkout@v2
@@ -59,12 +56,9 @@
     runs-on: ubuntu-latest
     strategy:
       matrix:
-<<<<<<< HEAD
-=======
         # We technically support 1.16 and 1.18; but this just needs any
         # go version new enough to generate python proto files; 1.18 is
         # more future-proof, so use it.
->>>>>>> 788768be
         go: [ '1.18' ]
     steps:
       - uses: actions/checkout@v3
