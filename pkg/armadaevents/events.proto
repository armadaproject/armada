--- conflicted
+++ resolved
@@ -522,23 +522,10 @@
 
 // Message to indicate that a JobRun has been preempted.
 message JobRunPreempted{
-<<<<<<< HEAD
-    // Uuid of the job that was preempted
-    Uuid preempted_job_id = 1;
-    // Uuid of the job run that was preempted.
-    Uuid preempted_run_id = 2;
-    // Uuid of the job that caused the preemption.
-    Uuid preemptive_job_id = 3;
-    // Uuid of the job run that caused the preemption.
-    Uuid preemptive_run_id = 4;
-    string preempted_job_id_str = 5;
-    string preempted_run_id_str = 6;
-    string cause = 7;
-=======
     reserved 1 to 4;
     string preempted_job_id = 5;
     string preempted_run_id = 6;
->>>>>>> 6271a588
+    string cause = 7;
 }
 
 // Message used internally by Armada to see if messages can be propagated through a pulsar partition
