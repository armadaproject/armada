--- conflicted
+++ resolved
@@ -462,10 +462,6 @@
     repeated SeqUpdate updates = 1;
 }
 
-<<<<<<< HEAD
-message DatabaseEvent{
-=======
 message DatabaseSequence{
->>>>>>> 13f04984
     EventSequence eventSequence = 1;
 }