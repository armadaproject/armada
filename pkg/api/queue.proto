syntax = 'proto3';

package api;
option go_package = "github.com/armadaproject/armada/pkg/api";
option csharp_namespace = "ArmadaProject.Io.Api";

import "google/protobuf/timestamp.proto";
import "k8s.io/api/core/v1/generated.proto";
import "k8s.io/api/networking/v1/generated.proto";
import "k8s.io/apimachinery/pkg/api/resource/generated.proto";
import "github.com/gogo/protobuf/gogoproto/gogo.proto";
import "google/protobuf/empty.proto";
import "pkg/api/submit.proto";

option (gogoproto.goproto_stringer_all) = false;
option (gogoproto.stringer_all) = true;

message Job {
    string id = 1;
    string client_id = 13;
    string job_set_id = 2;
    string queue = 3;
    string namespace = 7;
    map<string, string> labels = 9;
    map<string, string> annotations = 10;
    map<string, string> required_node_labels = 11 [deprecated = true];
    string owner = 8;
    repeated string queue_ownership_user_groups = 15;
    bytes compressed_queue_ownership_user_groups = 19;
    double priority = 4;
    k8s.io.api.core.v1.PodSpec pod_spec = 5 [deprecated = true]; // Use PodSpecs instead
    repeated k8s.io.api.core.v1.PodSpec pod_specs = 12;
    google.protobuf.Timestamp created = 6 [(gogoproto.stdtime) = true, (gogoproto.nullable) = false];
    // Services can be provided either as Armada-specific config objects or as proper k8s objects.
    // These options are exclusive, i.e., if either ingress or services is provided,
    // then neither of k8s_ingress or k8s_service can be provided, and vice versa.
    repeated IngressConfig ingress = 14;
    repeated ServiceConfig services = 16;
    repeated k8s.io.api.networking.v1.Ingress k8s_ingress = 17;
    repeated k8s.io.api.core.v1.Service k8s_service = 18;
    // Indicates which scheduler should manage this job.
    // If empty, the default scheduler is used.
    string scheduler = 20;
}

// For the bidirectional streaming job lease request service.
// For the first message, populate all fields except SubmittedJobs, which should be empty.
// For subsequent messages, these fields may be left empty, in which case the last non-zero value received is used.
// By streaming back job ids, the server knows which jobs were received in case of an outage.
message StreamingLeaseRequest {
    // Each cluster has a unique name associated with it.
    string cluster_id = 1;
    // Nodes are split into pools. This field indicates for which pool jobs are leased.
    string pool = 2;
    // Total resources available for scheduling across all nodes.
    map<string, k8s.io.apimachinery.pkg.api.resource.Quantity> resources = 3 [(gogoproto.nullable) = false];
    // For each queue, the total resources allocated to jobs from that queue.
    ClusterLeasedReport cluster_leased_report = 4 [(gogoproto.nullable) = false];
    // Jobs submitted to this executor must require at least this amount of resources.
    map<string, k8s.io.apimachinery.pkg.api.resource.Quantity> minimum_job_size = 5 [(gogoproto.nullable) = false];
    // For each node in the cluster:
    // - the total resources on that node,
    // - the amount of resources already assigned to jobs, and
    // - any taints and labels on the node.
    repeated NodeInfo nodes = 6 [(gogoproto.nullable) = false];
    // Ids of received jobs. Used to ack received jobs.
    repeated string ReceivedJobIds = 7;
}

// Used by the scheduler when allocating jobs to executors.
message NodeInfo {
    string name = 1;
    repeated k8s.io.api.core.v1.Taint taints = 2 [(gogoproto.nullable) = false];
    map<string,string> labels = 3;
    // To be deprecated in favour of total_resources + allocated_resources.
    map<string, k8s.io.apimachinery.pkg.api.resource.Quantity> allocatable_resources = 4 [(gogoproto.nullable) = false];
    // To be deprecated in favour of total_resources + allocated_resources.
    map<string, k8s.io.apimachinery.pkg.api.resource.Quantity> available_resources = 5 [(gogoproto.nullable) = false];
    // Total node resources.
    // Resources available for allocation is given by the difference between this and allocated_resources.
    map<string, k8s.io.apimachinery.pkg.api.resource.Quantity> total_resources = 6 [(gogoproto.nullable) = false];
    // Each pod is created with a priority class. Each priority class has an integer priority associated with it.
    // This is a map from priority to the total amount of resources allocated to pods with that priority.
    // It is used by the scheduler to decide whether more jobs should be sent to an executor.
    // In particular, jobs may be sent to an executor even if all resources are allocated
    // if the sent jobs are of higher priority.
    map<int32, ComputeResource> allocated_resources = 7 [(gogoproto.nullable) = false];
    // All run ids of jobs on the node, mapped to their current state
    // this should be of type armadaevents.uuid, but this creates a circular loop
    // once the old scheduler has gone, we can correct this
    map<string, JobState>  run_ids_by_state = 8 [(gogoproto.nullable) = false];
    // The amount of resource allocated to non-armada pods by priority
    map<int32, ComputeResource> non_armada_allocated_resources = 9 [(gogoproto.nullable) = false];
<<<<<<< HEAD
    // This should only be used for metrics
    // An aggregated real usage of jobs by queue
    map<string, ComputeResource> resource_usage_by_queue = 10;
    // This should only be used for metrics
    // This is the type the node should be reported as. It is simple a label to categorise the group the node belongs to
    string node_type = 11;
=======
    bool unschedulable = 10;
>>>>>>> 5c14fd10
}

// The Armada scheduler must account for taints, labels, and available resources.
// These together make up the NodeType of a particular node.
// Nodes with equal NodeType are considered as equivalent for scheduling and accounting.
message NodeType {
    repeated k8s.io.api.core.v1.Taint taints = 1 [(gogoproto.nullable) = false];
    map<string,string> labels = 2;
    map<string, k8s.io.apimachinery.pkg.api.resource.Quantity> allocatable_resources = 3 [(gogoproto.nullable) = false];
}

// Used to store last info in Redis
message ClusterSchedulingInfoReport {
    string cluster_id = 1;
    string pool = 7;
    google.protobuf.Timestamp report_time = 2 [(gogoproto.stdtime) = true, (gogoproto.nullable) = false];
    repeated NodeType node_types = 5;
    map<string, k8s.io.apimachinery.pkg.api.resource.Quantity> minimum_job_size = 6 [(gogoproto.nullable) = false];
}

message QueueLeasedReport {
    // Queue name.
    string name = 1;
    // Total resources allocated to jobs from this queue.
    map<string, k8s.io.apimachinery.pkg.api.resource.Quantity> resources_leased = 2 [(gogoproto.nullable) = false];
    // Total resources allocated to jobs from this queue,
    // grouped by pod priority.
    map<int32, ComputeResource> resources_leased_by_priority = 3 [(gogoproto.nullable) = false];
}

message ClusterLeasedReport {
    string cluster_id = 1;
    google.protobuf.Timestamp report_time = 2 [(gogoproto.stdtime) = true, (gogoproto.nullable) = false];
    // For each queue, the total resources allocated to jobs from that queue.
    repeated QueueLeasedReport queues = 3;
}

message ComputeResource {
    map<string, k8s.io.apimachinery.pkg.api.resource.Quantity> resources = 1 [(gogoproto.nullable) = false];
}

message NodeLabeling {
    map<string,string> labels = 3;
}

message JobLease {
    repeated Job job = 1;
}

message StreamingJobLease {
    Job job = 1;
    // Total number of jobs being sent over this connection.
    uint32 numJobs = 2;
    // Number of jobs for which the server has received an ack.
    // When numAcked = numJobs, all jobs have been received and acked.
    uint32 numAcked = 3;
}

message IdList {
    repeated string ids = 1;
}

message RenewLeaseRequest {
    string cluster_id = 1;
    repeated string ids = 2;
}

message ReturnLeaseRequest {
    string cluster_id = 1;
    string job_id = 2;
    OrderedStringMap avoid_node_labels = 4;
    string reason = 5;
    string kubernetes_id = 6;
    bool job_run_attempted = 7;
    // The executor feeds back certain annotations.
    map<string, string> tracked_annotations = 8;
}

service AggregatedQueue {
    rpc StreamingLeaseJobs (stream StreamingLeaseRequest) returns (stream StreamingJobLease);
    rpc RenewLease (RenewLeaseRequest) returns (IdList);
    rpc ReturnLease (ReturnLeaseRequest) returns (google.protobuf.Empty);
    rpc ReportDone (IdList) returns (IdList);
}

message StringKeyValuePair {
   string key = 1;
   string value = 2;
}

message OrderedStringMap {
   repeated StringKeyValuePair entries = 1;
}
<|MERGE_RESOLUTION|>--- conflicted
+++ resolved
@@ -91,16 +91,13 @@
     map<string, JobState>  run_ids_by_state = 8 [(gogoproto.nullable) = false];
     // The amount of resource allocated to non-armada pods by priority
     map<int32, ComputeResource> non_armada_allocated_resources = 9 [(gogoproto.nullable) = false];
-<<<<<<< HEAD
+    bool unschedulable = 10;
     // This should only be used for metrics
     // An aggregated real usage of jobs by queue
-    map<string, ComputeResource> resource_usage_by_queue = 10;
+    map<string, ComputeResource> resource_usage_by_queue = 11;
     // This should only be used for metrics
     // This is the type the node should be reported as. It is simple a label to categorise the group the node belongs to
-    string node_type = 11;
-=======
-    bool unschedulable = 10;
->>>>>>> 5c14fd10
+    string node_type = 12;
 }
 
 // The Armada scheduler must account for taints, labels, and available resources.
