package api

import (
	"fmt"
	math "math"
	"strings"
	time "time"

	"github.com/pkg/errors"
	v1 "k8s.io/api/core/v1"
	metav1 "k8s.io/apimachinery/pkg/apis/meta/v1"

	"github.com/armadaproject/armada/internal/armada/configuration"
	"github.com/armadaproject/armada/internal/common/armadaerrors"
	armadaresource "github.com/armadaproject/armada/internal/common/resource"
	"github.com/armadaproject/armada/internal/scheduler/adapters"
	"github.com/armadaproject/armada/internal/scheduler/schedulerobjects"
)

// IsTerminal returns true if the JobState s corresponds to a state
// that indicates the job has been terminated.
func (s JobState) IsTerminal() bool {
	switch s {
	case JobState_SUCCEEDED:
		return true
	case JobState_FAILED:
		return true
	}
	return false
}

func NewNodeFromNodeInfo(nodeInfo *NodeInfo, executor string, allowedPriorities []int32, lastSeen time.Time) (*schedulerobjects.Node, error) {
	if executor == "" {
		return nil, errors.WithStack(&armadaerrors.ErrInvalidArgument{
			Name:    "executor",
			Value:   executor,
			Message: "executor is empty",
		})
	}
	if nodeInfo.Name == "" {
		return nil, errors.WithStack(&armadaerrors.ErrInvalidArgument{
			Name:    "nodeInfo.Name",
			Value:   nodeInfo.Name,
			Message: "nodeInfo.Name is empty",
		})
	}

	allocatableByPriorityAndResource := schedulerobjects.NewAllocatableByPriorityAndResourceType(
		allowedPriorities,
		schedulerobjects.ResourceList{
			Resources: nodeInfo.TotalResources,
		},
	)
	for p, rl := range nodeInfo.NonArmadaAllocatedResources {
		allocatableByPriorityAndResource.MarkAllocated(p, schedulerobjects.ResourceList{Resources: rl.Resources})
	}
	nonArmadaAllocatedResources := make(map[int32]schedulerobjects.ResourceList)
	for p, rl := range nodeInfo.NonArmadaAllocatedResources {
		nonArmadaAllocatedResources[p] = schedulerobjects.ResourceList{Resources: rl.Resources}
	}
	resourceUsageByQueue := make(map[string]*schedulerobjects.ResourceList)
	for queueName, resourceUsage := range nodeInfo.ResourceUsageByQueue {
		resourceUsageByQueue[queueName] = &schedulerobjects.ResourceList{Resources: resourceUsage.Resources}
	}

	jobRunsByState := make(map[string]schedulerobjects.JobRunState)
	for jobId, state := range nodeInfo.RunIdsByState {
		jobRunsByState[jobId] = JobRunStateFromApiJobState(state)
	}
	return &schedulerobjects.Node{
		Id:                               fmt.Sprintf("%s-%s", executor, nodeInfo.Name),
		Name:                             nodeInfo.Name,
		LastSeen:                         lastSeen,
		Taints:                           nodeInfo.GetTaints(),
		Labels:                           nodeInfo.GetLabels(),
		TotalResources:                   schedulerobjects.ResourceList{Resources: nodeInfo.TotalResources},
		AllocatableByPriorityAndResource: allocatableByPriorityAndResource,
		NonArmadaAllocatedResources:      nonArmadaAllocatedResources,
		StateByJobRunId:                  jobRunsByState,
<<<<<<< HEAD
		ResourceUsageByQueue:             resourceUsageByQueue,
		ReportingNodeType:                nodeInfo.NodeType,
=======
		Unschedulable:                    nodeInfo.Unschedulable,
>>>>>>> 5c14fd10
	}, nil
}

func JobRunStateFromApiJobState(s JobState) schedulerobjects.JobRunState {
	switch s {
	case JobState_QUEUED:
		return schedulerobjects.JobRunState_UNKNOWN
	case JobState_PENDING:
		return schedulerobjects.JobRunState_PENDING
	case JobState_RUNNING:
		return schedulerobjects.JobRunState_RUNNING
	case JobState_SUCCEEDED:
		return schedulerobjects.JobRunState_SUCCEEDED
	case JobState_FAILED:
		return schedulerobjects.JobRunState_FAILED
	case JobState_UNKNOWN:
		return schedulerobjects.JobRunState_UNKNOWN
	}
	return schedulerobjects.JobRunState_UNKNOWN
}

func NewNodeTypeFromNodeInfo(nodeInfo *NodeInfo, indexedTaints map[string]interface{}, indexedLabels map[string]interface{}) *schedulerobjects.NodeType {
	return schedulerobjects.NewNodeType(nodeInfo.GetTaints(), nodeInfo.GetLabels(), indexedTaints, indexedLabels)
}

func (job *Job) GetRequirements(priorityClasses map[string]configuration.PriorityClass) *schedulerobjects.JobSchedulingInfo {
	podSpecs := job.GetAllPodSpecs()
	objectRequirements := make([]*schedulerobjects.ObjectRequirements, len(podSpecs))
	for i, podSpec := range podSpecs {
		if podSpec == nil {
			continue
		}
		objectRequirements[i] = &schedulerobjects.ObjectRequirements{
			Requirements: &schedulerobjects.ObjectRequirements_PodRequirements{
				PodRequirements: adapters.PodRequirementsFromPod(
					&v1.Pod{
						ObjectMeta: metav1.ObjectMeta{
							Annotations: job.Annotations,
						},
						Spec: *podSpec,
					},
					priorityClasses,
				),
			},
		}
	}
	priorityClassName := ""
	if len(podSpecs) > 0 {
		priorityClassName = podSpecs[0].PriorityClassName
	}
	return &schedulerobjects.JobSchedulingInfo{
		PriorityClassName:  priorityClassName,
		Priority:           LogSubmitPriorityFromApiPriority(job.GetPriority()),
		SubmitTime:         job.GetCreated(),
		ObjectRequirements: objectRequirements,
	}
}

func (job *Job) GetJobSet() string {
	return job.JobSetId
}

// LogSubmitPriorityFromApiPriority returns the uint32 representation of the priority included with a submitted job,
// or an error if the conversion fails.
func LogSubmitPriorityFromApiPriority(priority float64) uint32 {
	if priority < 0 {
		priority = 0
	}
	if priority > math.MaxUint32 {
		priority = math.MaxUint32
	}
	priority = math.Round(priority)
	return uint32(priority)
}

func (job *Job) GetMainPodSpec() *v1.PodSpec {
	if job.PodSpec != nil {
		return job.PodSpec
	}
	for _, podSpec := range job.PodSpecs {
		if podSpec != nil {
			return podSpec
		}
	}
	return nil
}

func (job *Job) TotalResourceRequest() armadaresource.ComputeResources {
	totalResources := make(armadaresource.ComputeResources)
	for _, podSpec := range job.GetAllPodSpecs() {
		podResource := armadaresource.TotalPodResourceRequest(podSpec)
		totalResources.Add(podResource)
	}
	return totalResources
}

func ShortStringFromEventMessages(msgs []*EventMessage) string {
	var sb strings.Builder
	sb.WriteString("[")
	for i, msg := range msgs {
		sb.WriteString(msg.ShortString())
		if i < len(msgs)-1 {
			sb.WriteString(", ")
		}
	}
	sb.WriteString("]")
	return sb.String()
}

func (msg *EventMessage) ShortString() string {
	return strings.ReplaceAll(fmt.Sprintf("%T", msg.Events), "*api.EventMessage_", "")
}

func (testSpec *TestSpec) ShortString() string {
	var sb strings.Builder
	sb.WriteString(
		fmt.Sprintf(
			"%s: {queue: %s, job set: %s, timeout: %s, expected: [",
			testSpec.Name, testSpec.Queue, testSpec.JobSetId, testSpec.Timeout.String(),
		),
	)
	for i, e := range testSpec.GetExpectedEvents() {
		sb.WriteString(e.ShortString())
		if i < len(testSpec.GetExpectedEvents())-1 {
			sb.WriteString(", ")
		}
	}
	sb.WriteString("]}")
	return sb.String()
}

func JobIdFromApiEvent(msg *EventMessage) string {
	switch e := msg.Events.(type) {
	case *EventMessage_Submitted:
		return e.Submitted.JobId
	case *EventMessage_Queued:
		return e.Queued.JobId
	case *EventMessage_DuplicateFound:
		return e.DuplicateFound.JobId
	case *EventMessage_Leased:
		return e.Leased.JobId
	case *EventMessage_LeaseReturned:
		return e.LeaseReturned.JobId
	case *EventMessage_LeaseExpired:
		return e.LeaseExpired.JobId
	case *EventMessage_Pending:
		return e.Pending.JobId
	case *EventMessage_Running:
		return e.Running.JobId
	case *EventMessage_UnableToSchedule:
		return e.UnableToSchedule.JobId
	case *EventMessage_Failed:
		return e.Failed.JobId
	case *EventMessage_Succeeded:
		return e.Succeeded.JobId
	case *EventMessage_Reprioritized:
		return e.Reprioritized.JobId
	case *EventMessage_Cancelling:
		return e.Cancelling.JobId
	case *EventMessage_Cancelled:
		return e.Cancelled.JobId
	case *EventMessage_Terminated:
		return e.Terminated.JobId
	case *EventMessage_Utilisation:
		return e.Utilisation.JobId
	case *EventMessage_IngressInfo:
		return e.IngressInfo.JobId
	case *EventMessage_Reprioritizing:
		return e.Reprioritizing.JobId
	case *EventMessage_Updated:
		return e.Updated.JobId
	case *EventMessage_Preempted:
		return e.Preempted.JobId
	}
	return ""
}

func JobSetIdFromApiEvent(msg *EventMessage) string {
	switch e := msg.Events.(type) {
	case *EventMessage_Submitted:
		return e.Submitted.JobSetId
	case *EventMessage_Queued:
		return e.Queued.JobSetId
	case *EventMessage_DuplicateFound:
		return e.DuplicateFound.JobSetId
	case *EventMessage_Leased:
		return e.Leased.JobSetId
	case *EventMessage_LeaseReturned:
		return e.LeaseReturned.JobSetId
	case *EventMessage_LeaseExpired:
		return e.LeaseExpired.JobSetId
	case *EventMessage_Pending:
		return e.Pending.JobSetId
	case *EventMessage_Running:
		return e.Running.JobSetId
	case *EventMessage_UnableToSchedule:
		return e.UnableToSchedule.JobSetId
	case *EventMessage_Failed:
		return e.Failed.JobSetId
	case *EventMessage_Succeeded:
		return e.Succeeded.JobSetId
	case *EventMessage_Reprioritized:
		return e.Reprioritized.JobSetId
	case *EventMessage_Cancelling:
		return e.Cancelling.JobSetId
	case *EventMessage_Cancelled:
		return e.Cancelled.JobSetId
	case *EventMessage_Terminated:
		return e.Terminated.JobSetId
	case *EventMessage_Utilisation:
		return e.Utilisation.JobSetId
	case *EventMessage_IngressInfo:
		return e.IngressInfo.JobSetId
	case *EventMessage_Reprioritizing:
		return e.Reprioritizing.JobSetId
	case *EventMessage_Updated:
		return e.Updated.JobSetId
	case *EventMessage_Preempted:
		return e.Preempted.JobSetId
	}
	return ""
}<|MERGE_RESOLUTION|>--- conflicted
+++ resolved
@@ -77,12 +77,9 @@
 		AllocatableByPriorityAndResource: allocatableByPriorityAndResource,
 		NonArmadaAllocatedResources:      nonArmadaAllocatedResources,
 		StateByJobRunId:                  jobRunsByState,
-<<<<<<< HEAD
+		Unschedulable:                    nodeInfo.Unschedulable,
 		ResourceUsageByQueue:             resourceUsageByQueue,
 		ReportingNodeType:                nodeInfo.NodeType,
-=======
-		Unschedulable:                    nodeInfo.Unschedulable,
->>>>>>> 5c14fd10
 	}, nil
 }
 
