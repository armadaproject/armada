{
  "consumes": [
    "application/json"
  ],
  "produces": [
    "application/json"
  ],
  "swagger": "2.0",
  "info": {
    "title": "pkg/api/event.proto",
    "version": "version not set"
  },
  "paths": {
    "/v1/batched/create_queues": {
      "post": {
        "tags": [
          "Submit"
        ],
        "operationId": "CreateQueues",
        "parameters": [
          {
            "name": "body",
            "in": "body",
            "required": true,
            "schema": {
              "$ref": "#/definitions/apiQueueList"
            }
          }
        ],
        "responses": {
          "200": {
            "description": "A successful response.",
            "schema": {
              "$ref": "#/definitions/apiBatchQueueCreateResponse"
            }
          },
          "default": {
            "description": "An unexpected error response.",
            "schema": {
              "$ref": "#/definitions/runtimeError"
            }
          }
        }
      }
    },
    "/v1/batched/queues": {
      "get": {
        "tags": [
          "Submit"
        ],
        "operationId": "GetQueues",
        "parameters": [
          {
            "type": "integer",
            "format": "int64",
            "name": "num",
            "in": "query"
          }
        ],
        "responses": {
          "200": {
            "description": "A successful response.(streaming responses)",
            "schema": {
              "type": "object",
              "title": "Stream result of apiStreamingQueueMessage",
              "properties": {
                "error": {
                  "$ref": "#/definitions/runtimeStreamError"
                },
                "result": {
                  "$ref": "#/definitions/apiStreamingQueueMessage"
                }
              }
            }
          },
          "default": {
            "description": "An unexpected error response.",
            "schema": {
              "$ref": "#/definitions/runtimeError"
            }
          }
        }
      }
    },
    "/v1/batched/update_queues": {
      "put": {
        "tags": [
          "Submit"
        ],
        "operationId": "UpdateQueues",
        "parameters": [
          {
            "name": "body",
            "in": "body",
            "required": true,
            "schema": {
              "$ref": "#/definitions/apiQueueList"
            }
          }
        ],
        "responses": {
          "200": {
            "description": "A successful response.",
            "schema": {
              "$ref": "#/definitions/apiBatchQueueUpdateResponse"
            }
          },
          "default": {
            "description": "An unexpected error response.",
            "schema": {
              "$ref": "#/definitions/runtimeError"
            }
          }
        }
      }
    },
    "/v1/job-set/{queue}/{id}": {
      "post": {
        "produces": [
          "application/ndjson-stream"
        ],
        "tags": [
          "Event"
        ],
        "operationId": "GetJobSetEvents",
        "parameters": [
          {
            "type": "string",
            "name": "queue",
            "in": "path",
            "required": true
          },
          {
            "type": "string",
            "name": "id",
            "in": "path",
            "required": true
          },
          {
            "name": "body",
            "in": "body",
            "required": true,
            "schema": {
              "$ref": "#/definitions/apiJobSetRequest"
            }
          }
        ],
        "responses": {
          "200": {
            "description": "A successful response.(streaming responses)",
            "schema": {
              "type": "file",
              "title": "Stream result of apiEventStreamMessage",
              "properties": {
                "error": {
                  "$ref": "#/definitions/runtimeStreamError"
                },
                "result": {
                  "$ref": "#/definitions/apiEventStreamMessage"
                }
              }
            }
          },
          "default": {
            "description": "An unexpected error response.",
            "schema": {
              "$ref": "#/definitions/runtimeError"
            }
          }
        }
      }
    },
    "/v1/job/cancel": {
      "post": {
        "tags": [
          "Submit"
        ],
        "operationId": "CancelJobs",
        "parameters": [
          {
            "name": "body",
            "in": "body",
            "required": true,
            "schema": {
              "$ref": "#/definitions/apiJobCancelRequest"
            }
          }
        ],
        "responses": {
          "200": {
            "description": "A successful response.",
            "schema": {
              "$ref": "#/definitions/apiCancellationResult"
            }
          },
          "default": {
            "description": "An unexpected error response.",
            "schema": {
              "$ref": "#/definitions/runtimeError"
            }
          }
        }
      }
    },
<<<<<<< HEAD
    "/v1/job/preempt": {
      "post": {
        "tags": [
          "Submit"
        ],
        "operationId": "PreemptJobs",
=======
    "/v1/job/jobdetails": {
      "post": {
        "tags": [
          "Jobs"
        ],
        "operationId": "GetJobDetails",
>>>>>>> 294cd1a3
        "parameters": [
          {
            "name": "body",
            "in": "body",
            "required": true,
            "schema": {
<<<<<<< HEAD
              "$ref": "#/definitions/apiJobPreemptRequest"
=======
              "$ref": "#/definitions/apiJobDetailsRequest"
>>>>>>> 294cd1a3
            }
          }
        ],
        "responses": {
          "200": {
            "description": "A successful response.",
<<<<<<< HEAD
            "schema": {}
=======
            "schema": {
              "$ref": "#/definitions/apiJobDetailsResponse"
            }
          },
          "default": {
            "description": "An unexpected error response.",
            "schema": {
              "$ref": "#/definitions/runtimeError"
            }
          }
        }
      }
    },
    "/v1/job/jobrundetails": {
      "post": {
        "tags": [
          "Jobs"
        ],
        "operationId": "GetJobRunDetails",
        "parameters": [
          {
            "name": "body",
            "in": "body",
            "required": true,
            "schema": {
              "$ref": "#/definitions/apiJobRunDetailsRequest"
            }
          }
        ],
        "responses": {
          "200": {
            "description": "A successful response.",
            "schema": {
              "$ref": "#/definitions/apiJobRunDetailsResponse"
            }
          },
          "default": {
            "description": "An unexpected error response.",
            "schema": {
              "$ref": "#/definitions/runtimeError"
            }
          }
        }
      }
    },
    "/v1/job/jobstatus": {
      "post": {
        "tags": [
          "Jobs"
        ],
        "operationId": "GetJobStatus",
        "parameters": [
          {
            "name": "body",
            "in": "body",
            "required": true,
            "schema": {
              "$ref": "#/definitions/apiJobStatusRequest"
            }
          }
        ],
        "responses": {
          "200": {
            "description": "A successful response.",
            "schema": {
              "$ref": "#/definitions/apiJobStatusResponse"
            }
>>>>>>> 294cd1a3
          },
          "default": {
            "description": "An unexpected error response.",
            "schema": {
              "$ref": "#/definitions/runtimeError"
            }
          }
        }
      }
    },
    "/v1/job/reprioritize": {
      "post": {
        "tags": [
          "Submit"
        ],
        "operationId": "ReprioritizeJobs",
        "parameters": [
          {
            "name": "body",
            "in": "body",
            "required": true,
            "schema": {
              "$ref": "#/definitions/apiJobReprioritizeRequest"
            }
          }
        ],
        "responses": {
          "200": {
            "description": "A successful response.",
            "schema": {
              "$ref": "#/definitions/apiJobReprioritizeResponse"
            }
          },
          "default": {
            "description": "An unexpected error response.",
            "schema": {
              "$ref": "#/definitions/runtimeError"
            }
          }
        }
      }
    },
    "/v1/job/submit": {
      "post": {
        "tags": [
          "Submit"
        ],
        "operationId": "SubmitJobs",
        "parameters": [
          {
            "name": "body",
            "in": "body",
            "required": true,
            "schema": {
              "$ref": "#/definitions/apiJobSubmitRequest"
            }
          }
        ],
        "responses": {
          "200": {
            "description": "A successful response.",
            "schema": {
              "$ref": "#/definitions/apiJobSubmitResponse"
            }
          },
          "default": {
            "description": "An unexpected error response.",
            "schema": {
              "$ref": "#/definitions/runtimeError"
            }
          }
        }
      }
    },
    "/v1/jobset/cancel": {
      "post": {
        "tags": [
          "Submit"
        ],
        "operationId": "CancelJobSet",
        "parameters": [
          {
            "name": "body",
            "in": "body",
            "required": true,
            "schema": {
              "$ref": "#/definitions/apiJobSetCancelRequest"
            }
          }
        ],
        "responses": {
          "200": {
            "description": "A successful response.",
            "schema": {}
          },
          "default": {
            "description": "An unexpected error response.",
            "schema": {
              "$ref": "#/definitions/runtimeError"
            }
          }
        }
      }
    },
    "/v1/queue": {
      "post": {
        "tags": [
          "Submit"
        ],
        "operationId": "CreateQueue",
        "parameters": [
          {
            "name": "body",
            "in": "body",
            "required": true,
            "schema": {
              "$ref": "#/definitions/apiQueue"
            }
          }
        ],
        "responses": {
          "200": {
            "description": "A successful response.",
            "schema": {}
          },
          "default": {
            "description": "An unexpected error response.",
            "schema": {
              "$ref": "#/definitions/runtimeError"
            }
          }
        }
      }
    },
    "/v1/queue/{name}": {
      "get": {
        "tags": [
          "Submit"
        ],
        "operationId": "GetQueue",
        "parameters": [
          {
            "type": "string",
            "name": "name",
            "in": "path",
            "required": true
          }
        ],
        "responses": {
          "200": {
            "description": "A successful response.",
            "schema": {
              "$ref": "#/definitions/apiQueue"
            }
          },
          "default": {
            "description": "An unexpected error response.",
            "schema": {
              "$ref": "#/definitions/runtimeError"
            }
          }
        }
      },
      "put": {
        "tags": [
          "Submit"
        ],
        "operationId": "UpdateQueue",
        "parameters": [
          {
            "type": "string",
            "name": "name",
            "in": "path",
            "required": true
          },
          {
            "name": "body",
            "in": "body",
            "required": true,
            "schema": {
              "$ref": "#/definitions/apiQueue"
            }
          }
        ],
        "responses": {
          "200": {
            "description": "A successful response.",
            "schema": {}
          },
          "default": {
            "description": "An unexpected error response.",
            "schema": {
              "$ref": "#/definitions/runtimeError"
            }
          }
        }
      },
      "delete": {
        "tags": [
          "Submit"
        ],
        "operationId": "DeleteQueue",
        "parameters": [
          {
            "type": "string",
            "name": "name",
            "in": "path",
            "required": true
          }
        ],
        "responses": {
          "200": {
            "description": "A successful response.",
            "schema": {}
          },
          "default": {
            "description": "An unexpected error response.",
            "schema": {
              "$ref": "#/definitions/runtimeError"
            }
          }
        }
      }
    }
  },
  "definitions": {
    "PermissionsSubject": {
      "type": "object",
      "properties": {
        "kind": {
          "type": "string"
        },
        "name": {
          "type": "string"
        }
      }
    },
    "QueuePermissions": {
      "type": "object",
      "properties": {
        "subjects": {
          "type": "array",
          "items": {
            "$ref": "#/definitions/PermissionsSubject"
          }
        },
        "verbs": {
          "type": "array",
          "items": {
            "type": "string"
          }
        }
      }
    },
    "apiBatchQueueCreateResponse": {
      "type": "object",
      "properties": {
        "failedQueues": {
          "type": "array",
          "items": {
            "$ref": "#/definitions/apiQueueCreateResponse"
          }
        }
      }
    },
    "apiBatchQueueUpdateResponse": {
      "type": "object",
      "properties": {
        "failedQueues": {
          "type": "array",
          "items": {
            "$ref": "#/definitions/apiQueueUpdateResponse"
          }
        }
      }
    },
    "apiCancellationResult": {
      "type": "object",
      "title": "swagger:model",
      "properties": {
        "cancelledIds": {
          "type": "array",
          "items": {
            "type": "string"
          }
        }
      }
    },
    "apiCause": {
      "type": "string",
      "default": "Error",
      "enum": [
        "Error",
        "Evicted",
        "OOM",
        "DeadlineExceeded"
      ]
    },
    "apiContainerStatus": {
      "type": "object",
      "properties": {
        "cause": {
          "$ref": "#/definitions/apiCause"
        },
        "exitCode": {
          "type": "integer",
          "format": "int32"
        },
        "message": {
          "type": "string"
        },
        "name": {
          "type": "string"
        },
        "reason": {
          "type": "string"
        }
      }
    },
    "apiEndMarker": {
      "type": "object",
      "title": "Indicates the end of streams"
    },
    "apiEventMessage": {
      "type": "object",
      "properties": {
        "cancelled": {
          "$ref": "#/definitions/apiJobCancelledEvent"
        },
        "cancelling": {
          "$ref": "#/definitions/apiJobCancellingEvent"
        },
        "duplicateFound": {
          "$ref": "#/definitions/apiJobDuplicateFoundEvent"
        },
        "failed": {
          "$ref": "#/definitions/apiJobFailedEvent"
        },
        "failedCompressed": {
          "$ref": "#/definitions/apiJobFailedEventCompressed"
        },
        "ingressInfo": {
          "$ref": "#/definitions/apiJobIngressInfoEvent"
        },
        "leaseExpired": {
          "$ref": "#/definitions/apiJobLeaseExpiredEvent"
        },
        "leaseReturned": {
          "$ref": "#/definitions/apiJobLeaseReturnedEvent"
        },
        "leased": {
          "$ref": "#/definitions/apiJobLeasedEvent"
        },
        "pending": {
          "$ref": "#/definitions/apiJobPendingEvent"
        },
        "preempted": {
          "$ref": "#/definitions/apiJobPreemptedEvent"
        },
        "preempting": {
          "$ref": "#/definitions/apiJobPreemptingEvent"
        },
        "queued": {
          "$ref": "#/definitions/apiJobQueuedEvent"
        },
        "reprioritized": {
          "$ref": "#/definitions/apiJobReprioritizedEvent"
        },
        "reprioritizing": {
          "$ref": "#/definitions/apiJobReprioritizingEvent"
        },
        "running": {
          "$ref": "#/definitions/apiJobRunningEvent"
        },
        "submitted": {
          "$ref": "#/definitions/apiJobSubmittedEvent"
        },
        "succeeded": {
          "$ref": "#/definitions/apiJobSucceededEvent"
        },
        "terminated": {
          "$ref": "#/definitions/apiJobTerminatedEvent"
        },
        "unableToSchedule": {
          "$ref": "#/definitions/apiJobUnableToScheduleEvent"
        },
        "updated": {
          "$ref": "#/definitions/apiJobUpdatedEvent"
        },
        "utilisation": {
          "$ref": "#/definitions/apiJobUtilisationEvent"
        }
      }
    },
    "apiEventStreamMessage": {
      "type": "object",
      "title": "swagger:model",
      "properties": {
        "id": {
          "type": "string"
        },
        "message": {
          "$ref": "#/definitions/apiEventMessage"
        }
      }
    },
    "apiIngressConfig": {
      "type": "object",
      "properties": {
        "annotations": {
          "type": "object",
          "additionalProperties": {
            "type": "string"
          }
        },
        "certName": {
          "type": "string"
        },
        "ports": {
          "type": "array",
          "items": {
            "type": "integer",
            "format": "int64"
          }
        },
        "tlsEnabled": {
          "type": "boolean"
        },
        "type": {
          "$ref": "#/definitions/apiIngressType"
        },
        "useClusterIP": {
          "type": "boolean"
        }
      }
    },
    "apiIngressType": {
      "description": "Ingress type is being kept here to maintain backwards compatibility for a while.",
      "type": "string",
      "default": "Ingress",
      "enum": [
        "Ingress"
      ]
    },
    "apiJob": {
      "type": "object",
      "properties": {
        "annotations": {
          "type": "object",
          "additionalProperties": {
            "type": "string"
          }
        },
        "clientId": {
          "type": "string"
        },
        "compressedQueueOwnershipUserGroups": {
          "type": "string",
          "format": "byte"
        },
        "created": {
          "type": "string",
          "format": "date-time"
        },
        "id": {
          "type": "string"
        },
        "ingress": {
          "description": "Services can be provided either as Armada-specific config objects or as proper k8s objects.\nThese options are exclusive, i.e., if either ingress or services is provided,\nthen neither of k8s_ingress or k8s_service can be provided, and vice versa.",
          "type": "array",
          "items": {
            "$ref": "#/definitions/apiIngressConfig"
          }
        },
        "jobSetId": {
          "type": "string"
        },
        "k8sIngress": {
          "type": "array",
          "items": {
            "$ref": "#/definitions/v1Ingress"
          }
        },
        "k8sService": {
          "type": "array",
          "items": {
            "$ref": "#/definitions/v1Service"
          }
        },
        "labels": {
          "type": "object",
          "additionalProperties": {
            "type": "string"
          }
        },
        "namespace": {
          "type": "string"
        },
        "owner": {
          "type": "string"
        },
        "podSpec": {
          "$ref": "#/definitions/v1PodSpec"
        },
        "podSpecs": {
          "type": "array",
          "items": {
            "$ref": "#/definitions/v1PodSpec"
          }
        },
        "priority": {
          "type": "number",
          "format": "double"
        },
        "queue": {
          "type": "string"
        },
        "queueOwnershipUserGroups": {
          "type": "array",
          "items": {
            "type": "string"
          }
        },
        "queueTtlSeconds": {
          "description": "Queuing TTL for this job in seconds. If this job queues for more than this duration it will be cancelled. Zero indicates an infinite lifetime.",
          "type": "string",
          "format": "int64"
        },
        "requiredNodeLabels": {
          "type": "object",
          "additionalProperties": {
            "type": "string"
          }
        },
        "scheduler": {
          "description": "Indicates which scheduler should manage this job.\nIf empty, the default scheduler is used.",
          "type": "string"
        },
        "schedulingResourceRequirements": {
          "description": "max(\n\n\tsum across all containers,\n\tmax over all init containers,\n\n)\n\nThis is because containers run in parallel, whereas initContainers run serially.\nThis field is populated automatically at submission.\nSubmitting a job with this field already populated results in an error.",
          "title": "Resource requests and limits necessary for scheduling the main pod of this job.\nThe requests and limits herein are set to:",
          "$ref": "#/definitions/v1ResourceRequirements"
        },
        "services": {
          "type": "array",
          "items": {
            "$ref": "#/definitions/apiServiceConfig"
          }
        }
      }
    },
    "apiJobCancelRequest": {
      "type": "object",
      "title": "swagger:model",
      "properties": {
        "jobId": {
          "type": "string"
        },
        "jobIds": {
          "type": "array",
          "items": {
            "type": "string"
          }
        },
        "jobSetId": {
          "type": "string"
        },
        "queue": {
          "type": "string"
        },
        "reason": {
          "type": "string"
        }
      }
    },
    "apiJobCancelledEvent": {
      "type": "object",
      "properties": {
        "created": {
          "type": "string",
          "format": "date-time"
        },
        "jobId": {
          "type": "string"
        },
        "jobSetId": {
          "type": "string"
        },
        "queue": {
          "type": "string"
        },
        "reason": {
          "type": "string"
        },
        "requestor": {
          "type": "string"
        }
      }
    },
    "apiJobCancellingEvent": {
      "type": "object",
      "properties": {
        "created": {
          "type": "string",
          "format": "date-time"
        },
        "jobId": {
          "type": "string"
        },
        "jobSetId": {
          "type": "string"
        },
        "queue": {
          "type": "string"
        },
        "reason": {
          "type": "string"
        },
        "requestor": {
          "type": "string"
        }
      }
    },
    "apiJobDetails": {
      "type": "object",
      "properties": {
        "cancelReason": {
          "type": "string"
        },
        "cancelTs": {
          "type": "string",
          "format": "date-time"
        },
        "jobId": {
          "type": "string"
        },
        "jobRuns": {
          "type": "array",
          "items": {
            "$ref": "#/definitions/apiJobRunDetails"
          }
        },
        "jobSpec": {
          "$ref": "#/definitions/apiJob"
        },
        "jobset": {
          "type": "string"
        },
        "lastTransitionTs": {
          "type": "string",
          "format": "date-time"
        },
        "latestRunId": {
          "type": "string"
        },
        "namespace": {
          "type": "string"
        },
        "queue": {
          "type": "string"
        },
        "state": {
          "$ref": "#/definitions/apiJobState"
        },
        "submittedTs": {
          "type": "string",
          "format": "date-time"
        }
      }
    },
    "apiJobDetailsRequest": {
      "type": "object",
      "properties": {
        "expandJobRun": {
          "type": "boolean"
        },
        "expandJobSpec": {
          "type": "boolean"
        },
        "jobIds": {
          "type": "array",
          "items": {
            "type": "string"
          }
        }
      }
    },
    "apiJobDetailsResponse": {
      "type": "object",
      "properties": {
        "jobDetails": {
          "type": "object",
          "additionalProperties": {
            "$ref": "#/definitions/apiJobDetails"
          }
        }
      }
    },
    "apiJobDuplicateFoundEvent": {
      "type": "object",
      "properties": {
        "created": {
          "type": "string",
          "format": "date-time"
        },
        "jobId": {
          "type": "string"
        },
        "jobSetId": {
          "type": "string"
        },
        "originalJobId": {
          "type": "string"
        },
        "queue": {
          "type": "string"
        }
      }
    },
    "apiJobFailedEvent": {
      "type": "object",
      "properties": {
        "cause": {
          "$ref": "#/definitions/apiCause"
        },
        "clusterId": {
          "type": "string"
        },
        "containerStatuses": {
          "type": "array",
          "items": {
            "$ref": "#/definitions/apiContainerStatus"
          }
        },
        "created": {
          "type": "string",
          "format": "date-time"
        },
        "exitCodes": {
          "type": "object",
          "additionalProperties": {
            "type": "integer",
            "format": "int32"
          }
        },
        "jobId": {
          "type": "string"
        },
        "jobSetId": {
          "type": "string"
        },
        "kubernetesId": {
          "type": "string"
        },
        "nodeName": {
          "type": "string"
        },
        "podName": {
          "type": "string"
        },
        "podNamespace": {
          "type": "string"
        },
        "podNumber": {
          "type": "integer",
          "format": "int32"
        },
        "queue": {
          "type": "string"
        },
        "reason": {
          "type": "string"
        }
      }
    },
    "apiJobFailedEventCompressed": {
      "type": "object",
      "title": "Only used internally by Armada",
      "properties": {
        "event": {
          "type": "string",
          "format": "byte"
        }
      }
    },
    "apiJobIngressInfoEvent": {
      "type": "object",
      "properties": {
        "clusterId": {
          "type": "string"
        },
        "created": {
          "type": "string",
          "format": "date-time"
        },
        "ingressAddresses": {
          "type": "object",
          "additionalProperties": {
            "type": "string"
          }
        },
        "jobId": {
          "type": "string"
        },
        "jobSetId": {
          "type": "string"
        },
        "kubernetesId": {
          "type": "string"
        },
        "nodeName": {
          "type": "string"
        },
        "podName": {
          "type": "string"
        },
        "podNamespace": {
          "type": "string"
        },
        "podNumber": {
          "type": "integer",
          "format": "int32"
        },
        "queue": {
          "type": "string"
        }
      }
    },
    "apiJobLeaseExpiredEvent": {
      "type": "object",
      "properties": {
        "created": {
          "type": "string",
          "format": "date-time"
        },
        "jobId": {
          "type": "string"
        },
        "jobSetId": {
          "type": "string"
        },
        "queue": {
          "type": "string"
        }
      }
    },
    "apiJobLeaseReturnedEvent": {
      "type": "object",
      "properties": {
        "clusterId": {
          "type": "string"
        },
        "created": {
          "type": "string",
          "format": "date-time"
        },
        "jobId": {
          "type": "string"
        },
        "jobSetId": {
          "type": "string"
        },
        "kubernetesId": {
          "type": "string"
        },
        "podNumber": {
          "type": "integer",
          "format": "int32"
        },
        "queue": {
          "type": "string"
        },
        "reason": {
          "type": "string"
        },
        "runAttempted": {
          "type": "boolean"
        }
      }
    },
    "apiJobLeasedEvent": {
      "type": "object",
      "properties": {
        "clusterId": {
          "type": "string"
        },
        "created": {
          "type": "string",
          "format": "date-time"
        },
        "jobId": {
          "type": "string"
        },
        "jobSetId": {
          "type": "string"
        },
        "queue": {
          "type": "string"
        }
      }
    },
    "apiJobPendingEvent": {
      "type": "object",
      "properties": {
        "clusterId": {
          "type": "string"
        },
        "created": {
          "type": "string",
          "format": "date-time"
        },
        "jobId": {
          "type": "string"
        },
        "jobSetId": {
          "type": "string"
        },
        "kubernetesId": {
          "type": "string"
        },
        "podName": {
          "type": "string"
        },
        "podNamespace": {
          "type": "string"
        },
        "podNumber": {
          "type": "integer",
          "format": "int32"
        },
        "queue": {
          "type": "string"
        }
      }
    },
    "apiJobPreemptRequest": {
      "type": "object",
      "title": "swagger:model",
      "properties": {
        "jobIds": {
          "type": "array",
          "items": {
            "type": "string"
          }
        },
        "jobSetId": {
          "type": "string"
        },
        "queue": {
          "type": "string"
        },
        "reason": {
          "type": "string"
        }
      }
    },
    "apiJobPreemptedEvent": {
      "type": "object",
      "properties": {
        "clusterId": {
          "type": "string"
        },
        "created": {
          "type": "string",
          "format": "date-time"
        },
        "jobId": {
          "type": "string"
        },
        "jobSetId": {
          "type": "string"
        },
        "preemptiveJobId": {
          "type": "string"
        },
        "preemptiveRunId": {
          "type": "string"
        },
        "queue": {
          "type": "string"
        },
        "runId": {
          "type": "string"
        }
      }
    },
    "apiJobPreemptingEvent": {
      "type": "object",
      "properties": {
        "created": {
          "type": "string",
          "format": "date-time"
        },
        "jobId": {
          "type": "string"
        },
        "jobSetId": {
          "type": "string"
        },
        "queue": {
          "type": "string"
        },
        "requestor": {
          "type": "string"
        }
      }
    },
    "apiJobQueuedEvent": {
      "type": "object",
      "properties": {
        "created": {
          "type": "string",
          "format": "date-time"
        },
        "jobId": {
          "type": "string"
        },
        "jobSetId": {
          "type": "string"
        },
        "queue": {
          "type": "string"
        }
      }
    },
    "apiJobReprioritizeRequest": {
      "type": "object",
      "title": "swagger:model",
      "properties": {
        "jobIds": {
          "type": "array",
          "items": {
            "type": "string"
          }
        },
        "jobSetId": {
          "type": "string"
        },
        "newPriority": {
          "type": "number",
          "format": "double"
        },
        "queue": {
          "type": "string"
        }
      }
    },
    "apiJobReprioritizeResponse": {
      "type": "object",
      "title": "swagger:model",
      "properties": {
        "reprioritizationResults": {
          "type": "object",
          "additionalProperties": {
            "type": "string"
          }
        }
      }
    },
    "apiJobReprioritizedEvent": {
      "type": "object",
      "properties": {
        "created": {
          "type": "string",
          "format": "date-time"
        },
        "jobId": {
          "type": "string"
        },
        "jobSetId": {
          "type": "string"
        },
        "newPriority": {
          "type": "number",
          "format": "double"
        },
        "queue": {
          "type": "string"
        },
        "requestor": {
          "type": "string"
        }
      }
    },
    "apiJobReprioritizingEvent": {
      "type": "object",
      "properties": {
        "created": {
          "type": "string",
          "format": "date-time"
        },
        "jobId": {
          "type": "string"
        },
        "jobSetId": {
          "type": "string"
        },
        "newPriority": {
          "type": "number",
          "format": "double"
        },
        "queue": {
          "type": "string"
        },
        "requestor": {
          "type": "string"
        }
      }
    },
    "apiJobRunDetails": {
      "type": "object",
      "properties": {
        "cluster": {
          "type": "string"
        },
        "finishedTs": {
          "type": "string",
          "format": "date-time"
        },
        "jobId": {
          "type": "string"
        },
        "leasedTs": {
          "type": "string",
          "format": "date-time"
        },
        "node": {
          "type": "string"
        },
        "pendingTs": {
          "type": "string",
          "format": "date-time"
        },
        "runId": {
          "type": "string"
        },
        "startedTs": {
          "type": "string",
          "format": "date-time"
        },
        "state": {
          "$ref": "#/definitions/apiJobRunState"
        }
      }
    },
    "apiJobRunDetailsRequest": {
      "type": "object",
      "properties": {
        "runIds": {
          "type": "array",
          "items": {
            "type": "string"
          }
        }
      }
    },
    "apiJobRunDetailsResponse": {
      "type": "object",
      "properties": {
        "jobRunDetails": {
          "type": "object",
          "additionalProperties": {
            "$ref": "#/definitions/apiJobRunDetails"
          }
        }
      }
    },
    "apiJobRunState": {
      "type": "string",
      "default": "RUN_STATE_UNKNOWN",
      "enum": [
        "RUN_STATE_UNKNOWN",
        "RUN_STATE_LEASED",
        "RUN_STATE_PENDING",
        "RUN_STATE_RUNNING",
        "RUN_STATE_SUCCEEDED",
        "RUN_STATE_FAILED",
        "RUN_STATE_PREEMPTED",
        "RUN_STATE_CANCELLED",
        "RUN_STATE_LEASE_EXPIRED",
        "RUNS_STATE_LEASE_RETURNED"
      ]
    },
    "apiJobRunningEvent": {
      "type": "object",
      "properties": {
        "clusterId": {
          "type": "string"
        },
        "created": {
          "type": "string",
          "format": "date-time"
        },
        "jobId": {
          "type": "string"
        },
        "jobSetId": {
          "type": "string"
        },
        "kubernetesId": {
          "type": "string"
        },
        "nodeName": {
          "type": "string"
        },
        "podName": {
          "type": "string"
        },
        "podNamespace": {
          "type": "string"
        },
        "podNumber": {
          "type": "integer",
          "format": "int32"
        },
        "queue": {
          "type": "string"
        }
      }
    },
    "apiJobSetCancelRequest": {
      "type": "object",
      "title": "swagger:model",
      "properties": {
        "filter": {
          "$ref": "#/definitions/apiJobSetFilter"
        },
        "jobSetId": {
          "type": "string"
        },
        "queue": {
          "type": "string"
        },
        "reason": {
          "type": "string"
        }
      }
    },
    "apiJobSetFilter": {
      "type": "object",
      "title": "swagger:model",
      "properties": {
        "states": {
          "type": "array",
          "items": {
            "$ref": "#/definitions/apiJobState"
          }
        }
      }
    },
    "apiJobSetRequest": {
      "type": "object",
      "title": "swagger:model",
      "properties": {
        "errorIfMissing": {
          "type": "boolean"
        },
        "forceLegacy": {
          "type": "boolean"
        },
        "forceNew": {
          "type": "boolean"
        },
        "fromMessageId": {
          "type": "string"
        },
        "id": {
          "type": "string"
        },
        "queue": {
          "type": "string"
        },
        "watch": {
          "type": "boolean"
        }
      }
    },
    "apiJobState": {
      "type": "string",
      "title": "swagger:model",
      "default": "QUEUED",
      "enum": [
        "QUEUED",
        "PENDING",
        "RUNNING",
        "SUCCEEDED",
        "FAILED",
        "UNKNOWN",
        "SUBMITTED",
        "LEASED",
        "PREEMPTED",
        "CANCELLED"
      ]
    },
    "apiJobStatusRequest": {
      "type": "object",
      "properties": {
        "jobIds": {
          "type": "array",
          "items": {
            "type": "string"
          }
        }
      }
    },
    "apiJobStatusResponse": {
      "type": "object",
      "properties": {
        "jobStates": {
          "type": "object",
          "additionalProperties": {
            "$ref": "#/definitions/apiJobState"
          }
        }
      }
    },
    "apiJobSubmitRequest": {
      "type": "object",
      "title": "swagger:model",
      "properties": {
        "jobRequestItems": {
          "type": "array",
          "items": {
            "$ref": "#/definitions/apiJobSubmitRequestItem"
          }
        },
        "jobSetId": {
          "type": "string"
        },
        "queue": {
          "type": "string"
        }
      }
    },
    "apiJobSubmitRequestItem": {
      "type": "object",
      "properties": {
        "annotations": {
          "type": "object",
          "additionalProperties": {
            "type": "string"
          }
        },
        "clientId": {
          "type": "string"
        },
        "ingress": {
          "type": "array",
          "items": {
            "$ref": "#/definitions/apiIngressConfig"
          }
        },
        "labels": {
          "type": "object",
          "additionalProperties": {
            "type": "string"
          }
        },
        "namespace": {
          "type": "string"
        },
        "podSpec": {
          "$ref": "#/definitions/v1PodSpec"
        },
        "podSpecs": {
          "type": "array",
          "items": {
            "$ref": "#/definitions/v1PodSpec"
          }
        },
        "priority": {
          "type": "number",
          "format": "double"
        },
        "queueTtlSeconds": {
          "description": "Queuing TTL for this job in seconds. If this job queues for more than this duration it will be cancelled. Zero indicates an infinite lifetime.",
          "type": "string",
          "format": "int64"
        },
        "requiredNodeLabels": {
          "type": "object",
          "additionalProperties": {
            "type": "string"
          }
        },
        "scheduler": {
          "description": "Indicates which scheduler should manage this job.\nIf empty, the default scheduler is used.",
          "type": "string"
        },
        "services": {
          "type": "array",
          "items": {
            "$ref": "#/definitions/apiServiceConfig"
          }
        }
      }
    },
    "apiJobSubmitResponse": {
      "type": "object",
      "title": "swagger:model",
      "properties": {
        "jobResponseItems": {
          "type": "array",
          "items": {
            "$ref": "#/definitions/apiJobSubmitResponseItem"
          }
        }
      }
    },
    "apiJobSubmitResponseItem": {
      "type": "object",
      "properties": {
        "error": {
          "type": "string"
        },
        "jobId": {
          "type": "string"
        }
      }
    },
    "apiJobSubmittedEvent": {
      "type": "object",
      "properties": {
        "created": {
          "type": "string",
          "format": "date-time"
        },
        "job": {
          "$ref": "#/definitions/apiJob"
        },
        "jobId": {
          "type": "string"
        },
        "jobSetId": {
          "type": "string"
        },
        "queue": {
          "type": "string"
        }
      }
    },
    "apiJobSucceededEvent": {
      "type": "object",
      "properties": {
        "clusterId": {
          "type": "string"
        },
        "created": {
          "type": "string",
          "format": "date-time"
        },
        "jobId": {
          "type": "string"
        },
        "jobSetId": {
          "type": "string"
        },
        "kubernetesId": {
          "type": "string"
        },
        "nodeName": {
          "type": "string"
        },
        "podName": {
          "type": "string"
        },
        "podNamespace": {
          "type": "string"
        },
        "podNumber": {
          "type": "integer",
          "format": "int32"
        },
        "queue": {
          "type": "string"
        }
      }
    },
    "apiJobTerminatedEvent": {
      "type": "object",
      "properties": {
        "clusterId": {
          "type": "string"
        },
        "created": {
          "type": "string",
          "format": "date-time"
        },
        "jobId": {
          "type": "string"
        },
        "jobSetId": {
          "type": "string"
        },
        "kubernetesId": {
          "type": "string"
        },
        "podName": {
          "type": "string"
        },
        "podNamespace": {
          "type": "string"
        },
        "podNumber": {
          "type": "integer",
          "format": "int32"
        },
        "queue": {
          "type": "string"
        },
        "reason": {
          "type": "string"
        }
      }
    },
    "apiJobUnableToScheduleEvent": {
      "type": "object",
      "properties": {
        "clusterId": {
          "type": "string"
        },
        "created": {
          "type": "string",
          "format": "date-time"
        },
        "jobId": {
          "type": "string"
        },
        "jobSetId": {
          "type": "string"
        },
        "kubernetesId": {
          "type": "string"
        },
        "nodeName": {
          "type": "string"
        },
        "podName": {
          "type": "string"
        },
        "podNamespace": {
          "type": "string"
        },
        "podNumber": {
          "type": "integer",
          "format": "int32"
        },
        "queue": {
          "type": "string"
        },
        "reason": {
          "type": "string"
        }
      }
    },
    "apiJobUpdatedEvent": {
      "type": "object",
      "properties": {
        "created": {
          "type": "string",
          "format": "date-time"
        },
        "job": {
          "$ref": "#/definitions/apiJob"
        },
        "jobId": {
          "type": "string"
        },
        "jobSetId": {
          "type": "string"
        },
        "queue": {
          "type": "string"
        },
        "requestor": {
          "type": "string"
        }
      }
    },
    "apiJobUtilisationEvent": {
      "type": "object",
      "properties": {
        "MaxResourcesForPeriod": {
          "type": "object",
          "additionalProperties": {
            "$ref": "#/definitions/resourceQuantity"
          }
        },
        "clusterId": {
          "type": "string"
        },
        "created": {
          "type": "string",
          "format": "date-time"
        },
        "jobId": {
          "type": "string"
        },
        "jobSetId": {
          "type": "string"
        },
        "kubernetesId": {
          "type": "string"
        },
        "nodeName": {
          "type": "string"
        },
        "podName": {
          "type": "string"
        },
        "podNamespace": {
          "type": "string"
        },
        "podNumber": {
          "type": "integer",
          "format": "int32"
        },
        "queue": {
          "type": "string"
        },
        "totalCumulativeUsage": {
          "type": "object",
          "additionalProperties": {
            "$ref": "#/definitions/resourceQuantity"
          }
        }
      }
    },
    "apiPriorityClassPoolResourceLimits": {
      "type": "object",
      "properties": {
        "maximumResourceFraction": {
          "type": "object",
          "additionalProperties": {
            "type": "number",
            "format": "double"
          }
        }
      }
    },
    "apiPriorityClassResourceLimits": {
      "type": "object",
      "properties": {
        "maximumResourceFraction": {
          "description": "Limits resources assigned to jobs of this priority class.\nSpecifically, jobs of this priority class are only scheduled if doing so does not exceed this limit.",
          "type": "object",
          "additionalProperties": {
            "type": "number",
            "format": "double"
          }
        },
        "maximumResourceFractionByPool": {
          "description": "Per-pool override of maximum_resource_fraction.\nIf missing for a particular pool, maximum_resource_fraction is used instead for that pool.",
          "type": "object",
          "additionalProperties": {
            "$ref": "#/definitions/apiPriorityClassPoolResourceLimits"
          }
        }
      }
    },
    "apiQueue": {
      "type": "object",
      "title": "swagger:model",
      "properties": {
        "groupOwners": {
          "type": "array",
          "items": {
            "type": "string"
          }
        },
        "name": {
          "type": "string"
        },
        "permissions": {
          "type": "array",
          "items": {
            "$ref": "#/definitions/QueuePermissions"
          }
        },
        "priorityFactor": {
          "type": "number",
          "format": "double"
        },
        "resourceLimits": {
          "type": "object",
          "additionalProperties": {
            "type": "number",
            "format": "double"
          }
        },
        "resourceLimitsByPriorityClassName": {
          "description": "Map from priority class name to resource limit overrides for this queue and priority class.\nIf provided for a priority class, global limits for that priority class do not apply to this queue.",
          "type": "object",
          "additionalProperties": {
            "$ref": "#/definitions/apiPriorityClassResourceLimits"
          }
        },
        "userOwners": {
          "type": "array",
          "items": {
            "type": "string"
          }
        }
      }
    },
    "apiQueueCreateResponse": {
      "type": "object",
      "properties": {
        "error": {
          "type": "string"
        },
        "queue": {
          "$ref": "#/definitions/apiQueue"
        }
      }
    },
    "apiQueueList": {
      "type": "object",
      "title": "swagger:model",
      "properties": {
        "queues": {
          "type": "array",
          "items": {
            "$ref": "#/definitions/apiQueue"
          }
        }
      }
    },
    "apiQueueUpdateResponse": {
      "type": "object",
      "properties": {
        "error": {
          "type": "string"
        },
        "queue": {
          "$ref": "#/definitions/apiQueue"
        }
      }
    },
    "apiServiceConfig": {
      "type": "object",
      "properties": {
        "ports": {
          "type": "array",
          "items": {
            "type": "integer",
            "format": "int64"
          }
        },
        "type": {
          "$ref": "#/definitions/apiServiceType"
        }
      }
    },
    "apiServiceType": {
      "type": "string",
      "default": "NodePort",
      "enum": [
        "NodePort",
        "Headless"
      ]
    },
    "apiStreamingQueueMessage": {
      "type": "object",
      "properties": {
        "end": {
          "$ref": "#/definitions/apiEndMarker"
        },
        "queue": {
          "$ref": "#/definitions/apiQueue"
        }
      }
    },
    "intstrIntOrString": {
      "description": "+protobuf=true\n+protobuf.options.(gogoproto.goproto_stringer)=false\n+k8s:openapi-gen=true",
      "type": "object",
      "title": "IntOrString is a type that can hold an int32 or a string.  When used in\nJSON or YAML marshalling and unmarshalling, it produces or consumes the\ninner type.  This allows you to have, for example, a JSON field that can\naccept a name or number.\nTODO: Rename to Int32OrString",
      "properties": {
        "IntVal": {
          "type": "integer",
          "format": "int32"
        },
        "StrVal": {
          "type": "string"
        },
        "Type": {
          "$ref": "#/definitions/intstrType"
        }
      },
      "x-go-package": "k8s.io/apimachinery/pkg/util/intstr"
    },
    "intstrType": {
      "type": "integer",
      "format": "int64",
      "title": "Type represents the stored type of IntOrString.",
      "x-go-package": "k8s.io/apimachinery/pkg/util/intstr"
    },
    "protobufAny": {
      "type": "object",
      "properties": {
        "typeUrl": {
          "type": "string"
        },
        "value": {
          "type": "string",
          "format": "byte"
        }
      }
    },
    "resourceQuantity": {
      "description": "The serialization format is:\n\n\u003cquantity\u003e        ::= \u003csignedNumber\u003e\u003csuffix\u003e\n(Note that \u003csuffix\u003e may be empty, from the \"\" case in \u003cdecimalSI\u003e.)\n\u003cdigit\u003e           ::= 0 | 1 | ... | 9\n\u003cdigits\u003e          ::= \u003cdigit\u003e | \u003cdigit\u003e\u003cdigits\u003e\n\u003cnumber\u003e          ::= \u003cdigits\u003e | \u003cdigits\u003e.\u003cdigits\u003e | \u003cdigits\u003e. | .\u003cdigits\u003e\n\u003csign\u003e            ::= \"+\" | \"-\"\n\u003csignedNumber\u003e    ::= \u003cnumber\u003e | \u003csign\u003e\u003cnumber\u003e\n\u003csuffix\u003e          ::= \u003cbinarySI\u003e | \u003cdecimalExponent\u003e | \u003cdecimalSI\u003e\n\u003cbinarySI\u003e        ::= Ki | Mi | Gi | Ti | Pi | Ei\n(International System of units; See: http://physics.nist.gov/cuu/Units/binary.html)\n\u003cdecimalSI\u003e       ::= m | \"\" | k | M | G | T | P | E\n(Note that 1024 = 1Ki but 1000 = 1k; I didn't choose the capitalization.)\n\u003cdecimalExponent\u003e ::= \"e\" \u003csignedNumber\u003e | \"E\" \u003csignedNumber\u003e\n\nNo matter which of the three exponent forms is used, no quantity may represent\na number greater than 2^63-1 in magnitude, nor may it have more than 3 decimal\nplaces. Numbers larger or more precise will be capped or rounded up.\n(E.g.: 0.1m will rounded up to 1m.)\nThis may be extended in the future if we require larger or smaller quantities.\n\nWhen a Quantity is parsed from a string, it will remember the type of suffix\nit had, and will use the same type again when it is serialized.\n\nBefore serializing, Quantity will be put in \"canonical form\".\nThis means that Exponent/suffix will be adjusted up or down (with a\ncorresponding increase or decrease in Mantissa) such that:\na. No precision is lost\nb. No fractional digits will be emitted\nc. The exponent (or suffix) is as large as possible.\nThe sign will be omitted unless the number is negative.\n\nExamples:\n1.5 will be serialized as \"1500m\"\n1.5Gi will be serialized as \"1536Mi\"\n\nNote that the quantity will NEVER be internally represented by a\nfloating point number. That is the whole point of this exercise.\n\nNon-canonical values will still parse as long as they are well formed,\nbut will be re-emitted in their canonical form. (So always use canonical\nform, or don't diff.)\n\nThis format is intended to make it difficult to use these numbers without\nwriting some sort of special handling code in the hopes that that will\ncause implementors to also use a fixed point implementation.\n\n+protobuf=true\n+protobuf.embed=string\n+protobuf.options.marshal=false\n+protobuf.options.(gogoproto.goproto_stringer)=false\n+k8s:deepcopy-gen=true\n+k8s:openapi-gen=true",
      "type": "string",
      "title": "Quantity is a fixed-point representation of a number.\nIt provides convenient marshaling/unmarshaling in JSON and YAML,\nin addition to String() and AsInt64() accessors.",
      "x-go-package": "k8s.io/apimachinery/pkg/api/resource"
    },
    "runtimeError": {
      "type": "object",
      "properties": {
        "code": {
          "type": "integer",
          "format": "int32"
        },
        "details": {
          "type": "array",
          "items": {
            "$ref": "#/definitions/protobufAny"
          }
        },
        "error": {
          "type": "string"
        },
        "message": {
          "type": "string"
        }
      }
    },
    "runtimeStreamError": {
      "type": "object",
      "properties": {
        "details": {
          "type": "array",
          "items": {
            "$ref": "#/definitions/protobufAny"
          }
        },
        "grpcCode": {
          "type": "integer",
          "format": "int32"
        },
        "httpCode": {
          "type": "integer",
          "format": "int32"
        },
        "httpStatus": {
          "type": "string"
        },
        "message": {
          "type": "string"
        }
      }
    },
    "typesUID": {
      "description": "UID is a type that holds unique ID values, including UUIDs.  Because we\ndon't ONLY use UUIDs, this is an alias to string.  Being a type captures\nintent and helps make sure that UIDs and names do not get conflated.",
      "type": "string",
      "x-go-package": "k8s.io/apimachinery/pkg/types"
    },
    "v1AWSElasticBlockStoreVolumeSource": {
      "description": "An AWS EBS disk must exist before mounting to a container. The disk\nmust also be in the same AWS zone as the kubelet. An AWS EBS disk\ncan only be mounted as read/write once. AWS EBS volumes support\nownership management and SELinux relabeling.",
      "type": "object",
      "title": "Represents a Persistent Disk resource in AWS.",
      "properties": {
        "fsType": {
          "description": "Filesystem type of the volume that you want to mount.\nTip: Ensure that the filesystem type is supported by the host operating system.\nExamples: \"ext4\", \"xfs\", \"ntfs\". Implicitly inferred to be \"ext4\" if unspecified.\nMore info: https://kubernetes.io/docs/concepts/storage/volumes#awselasticblockstore\nTODO: how do we prevent errors in the filesystem from compromising the machine\n+optional",
          "type": "string",
          "x-go-name": "FSType"
        },
        "partition": {
          "description": "The partition in the volume that you want to mount.\nIf omitted, the default is to mount by volume name.\nExamples: For volume /dev/sda1, you specify the partition as \"1\".\nSimilarly, the volume partition for /dev/sda is \"0\" (or you can leave the property empty).\n+optional",
          "type": "integer",
          "format": "int32",
          "x-go-name": "Partition"
        },
        "readOnly": {
          "description": "Specify \"true\" to force and set the ReadOnly property in VolumeMounts to \"true\".\nIf omitted, the default is \"false\".\nMore info: https://kubernetes.io/docs/concepts/storage/volumes#awselasticblockstore\n+optional",
          "type": "boolean",
          "x-go-name": "ReadOnly"
        },
        "volumeID": {
          "description": "Unique ID of the persistent disk resource in AWS (Amazon EBS volume).\nMore info: https://kubernetes.io/docs/concepts/storage/volumes#awselasticblockstore",
          "type": "string",
          "x-go-name": "VolumeID"
        }
      },
      "x-go-package": "k8s.io/api/core/v1"
    },
    "v1Affinity": {
      "type": "object",
      "title": "Affinity is a group of affinity scheduling rules.",
      "properties": {
        "nodeAffinity": {
          "$ref": "#/definitions/v1NodeAffinity"
        },
        "podAffinity": {
          "$ref": "#/definitions/v1PodAffinity"
        },
        "podAntiAffinity": {
          "$ref": "#/definitions/v1PodAntiAffinity"
        }
      },
      "x-go-package": "k8s.io/api/core/v1"
    },
    "v1AzureDataDiskCachingMode": {
      "type": "string",
      "x-go-package": "k8s.io/api/core/v1"
    },
    "v1AzureDataDiskKind": {
      "type": "string",
      "x-go-package": "k8s.io/api/core/v1"
    },
    "v1AzureDiskVolumeSource": {
      "type": "object",
      "title": "AzureDisk represents an Azure Data Disk mount on the host and bind mount to the pod.",
      "properties": {
        "cachingMode": {
          "$ref": "#/definitions/v1AzureDataDiskCachingMode"
        },
        "diskName": {
          "description": "The Name of the data disk in the blob storage",
          "type": "string",
          "x-go-name": "DiskName"
        },
        "diskURI": {
          "description": "The URI the data disk in the blob storage",
          "type": "string",
          "x-go-name": "DataDiskURI"
        },
        "fsType": {
          "description": "Filesystem type to mount.\nMust be a filesystem type supported by the host operating system.\nEx. \"ext4\", \"xfs\", \"ntfs\". Implicitly inferred to be \"ext4\" if unspecified.\n+optional",
          "type": "string",
          "x-go-name": "FSType"
        },
        "kind": {
          "$ref": "#/definitions/v1AzureDataDiskKind"
        },
        "readOnly": {
          "description": "Defaults to false (read/write). ReadOnly here will force\nthe ReadOnly setting in VolumeMounts.\n+optional",
          "type": "boolean",
          "x-go-name": "ReadOnly"
        }
      },
      "x-go-package": "k8s.io/api/core/v1"
    },
    "v1AzureFileVolumeSource": {
      "type": "object",
      "title": "AzureFile represents an Azure File Service mount on the host and bind mount to the pod.",
      "properties": {
        "readOnly": {
          "description": "Defaults to false (read/write). ReadOnly here will force\nthe ReadOnly setting in VolumeMounts.\n+optional",
          "type": "boolean",
          "x-go-name": "ReadOnly"
        },
        "secretName": {
          "description": "the name of secret that contains Azure Storage Account Name and Key",
          "type": "string",
          "x-go-name": "SecretName"
        },
        "shareName": {
          "description": "Share Name",
          "type": "string",
          "x-go-name": "ShareName"
        }
      },
      "x-go-package": "k8s.io/api/core/v1"
    },
    "v1CSIVolumeSource": {
      "description": "Represents a source location of a volume to mount, managed by an external CSI driver",
      "type": "object",
      "properties": {
        "driver": {
          "description": "Driver is the name of the CSI driver that handles this volume.\nConsult with your admin for the correct name as registered in the cluster.",
          "type": "string",
          "x-go-name": "Driver"
        },
        "fsType": {
          "description": "Filesystem type to mount. Ex. \"ext4\", \"xfs\", \"ntfs\".\nIf not provided, the empty value is passed to the associated CSI driver\nwhich will determine the default filesystem to apply.\n+optional",
          "type": "string",
          "x-go-name": "FSType"
        },
        "nodePublishSecretRef": {
          "$ref": "#/definitions/v1LocalObjectReference"
        },
        "readOnly": {
          "description": "Specifies a read-only configuration for the volume.\nDefaults to false (read/write).\n+optional",
          "type": "boolean",
          "x-go-name": "ReadOnly"
        },
        "volumeAttributes": {
          "description": "VolumeAttributes stores driver-specific properties that are passed to the CSI\ndriver. Consult your driver's documentation for supported values.\n+optional",
          "type": "object",
          "additionalProperties": {
            "type": "string"
          },
          "x-go-name": "VolumeAttributes"
        }
      },
      "x-go-package": "k8s.io/api/core/v1"
    },
    "v1Capabilities": {
      "type": "object",
      "title": "Adds and removes POSIX capabilities from running containers.",
      "properties": {
        "add": {
          "description": "Added capabilities\n+optional",
          "type": "array",
          "items": {
            "$ref": "#/definitions/v1Capability"
          },
          "x-go-name": "Add"
        },
        "drop": {
          "description": "Removed capabilities\n+optional",
          "type": "array",
          "items": {
            "$ref": "#/definitions/v1Capability"
          },
          "x-go-name": "Drop"
        }
      },
      "x-go-package": "k8s.io/api/core/v1"
    },
    "v1Capability": {
      "description": "Capability represent POSIX capabilities type",
      "type": "string",
      "x-go-package": "k8s.io/api/core/v1"
    },
    "v1CephFSVolumeSource": {
      "description": "Represents a Ceph Filesystem mount that lasts the lifetime of a pod\nCephfs volumes do not support ownership management or SELinux relabeling.",
      "type": "object",
      "properties": {
        "monitors": {
          "description": "Required: Monitors is a collection of Ceph monitors\nMore info: https://examples.k8s.io/volumes/cephfs/README.md#how-to-use-it",
          "type": "array",
          "items": {
            "type": "string"
          },
          "x-go-name": "Monitors"
        },
        "path": {
          "description": "Optional: Used as the mounted root, rather than the full Ceph tree, default is /\n+optional",
          "type": "string",
          "x-go-name": "Path"
        },
        "readOnly": {
          "description": "Optional: Defaults to false (read/write). ReadOnly here will force\nthe ReadOnly setting in VolumeMounts.\nMore info: https://examples.k8s.io/volumes/cephfs/README.md#how-to-use-it\n+optional",
          "type": "boolean",
          "x-go-name": "ReadOnly"
        },
        "secretFile": {
          "description": "Optional: SecretFile is the path to key ring for User, default is /etc/ceph/user.secret\nMore info: https://examples.k8s.io/volumes/cephfs/README.md#how-to-use-it\n+optional",
          "type": "string",
          "x-go-name": "SecretFile"
        },
        "secretRef": {
          "$ref": "#/definitions/v1LocalObjectReference"
        },
        "user": {
          "description": "Optional: User is the rados user name, default is admin\nMore info: https://examples.k8s.io/volumes/cephfs/README.md#how-to-use-it\n+optional",
          "type": "string",
          "x-go-name": "User"
        }
      },
      "x-go-package": "k8s.io/api/core/v1"
    },
    "v1CinderVolumeSource": {
      "description": "A Cinder volume must exist before mounting to a container.\nThe volume must also be in the same region as the kubelet.\nCinder volumes support ownership management and SELinux relabeling.",
      "type": "object",
      "title": "Represents a cinder volume resource in Openstack.",
      "properties": {
        "fsType": {
          "description": "Filesystem type to mount.\nMust be a filesystem type supported by the host operating system.\nExamples: \"ext4\", \"xfs\", \"ntfs\". Implicitly inferred to be \"ext4\" if unspecified.\nMore info: https://examples.k8s.io/mysql-cinder-pd/README.md\n+optional",
          "type": "string",
          "x-go-name": "FSType"
        },
        "readOnly": {
          "description": "Optional: Defaults to false (read/write). ReadOnly here will force\nthe ReadOnly setting in VolumeMounts.\nMore info: https://examples.k8s.io/mysql-cinder-pd/README.md\n+optional",
          "type": "boolean",
          "x-go-name": "ReadOnly"
        },
        "secretRef": {
          "$ref": "#/definitions/v1LocalObjectReference"
        },
        "volumeID": {
          "description": "volume id used to identify the volume in cinder.\nMore info: https://examples.k8s.io/mysql-cinder-pd/README.md",
          "type": "string",
          "x-go-name": "VolumeID"
        }
      },
      "x-go-package": "k8s.io/api/core/v1"
    },
    "v1ClientIPConfig": {
      "description": "ClientIPConfig represents the configurations of Client IP based session affinity.",
      "type": "object",
      "properties": {
        "timeoutSeconds": {
          "type": "integer",
          "format": "int32",
          "title": "timeoutSeconds specifies the seconds of ClientIP type session sticky time.\nThe value must be \u003e0 \u0026\u0026 \u003c=86400(for 1 day) if ServiceAffinity == \"ClientIP\".\nDefault value is 10800(for 3 hours).\n+optional"
        }
      }
    },
    "v1Condition": {
      "description": "// other fields\n}",
      "type": "object",
      "title": "Condition contains details for one aspect of the current state of this API Resource.\n---\nThis struct is intended for direct use as an array at the field path .status.conditions.  For example,\ntype FooStatus struct{\n    // Represents the observations of a foo's current state.\n    // Known .status.conditions.type are: \"Available\", \"Progressing\", and \"Degraded\"\n    // +patchMergeKey=type\n    // +patchStrategy=merge\n    // +listType=map\n    // +listMapKey=type\n    Conditions []metav1.Condition `json:\"conditions,omitempty\" patchStrategy:\"merge\" patchMergeKey:\"type\" protobuf:\"bytes,1,rep,name=conditions\"`",
      "properties": {
        "lastTransitionTime": {
          "title": "lastTransitionTime is the last time the condition transitioned from one status to another.\nThis should be when the underlying condition changed.  If that is not known, then using the time when the API field changed is acceptable.\n+required\n+kubebuilder:validation:Required\n+kubebuilder:validation:Type=string\n+kubebuilder:validation:Format=date-time",
          "$ref": "#/definitions/v1Time"
        },
        "message": {
          "type": "string",
          "title": "message is a human readable message indicating details about the transition.\nThis may be an empty string.\n+required\n+kubebuilder:validation:Required\n+kubebuilder:validation:MaxLength=32768"
        },
        "observedGeneration": {
          "type": "string",
          "format": "int64",
          "title": "observedGeneration represents the .metadata.generation that the condition was set based upon.\nFor instance, if .metadata.generation is currently 12, but the .status.conditions[x].observedGeneration is 9, the condition is out of date\nwith respect to the current state of the instance.\n+optional\n+kubebuilder:validation:Minimum=0"
        },
        "reason": {
          "type": "string",
          "title": "reason contains a programmatic identifier indicating the reason for the condition's last transition.\nProducers of specific condition types may define expected values and meanings for this field,\nand whether the values are considered a guaranteed API.\nThe value should be a CamelCase string.\nThis field may not be empty.\n+required\n+kubebuilder:validation:Required\n+kubebuilder:validation:MaxLength=1024\n+kubebuilder:validation:MinLength=1\n+kubebuilder:validation:Pattern=`^[A-Za-z]([A-Za-z0-9_,:]*[A-Za-z0-9_])?$`"
        },
        "status": {
          "type": "string",
          "title": "status of the condition, one of True, False, Unknown.\n+required\n+kubebuilder:validation:Required\n+kubebuilder:validation:Enum=True;False;Unknown"
        },
        "type": {
          "type": "string",
          "title": "type of condition in CamelCase or in foo.example.com/CamelCase.\n---\nMany .condition.type values are consistent across resources like Available, but because arbitrary conditions can be\nuseful (see .node.status.conditions), the ability to deconflict is important.\nThe regex it matches is (dns1123SubdomainFmt/)?(qualifiedNameFmt)\n+required\n+kubebuilder:validation:Required\n+kubebuilder:validation:Pattern=`^([a-z0-9]([-a-z0-9]*[a-z0-9])?(\\.[a-z0-9]([-a-z0-9]*[a-z0-9])?)*/)?(([A-Za-z0-9][-A-Za-z0-9_.]*)?[A-Za-z0-9])$`\n+kubebuilder:validation:MaxLength=316"
        }
      }
    },
    "v1ConfigMapEnvSource": {
      "description": "The contents of the target ConfigMap's Data field will represent the\nkey-value pairs as environment variables.",
      "type": "object",
      "title": "ConfigMapEnvSource selects a ConfigMap to populate the environment\nvariables with.",
      "properties": {
        "name": {
          "description": "Name of the referent.\nMore info: https://kubernetes.io/docs/concepts/overview/working-with-objects/names/#names\nTODO: Add other useful fields. apiVersion, kind, uid?\n+optional",
          "type": "string",
          "x-go-name": "Name"
        },
        "optional": {
          "description": "Specify whether the ConfigMap must be defined\n+optional",
          "type": "boolean",
          "x-go-name": "Optional"
        }
      },
      "x-go-package": "k8s.io/api/core/v1"
    },
    "v1ConfigMapKeySelector": {
      "description": "+structType=atomic",
      "type": "object",
      "title": "Selects a key from a ConfigMap.",
      "properties": {
        "key": {
          "description": "The key to select.",
          "type": "string",
          "x-go-name": "Key"
        },
        "name": {
          "description": "Name of the referent.\nMore info: https://kubernetes.io/docs/concepts/overview/working-with-objects/names/#names\nTODO: Add other useful fields. apiVersion, kind, uid?\n+optional",
          "type": "string",
          "x-go-name": "Name"
        },
        "optional": {
          "description": "Specify whether the ConfigMap or its key must be defined\n+optional",
          "type": "boolean",
          "x-go-name": "Optional"
        }
      },
      "x-go-package": "k8s.io/api/core/v1"
    },
    "v1ConfigMapProjection": {
      "description": "The contents of the target ConfigMap's Data field will be presented in a\nprojected volume as files using the keys in the Data field as the file names,\nunless the items element is populated with specific mappings of keys to paths.\nNote that this is identical to a configmap volume source without the default\nmode.",
      "type": "object",
      "title": "Adapts a ConfigMap into a projected volume.",
      "properties": {
        "items": {
          "description": "If unspecified, each key-value pair in the Data field of the referenced\nConfigMap will be projected into the volume as a file whose name is the\nkey and content is the value. If specified, the listed keys will be\nprojected into the specified paths, and unlisted keys will not be\npresent. If a key is specified which is not present in the ConfigMap,\nthe volume setup will error unless it is marked optional. Paths must be\nrelative and may not contain the '..' path or start with '..'.\n+optional",
          "type": "array",
          "items": {
            "$ref": "#/definitions/v1KeyToPath"
          },
          "x-go-name": "Items"
        },
        "name": {
          "description": "Name of the referent.\nMore info: https://kubernetes.io/docs/concepts/overview/working-with-objects/names/#names\nTODO: Add other useful fields. apiVersion, kind, uid?\n+optional",
          "type": "string",
          "x-go-name": "Name"
        },
        "optional": {
          "description": "Specify whether the ConfigMap or its keys must be defined\n+optional",
          "type": "boolean",
          "x-go-name": "Optional"
        }
      },
      "x-go-package": "k8s.io/api/core/v1"
    },
    "v1ConfigMapVolumeSource": {
      "description": "The contents of the target ConfigMap's Data field will be presented in a\nvolume as files using the keys in the Data field as the file names, unless\nthe items element is populated with specific mappings of keys to paths.\nConfigMap volumes support ownership management and SELinux relabeling.",
      "type": "object",
      "title": "Adapts a ConfigMap into a volume.",
      "properties": {
        "defaultMode": {
          "description": "Optional: mode bits used to set permissions on created files by default.\nMust be an octal value between 0000 and 0777 or a decimal value between 0 and 511.\nYAML accepts both octal and decimal values, JSON requires decimal values for mode bits.\nDefaults to 0644.\nDirectories within the path are not affected by this setting.\nThis might be in conflict with other options that affect the file\nmode, like fsGroup, and the result can be other mode bits set.\n+optional",
          "type": "integer",
          "format": "int32",
          "x-go-name": "DefaultMode"
        },
        "items": {
          "description": "If unspecified, each key-value pair in the Data field of the referenced\nConfigMap will be projected into the volume as a file whose name is the\nkey and content is the value. If specified, the listed keys will be\nprojected into the specified paths, and unlisted keys will not be\npresent. If a key is specified which is not present in the ConfigMap,\nthe volume setup will error unless it is marked optional. Paths must be\nrelative and may not contain the '..' path or start with '..'.\n+optional",
          "type": "array",
          "items": {
            "$ref": "#/definitions/v1KeyToPath"
          },
          "x-go-name": "Items"
        },
        "name": {
          "description": "Name of the referent.\nMore info: https://kubernetes.io/docs/concepts/overview/working-with-objects/names/#names\nTODO: Add other useful fields. apiVersion, kind, uid?\n+optional",
          "type": "string",
          "x-go-name": "Name"
        },
        "optional": {
          "description": "Specify whether the ConfigMap or its keys must be defined\n+optional",
          "type": "boolean",
          "x-go-name": "Optional"
        }
      },
      "x-go-package": "k8s.io/api/core/v1"
    },
    "v1Container": {
      "type": "object",
      "title": "A single application container that you want to run within a pod.",
      "properties": {
        "args": {
          "description": "Arguments to the entrypoint.\nThe docker image's CMD is used if this is not provided.\nVariable references $(VAR_NAME) are expanded using the container's environment. If a variable\ncannot be resolved, the reference in the input string will be unchanged. Double $$ are reduced\nto a single $, which allows for escaping the $(VAR_NAME) syntax: i.e. \"$$(VAR_NAME)\" will\nproduce the string literal \"$(VAR_NAME)\". Escaped references will never be expanded, regardless\nof whether the variable exists or not. Cannot be updated.\nMore info: https://kubernetes.io/docs/tasks/inject-data-application/define-command-argument-container/#running-a-command-in-a-shell\n+optional",
          "type": "array",
          "items": {
            "type": "string"
          },
          "x-go-name": "Args"
        },
        "command": {
          "description": "Entrypoint array. Not executed within a shell.\nThe docker image's ENTRYPOINT is used if this is not provided.\nVariable references $(VAR_NAME) are expanded using the container's environment. If a variable\ncannot be resolved, the reference in the input string will be unchanged. Double $$ are reduced\nto a single $, which allows for escaping the $(VAR_NAME) syntax: i.e. \"$$(VAR_NAME)\" will\nproduce the string literal \"$(VAR_NAME)\". Escaped references will never be expanded, regardless\nof whether the variable exists or not. Cannot be updated.\nMore info: https://kubernetes.io/docs/tasks/inject-data-application/define-command-argument-container/#running-a-command-in-a-shell\n+optional",
          "type": "array",
          "items": {
            "type": "string"
          },
          "x-go-name": "Command"
        },
        "env": {
          "description": "List of environment variables to set in the container.\nCannot be updated.\n+optional\n+patchMergeKey=name\n+patchStrategy=merge",
          "type": "array",
          "items": {
            "$ref": "#/definitions/v1EnvVar"
          },
          "x-go-name": "Env"
        },
        "envFrom": {
          "description": "List of sources to populate environment variables in the container.\nThe keys defined within a source must be a C_IDENTIFIER. All invalid keys\nwill be reported as an event when the container is starting. When a key exists in multiple\nsources, the value associated with the last source will take precedence.\nValues defined by an Env with a duplicate key will take precedence.\nCannot be updated.\n+optional",
          "type": "array",
          "items": {
            "$ref": "#/definitions/v1EnvFromSource"
          },
          "x-go-name": "EnvFrom"
        },
        "image": {
          "description": "Docker image name.\nMore info: https://kubernetes.io/docs/concepts/containers/images\nThis field is optional to allow higher level config management to default or override\ncontainer images in workload controllers like Deployments and StatefulSets.\n+optional",
          "type": "string",
          "x-go-name": "Image"
        },
        "imagePullPolicy": {
          "$ref": "#/definitions/v1PullPolicy"
        },
        "lifecycle": {
          "$ref": "#/definitions/v1Lifecycle"
        },
        "livenessProbe": {
          "$ref": "#/definitions/v1Probe"
        },
        "name": {
          "description": "Name of the container specified as a DNS_LABEL.\nEach container in a pod must have a unique name (DNS_LABEL).\nCannot be updated.",
          "type": "string",
          "x-go-name": "Name"
        },
        "ports": {
          "description": "List of ports to expose from the container. Exposing a port here gives\nthe system additional information about the network connections a\ncontainer uses, but is primarily informational. Not specifying a port here\nDOES NOT prevent that port from being exposed. Any port which is\nlistening on the default \"0.0.0.0\" address inside a container will be\naccessible from the network.\nCannot be updated.\n+optional\n+patchMergeKey=containerPort\n+patchStrategy=merge\n+listType=map\n+listMapKey=containerPort\n+listMapKey=protocol",
          "type": "array",
          "items": {
            "$ref": "#/definitions/v1ContainerPort"
          },
          "x-go-name": "Ports"
        },
        "readinessProbe": {
          "$ref": "#/definitions/v1Probe"
        },
        "resources": {
          "$ref": "#/definitions/v1ResourceRequirements"
        },
        "securityContext": {
          "$ref": "#/definitions/v1SecurityContext"
        },
        "startupProbe": {
          "$ref": "#/definitions/v1Probe"
        },
        "stdin": {
          "description": "Whether this container should allocate a buffer for stdin in the container runtime. If this\nis not set, reads from stdin in the container will always result in EOF.\nDefault is false.\n+optional",
          "type": "boolean",
          "x-go-name": "Stdin"
        },
        "stdinOnce": {
          "description": "Whether the container runtime should close the stdin channel after it has been opened by\na single attach. When stdin is true the stdin stream will remain open across multiple attach\nsessions. If stdinOnce is set to true, stdin is opened on container start, is empty until the\nfirst client attaches to stdin, and then remains open and accepts data until the client disconnects,\nat which time stdin is closed and remains closed until the container is restarted. If this\nflag is false, a container processes that reads from stdin will never receive an EOF.\nDefault is false\n+optional",
          "type": "boolean",
          "x-go-name": "StdinOnce"
        },
        "terminationMessagePath": {
          "description": "Optional: Path at which the file to which the container's termination message\nwill be written is mounted into the container's filesystem.\nMessage written is intended to be brief final status, such as an assertion failure message.\nWill be truncated by the node if greater than 4096 bytes. The total message length across\nall containers will be limited to 12kb.\nDefaults to /dev/termination-log.\nCannot be updated.\n+optional",
          "type": "string",
          "x-go-name": "TerminationMessagePath"
        },
        "terminationMessagePolicy": {
          "$ref": "#/definitions/v1TerminationMessagePolicy"
        },
        "tty": {
          "description": "Whether this container should allocate a TTY for itself, also requires 'stdin' to be true.\nDefault is false.\n+optional",
          "type": "boolean",
          "x-go-name": "TTY"
        },
        "volumeDevices": {
          "description": "volumeDevices is the list of block devices to be used by the container.\n+patchMergeKey=devicePath\n+patchStrategy=merge\n+optional",
          "type": "array",
          "items": {
            "$ref": "#/definitions/v1VolumeDevice"
          },
          "x-go-name": "VolumeDevices"
        },
        "volumeMounts": {
          "description": "Pod volumes to mount into the container's filesystem.\nCannot be updated.\n+optional\n+patchMergeKey=mountPath\n+patchStrategy=merge",
          "type": "array",
          "items": {
            "$ref": "#/definitions/v1VolumeMount"
          },
          "x-go-name": "VolumeMounts"
        },
        "workingDir": {
          "description": "Container's working directory.\nIf not specified, the container runtime's default will be used, which\nmight be configured in the container image.\nCannot be updated.\n+optional",
          "type": "string",
          "x-go-name": "WorkingDir"
        }
      },
      "x-go-package": "k8s.io/api/core/v1"
    },
    "v1ContainerPort": {
      "type": "object",
      "title": "ContainerPort represents a network port in a single container.",
      "properties": {
        "containerPort": {
          "description": "Number of port to expose on the pod's IP address.\nThis must be a valid port number, 0 \u003c x \u003c 65536.",
          "type": "integer",
          "format": "int32",
          "x-go-name": "ContainerPort"
        },
        "hostIP": {
          "description": "What host IP to bind the external port to.\n+optional",
          "type": "string",
          "x-go-name": "HostIP"
        },
        "hostPort": {
          "description": "Number of port to expose on the host.\nIf specified, this must be a valid port number, 0 \u003c x \u003c 65536.\nIf HostNetwork is specified, this must match ContainerPort.\nMost containers do not need this.\n+optional",
          "type": "integer",
          "format": "int32",
          "x-go-name": "HostPort"
        },
        "name": {
          "description": "If specified, this must be an IANA_SVC_NAME and unique within the pod. Each\nnamed port in a pod must have a unique name. Name for the port that can be\nreferred to by services.\n+optional",
          "type": "string",
          "x-go-name": "Name"
        },
        "protocol": {
          "$ref": "#/definitions/v1Protocol"
        }
      },
      "x-go-package": "k8s.io/api/core/v1"
    },
    "v1DNSPolicy": {
      "type": "string",
      "title": "DNSPolicy defines how a pod's DNS will be configured.",
      "x-go-package": "k8s.io/api/core/v1"
    },
    "v1DownwardAPIProjection": {
      "description": "Note that this is identical to a downwardAPI volume source without the default\nmode.",
      "type": "object",
      "title": "Represents downward API info for projecting into a projected volume.",
      "properties": {
        "items": {
          "description": "Items is a list of DownwardAPIVolume file\n+optional",
          "type": "array",
          "items": {
            "$ref": "#/definitions/v1DownwardAPIVolumeFile"
          },
          "x-go-name": "Items"
        }
      },
      "x-go-package": "k8s.io/api/core/v1"
    },
    "v1DownwardAPIVolumeFile": {
      "description": "DownwardAPIVolumeFile represents information to create the file containing the pod field",
      "type": "object",
      "properties": {
        "fieldRef": {
          "$ref": "#/definitions/v1ObjectFieldSelector"
        },
        "mode": {
          "description": "Optional: mode bits used to set permissions on this file, must be an octal value\nbetween 0000 and 0777 or a decimal value between 0 and 511.\nYAML accepts both octal and decimal values, JSON requires decimal values for mode bits.\nIf not specified, the volume defaultMode will be used.\nThis might be in conflict with other options that affect the file\nmode, like fsGroup, and the result can be other mode bits set.\n+optional",
          "type": "integer",
          "format": "int32",
          "x-go-name": "Mode"
        },
        "path": {
          "description": "Required: Path is  the relative path name of the file to be created. Must not be absolute or contain the '..' path. Must be utf-8 encoded. The first item of the relative path must not start with '..'",
          "type": "string",
          "x-go-name": "Path"
        },
        "resourceFieldRef": {
          "$ref": "#/definitions/v1ResourceFieldSelector"
        }
      },
      "x-go-package": "k8s.io/api/core/v1"
    },
    "v1DownwardAPIVolumeSource": {
      "description": "Downward API volumes support ownership management and SELinux relabeling.",
      "type": "object",
      "title": "DownwardAPIVolumeSource represents a volume containing downward API info.",
      "properties": {
        "defaultMode": {
          "description": "Optional: mode bits to use on created files by default. Must be a\nOptional: mode bits used to set permissions on created files by default.\nMust be an octal value between 0000 and 0777 or a decimal value between 0 and 511.\nYAML accepts both octal and decimal values, JSON requires decimal values for mode bits.\nDefaults to 0644.\nDirectories within the path are not affected by this setting.\nThis might be in conflict with other options that affect the file\nmode, like fsGroup, and the result can be other mode bits set.\n+optional",
          "type": "integer",
          "format": "int32",
          "x-go-name": "DefaultMode"
        },
        "items": {
          "description": "Items is a list of downward API volume file\n+optional",
          "type": "array",
          "items": {
            "$ref": "#/definitions/v1DownwardAPIVolumeFile"
          },
          "x-go-name": "Items"
        }
      },
      "x-go-package": "k8s.io/api/core/v1"
    },
    "v1EmptyDirVolumeSource": {
      "description": "Empty directory volumes support ownership management and SELinux relabeling.",
      "type": "object",
      "title": "Represents an empty directory for a pod.",
      "properties": {
        "medium": {
          "$ref": "#/definitions/v1StorageMedium"
        },
        "sizeLimit": {
          "$ref": "#/definitions/resourceQuantity"
        }
      },
      "x-go-package": "k8s.io/api/core/v1"
    },
    "v1EnvFromSource": {
      "description": "EnvFromSource represents the source of a set of ConfigMaps",
      "type": "object",
      "properties": {
        "configMapRef": {
          "$ref": "#/definitions/v1ConfigMapEnvSource"
        },
        "prefix": {
          "description": "An optional identifier to prepend to each key in the ConfigMap. Must be a C_IDENTIFIER.\n+optional",
          "type": "string",
          "x-go-name": "Prefix"
        },
        "secretRef": {
          "$ref": "#/definitions/v1SecretEnvSource"
        }
      },
      "x-go-package": "k8s.io/api/core/v1"
    },
    "v1EnvVar": {
      "type": "object",
      "title": "EnvVar represents an environment variable present in a Container.",
      "properties": {
        "name": {
          "description": "Name of the environment variable. Must be a C_IDENTIFIER.",
          "type": "string",
          "x-go-name": "Name"
        },
        "value": {
          "description": "Variable references $(VAR_NAME) are expanded\nusing the previously defined environment variables in the container and\nany service environment variables. If a variable cannot be resolved,\nthe reference in the input string will be unchanged. Double $$ are reduced\nto a single $, which allows for escaping the $(VAR_NAME) syntax: i.e.\n\"$$(VAR_NAME)\" will produce the string literal \"$(VAR_NAME)\".\nEscaped references will never be expanded, regardless of whether the variable\nexists or not.\nDefaults to \"\".\n+optional",
          "type": "string",
          "x-go-name": "Value"
        },
        "valueFrom": {
          "$ref": "#/definitions/v1EnvVarSource"
        }
      },
      "x-go-package": "k8s.io/api/core/v1"
    },
    "v1EnvVarSource": {
      "type": "object",
      "title": "EnvVarSource represents a source for the value of an EnvVar.",
      "properties": {
        "configMapKeyRef": {
          "$ref": "#/definitions/v1ConfigMapKeySelector"
        },
        "fieldRef": {
          "$ref": "#/definitions/v1ObjectFieldSelector"
        },
        "resourceFieldRef": {
          "$ref": "#/definitions/v1ResourceFieldSelector"
        },
        "secretKeyRef": {
          "$ref": "#/definitions/v1SecretKeySelector"
        }
      },
      "x-go-package": "k8s.io/api/core/v1"
    },
    "v1EphemeralContainer": {
      "description": "An EphemeralContainer is a container that may be added temporarily to an existing pod for\nuser-initiated activities such as debugging. Ephemeral containers have no resource or\nscheduling guarantees, and they will not be restarted when they exit or when a pod is\nremoved or restarted. If an ephemeral container causes a pod to exceed its resource\nallocation, the pod may be evicted.\nEphemeral containers may not be added by directly updating the pod spec. They must be added\nvia the pod's ephemeralcontainers subresource, and they will appear in the pod spec\nonce added.\nThis is an alpha feature enabled by the EphemeralContainers feature flag.",
      "type": "object",
      "properties": {
        "args": {
          "description": "Arguments to the entrypoint.\nThe docker image's CMD is used if this is not provided.\nVariable references $(VAR_NAME) are expanded using the container's environment. If a variable\ncannot be resolved, the reference in the input string will be unchanged. Double $$ are reduced\nto a single $, which allows for escaping the $(VAR_NAME) syntax: i.e. \"$$(VAR_NAME)\" will\nproduce the string literal \"$(VAR_NAME)\". Escaped references will never be expanded, regardless\nof whether the variable exists or not. Cannot be updated.\nMore info: https://kubernetes.io/docs/tasks/inject-data-application/define-command-argument-container/#running-a-command-in-a-shell\n+optional",
          "type": "array",
          "items": {
            "type": "string"
          },
          "x-go-name": "Args"
        },
        "command": {
          "description": "Entrypoint array. Not executed within a shell.\nThe docker image's ENTRYPOINT is used if this is not provided.\nVariable references $(VAR_NAME) are expanded using the container's environment. If a variable\ncannot be resolved, the reference in the input string will be unchanged. Double $$ are reduced\nto a single $, which allows for escaping the $(VAR_NAME) syntax: i.e. \"$$(VAR_NAME)\" will\nproduce the string literal \"$(VAR_NAME)\". Escaped references will never be expanded, regardless\nof whether the variable exists or not. Cannot be updated.\nMore info: https://kubernetes.io/docs/tasks/inject-data-application/define-command-argument-container/#running-a-command-in-a-shell\n+optional",
          "type": "array",
          "items": {
            "type": "string"
          },
          "x-go-name": "Command"
        },
        "env": {
          "description": "List of environment variables to set in the container.\nCannot be updated.\n+optional\n+patchMergeKey=name\n+patchStrategy=merge",
          "type": "array",
          "items": {
            "$ref": "#/definitions/v1EnvVar"
          },
          "x-go-name": "Env"
        },
        "envFrom": {
          "description": "List of sources to populate environment variables in the container.\nThe keys defined within a source must be a C_IDENTIFIER. All invalid keys\nwill be reported as an event when the container is starting. When a key exists in multiple\nsources, the value associated with the last source will take precedence.\nValues defined by an Env with a duplicate key will take precedence.\nCannot be updated.\n+optional",
          "type": "array",
          "items": {
            "$ref": "#/definitions/v1EnvFromSource"
          },
          "x-go-name": "EnvFrom"
        },
        "image": {
          "description": "Docker image name.\nMore info: https://kubernetes.io/docs/concepts/containers/images",
          "type": "string",
          "x-go-name": "Image"
        },
        "imagePullPolicy": {
          "$ref": "#/definitions/v1PullPolicy"
        },
        "lifecycle": {
          "$ref": "#/definitions/v1Lifecycle"
        },
        "livenessProbe": {
          "$ref": "#/definitions/v1Probe"
        },
        "name": {
          "description": "Name of the ephemeral container specified as a DNS_LABEL.\nThis name must be unique among all containers, init containers and ephemeral containers.",
          "type": "string",
          "x-go-name": "Name"
        },
        "ports": {
          "description": "Ports are not allowed for ephemeral containers.",
          "type": "array",
          "items": {
            "$ref": "#/definitions/v1ContainerPort"
          },
          "x-go-name": "Ports"
        },
        "readinessProbe": {
          "$ref": "#/definitions/v1Probe"
        },
        "resources": {
          "$ref": "#/definitions/v1ResourceRequirements"
        },
        "securityContext": {
          "$ref": "#/definitions/v1SecurityContext"
        },
        "startupProbe": {
          "$ref": "#/definitions/v1Probe"
        },
        "stdin": {
          "description": "Whether this container should allocate a buffer for stdin in the container runtime. If this\nis not set, reads from stdin in the container will always result in EOF.\nDefault is false.\n+optional",
          "type": "boolean",
          "x-go-name": "Stdin"
        },
        "stdinOnce": {
          "description": "Whether the container runtime should close the stdin channel after it has been opened by\na single attach. When stdin is true the stdin stream will remain open across multiple attach\nsessions. If stdinOnce is set to true, stdin is opened on container start, is empty until the\nfirst client attaches to stdin, and then remains open and accepts data until the client disconnects,\nat which time stdin is closed and remains closed until the container is restarted. If this\nflag is false, a container processes that reads from stdin will never receive an EOF.\nDefault is false\n+optional",
          "type": "boolean",
          "x-go-name": "StdinOnce"
        },
        "targetContainerName": {
          "description": "If set, the name of the container from PodSpec that this ephemeral container targets.\nThe ephemeral container will be run in the namespaces (IPC, PID, etc) of this container.\nIf not set then the ephemeral container is run in whatever namespaces are shared\nfor the pod. Note that the container runtime must support this feature.\n+optional",
          "type": "string",
          "x-go-name": "TargetContainerName"
        },
        "terminationMessagePath": {
          "description": "Optional: Path at which the file to which the container's termination message\nwill be written is mounted into the container's filesystem.\nMessage written is intended to be brief final status, such as an assertion failure message.\nWill be truncated by the node if greater than 4096 bytes. The total message length across\nall containers will be limited to 12kb.\nDefaults to /dev/termination-log.\nCannot be updated.\n+optional",
          "type": "string",
          "x-go-name": "TerminationMessagePath"
        },
        "terminationMessagePolicy": {
          "$ref": "#/definitions/v1TerminationMessagePolicy"
        },
        "tty": {
          "description": "Whether this container should allocate a TTY for itself, also requires 'stdin' to be true.\nDefault is false.\n+optional",
          "type": "boolean",
          "x-go-name": "TTY"
        },
        "volumeDevices": {
          "description": "volumeDevices is the list of block devices to be used by the container.\n+patchMergeKey=devicePath\n+patchStrategy=merge\n+optional",
          "type": "array",
          "items": {
            "$ref": "#/definitions/v1VolumeDevice"
          },
          "x-go-name": "VolumeDevices"
        },
        "volumeMounts": {
          "description": "Pod volumes to mount into the container's filesystem.\nCannot be updated.\n+optional\n+patchMergeKey=mountPath\n+patchStrategy=merge",
          "type": "array",
          "items": {
            "$ref": "#/definitions/v1VolumeMount"
          },
          "x-go-name": "VolumeMounts"
        },
        "workingDir": {
          "description": "Container's working directory.\nIf not specified, the container runtime's default will be used, which\nmight be configured in the container image.\nCannot be updated.\n+optional",
          "type": "string",
          "x-go-name": "WorkingDir"
        }
      },
      "x-go-package": "k8s.io/api/core/v1"
    },
    "v1EphemeralVolumeSource": {
      "type": "object",
      "title": "Represents an ephemeral volume that is handled by a normal storage driver.",
      "properties": {
        "volumeClaimTemplate": {
          "$ref": "#/definitions/v1PersistentVolumeClaimTemplate"
        }
      },
      "x-go-package": "k8s.io/api/core/v1"
    },
    "v1ExecAction": {
      "type": "object",
      "title": "ExecAction describes a \"run in container\" action.",
      "properties": {
        "command": {
          "description": "Command is the command line to execute inside the container, the working directory for the\ncommand  is root ('/') in the container's filesystem. The command is simply exec'd, it is\nnot run inside a shell, so traditional shell instructions ('|', etc) won't work. To use\na shell, you need to explicitly call out to that shell.\nExit status of 0 is treated as live/healthy and non-zero is unhealthy.\n+optional",
          "type": "array",
          "items": {
            "type": "string"
          },
          "x-go-name": "Command"
        }
      },
      "x-go-package": "k8s.io/api/core/v1"
    },
    "v1FCVolumeSource": {
      "description": "Fibre Channel volumes can only be mounted as read/write once.\nFibre Channel volumes support ownership management and SELinux relabeling.",
      "type": "object",
      "title": "Represents a Fibre Channel volume.",
      "properties": {
        "fsType": {
          "description": "Filesystem type to mount.\nMust be a filesystem type supported by the host operating system.\nEx. \"ext4\", \"xfs\", \"ntfs\". Implicitly inferred to be \"ext4\" if unspecified.\nTODO: how do we prevent errors in the filesystem from compromising the machine\n+optional",
          "type": "string",
          "x-go-name": "FSType"
        },
        "lun": {
          "description": "Optional: FC target lun number\n+optional",
          "type": "integer",
          "format": "int32",
          "x-go-name": "Lun"
        },
        "readOnly": {
          "description": "Optional: Defaults to false (read/write). ReadOnly here will force\nthe ReadOnly setting in VolumeMounts.\n+optional",
          "type": "boolean",
          "x-go-name": "ReadOnly"
        },
        "targetWWNs": {
          "description": "Optional: FC target worldwide names (WWNs)\n+optional",
          "type": "array",
          "items": {
            "type": "string"
          },
          "x-go-name": "TargetWWNs"
        },
        "wwids": {
          "description": "Optional: FC volume world wide identifiers (wwids)\nEither wwids or combination of targetWWNs and lun must be set, but not both simultaneously.\n+optional",
          "type": "array",
          "items": {
            "type": "string"
          },
          "x-go-name": "WWIDs"
        }
      },
      "x-go-package": "k8s.io/api/core/v1"
    },
    "v1FieldsV1": {
      "description": "Each key is either a '.' representing the field itself, and will always map to an empty set,\nor a string representing a sub-field or item. The string will follow one of these four formats:\n'f:\u003cname\u003e', where \u003cname\u003e is the name of a field in a struct, or key in a map\n'v:\u003cvalue\u003e', where \u003cvalue\u003e is the exact json formatted value of a list item\n'i:\u003cindex\u003e', where \u003cindex\u003e is position of a item in a list\n'k:\u003ckeys\u003e', where \u003ckeys\u003e is a map of  a list item's key fields to their unique values\nIf a key maps to an empty Fields value, the field that key represents is part of the set.\n\nThe exact format is defined in sigs.k8s.io/structured-merge-diff\n+protobuf.options.(gogoproto.goproto_stringer)=false",
      "type": "object",
      "title": "FieldsV1 stores a set of fields in a data structure like a Trie, in JSON format.",
      "x-go-package": "k8s.io/apimachinery/pkg/apis/meta/v1"
    },
    "v1FlexVolumeSource": {
      "description": "FlexVolume represents a generic volume resource that is\nprovisioned/attached using an exec based plugin.",
      "type": "object",
      "properties": {
        "driver": {
          "description": "Driver is the name of the driver to use for this volume.",
          "type": "string",
          "x-go-name": "Driver"
        },
        "fsType": {
          "description": "Filesystem type to mount.\nMust be a filesystem type supported by the host operating system.\nEx. \"ext4\", \"xfs\", \"ntfs\". The default filesystem depends on FlexVolume script.\n+optional",
          "type": "string",
          "x-go-name": "FSType"
        },
        "options": {
          "description": "Optional: Extra command options if any.\n+optional",
          "type": "object",
          "additionalProperties": {
            "type": "string"
          },
          "x-go-name": "Options"
        },
        "readOnly": {
          "description": "Optional: Defaults to false (read/write). ReadOnly here will force\nthe ReadOnly setting in VolumeMounts.\n+optional",
          "type": "boolean",
          "x-go-name": "ReadOnly"
        },
        "secretRef": {
          "$ref": "#/definitions/v1LocalObjectReference"
        }
      },
      "x-go-package": "k8s.io/api/core/v1"
    },
    "v1FlockerVolumeSource": {
      "description": "One and only one of datasetName and datasetUUID should be set.\nFlocker volumes do not support ownership management or SELinux relabeling.",
      "type": "object",
      "title": "Represents a Flocker volume mounted by the Flocker agent.",
      "properties": {
        "datasetName": {
          "description": "Name of the dataset stored as metadata -\u003e name on the dataset for Flocker\nshould be considered as deprecated\n+optional",
          "type": "string",
          "x-go-name": "DatasetName"
        },
        "datasetUUID": {
          "description": "UUID of the dataset. This is unique identifier of a Flocker dataset\n+optional",
          "type": "string",
          "x-go-name": "DatasetUUID"
        }
      },
      "x-go-package": "k8s.io/api/core/v1"
    },
    "v1GCEPersistentDiskVolumeSource": {
      "description": "A GCE PD must exist before mounting to a container. The disk must\nalso be in the same GCE project and zone as the kubelet. A GCE PD\ncan only be mounted as read/write once or read-only many times. GCE\nPDs support ownership management and SELinux relabeling.",
      "type": "object",
      "title": "Represents a Persistent Disk resource in Google Compute Engine.",
      "properties": {
        "fsType": {
          "description": "Filesystem type of the volume that you want to mount.\nTip: Ensure that the filesystem type is supported by the host operating system.\nExamples: \"ext4\", \"xfs\", \"ntfs\". Implicitly inferred to be \"ext4\" if unspecified.\nMore info: https://kubernetes.io/docs/concepts/storage/volumes#gcepersistentdisk\nTODO: how do we prevent errors in the filesystem from compromising the machine\n+optional",
          "type": "string",
          "x-go-name": "FSType"
        },
        "partition": {
          "description": "The partition in the volume that you want to mount.\nIf omitted, the default is to mount by volume name.\nExamples: For volume /dev/sda1, you specify the partition as \"1\".\nSimilarly, the volume partition for /dev/sda is \"0\" (or you can leave the property empty).\nMore info: https://kubernetes.io/docs/concepts/storage/volumes#gcepersistentdisk\n+optional",
          "type": "integer",
          "format": "int32",
          "x-go-name": "Partition"
        },
        "pdName": {
          "description": "Unique name of the PD resource in GCE. Used to identify the disk in GCE.\nMore info: https://kubernetes.io/docs/concepts/storage/volumes#gcepersistentdisk",
          "type": "string",
          "x-go-name": "PDName"
        },
        "readOnly": {
          "description": "ReadOnly here will force the ReadOnly setting in VolumeMounts.\nDefaults to false.\nMore info: https://kubernetes.io/docs/concepts/storage/volumes#gcepersistentdisk\n+optional",
          "type": "boolean",
          "x-go-name": "ReadOnly"
        }
      },
      "x-go-package": "k8s.io/api/core/v1"
    },
    "v1GitRepoVolumeSource": {
      "description": "DEPRECATED: GitRepo is deprecated. To provision a container with a git repo, mount an\nEmptyDir into an InitContainer that clones the repo using git, then mount the EmptyDir\ninto the Pod's container.",
      "type": "object",
      "title": "Represents a volume that is populated with the contents of a git repository.\nGit repo volumes do not support ownership management.\nGit repo volumes support SELinux relabeling.",
      "properties": {
        "directory": {
          "description": "Target directory name.\nMust not contain or start with '..'.  If '.' is supplied, the volume directory will be the\ngit repository.  Otherwise, if specified, the volume will contain the git repository in\nthe subdirectory with the given name.\n+optional",
          "type": "string",
          "x-go-name": "Directory"
        },
        "repository": {
          "description": "Repository URL",
          "type": "string",
          "x-go-name": "Repository"
        },
        "revision": {
          "description": "Commit hash for the specified revision.\n+optional",
          "type": "string",
          "x-go-name": "Revision"
        }
      },
      "x-go-package": "k8s.io/api/core/v1"
    },
    "v1GlusterfsVolumeSource": {
      "description": "Glusterfs volumes do not support ownership management or SELinux relabeling.",
      "type": "object",
      "title": "Represents a Glusterfs mount that lasts the lifetime of a pod.",
      "properties": {
        "endpoints": {
          "description": "EndpointsName is the endpoint name that details Glusterfs topology.\nMore info: https://examples.k8s.io/volumes/glusterfs/README.md#create-a-pod",
          "type": "string",
          "x-go-name": "EndpointsName"
        },
        "path": {
          "description": "Path is the Glusterfs volume path.\nMore info: https://examples.k8s.io/volumes/glusterfs/README.md#create-a-pod",
          "type": "string",
          "x-go-name": "Path"
        },
        "readOnly": {
          "description": "ReadOnly here will force the Glusterfs volume to be mounted with read-only permissions.\nDefaults to false.\nMore info: https://examples.k8s.io/volumes/glusterfs/README.md#create-a-pod\n+optional",
          "type": "boolean",
          "x-go-name": "ReadOnly"
        }
      },
      "x-go-package": "k8s.io/api/core/v1"
    },
    "v1HTTPGetAction": {
      "type": "object",
      "title": "HTTPGetAction describes an action based on HTTP Get requests.",
      "properties": {
        "host": {
          "description": "Host name to connect to, defaults to the pod IP. You probably want to set\n\"Host\" in httpHeaders instead.\n+optional",
          "type": "string",
          "x-go-name": "Host"
        },
        "httpHeaders": {
          "description": "Custom headers to set in the request. HTTP allows repeated headers.\n+optional",
          "type": "array",
          "items": {
            "$ref": "#/definitions/v1HTTPHeader"
          },
          "x-go-name": "HTTPHeaders"
        },
        "path": {
          "description": "Path to access on the HTTP server.\n+optional",
          "type": "string",
          "x-go-name": "Path"
        },
        "port": {
          "$ref": "#/definitions/intstrIntOrString"
        },
        "scheme": {
          "$ref": "#/definitions/v1URIScheme"
        }
      },
      "x-go-package": "k8s.io/api/core/v1"
    },
    "v1HTTPHeader": {
      "description": "HTTPHeader describes a custom header to be used in HTTP probes",
      "type": "object",
      "properties": {
        "name": {
          "description": "The header field name",
          "type": "string",
          "x-go-name": "Name"
        },
        "value": {
          "description": "The header field value",
          "type": "string",
          "x-go-name": "Value"
        }
      },
      "x-go-package": "k8s.io/api/core/v1"
    },
    "v1HTTPIngressPath": {
      "description": "HTTPIngressPath associates a path with a backend. Incoming urls matching the\npath are forwarded to the backend.",
      "type": "object",
      "properties": {
        "backend": {
          "description": "Backend defines the referenced service endpoint to which the traffic\nwill be forwarded to.",
          "$ref": "#/definitions/v1IngressBackend"
        },
        "path": {
          "type": "string",
          "title": "Path is matched against the path of an incoming request. Currently it can\ncontain characters disallowed from the conventional \"path\" part of a URL\nas defined by RFC 3986. Paths must begin with a '/' and must be present\nwhen using PathType with value \"Exact\" or \"Prefix\".\n+optional"
        },
        "pathType": {
          "description": "PathType determines the interpretation of the Path matching. PathType can\nbe one of the following values:\n* Exact: Matches the URL path exactly.\n* Prefix: Matches based on a URL path prefix split by '/'. Matching is\n  done on a path element by element basis. A path element refers is the\n  list of labels in the path split by the '/' separator. A request is a\n  match for path p if every p is an element-wise prefix of p of the\n  request path. Note that if the last element of the path is a substring\n  of the last element in request path, it is not a match (e.g. /foo/bar\n  matches /foo/bar/baz, but does not match /foo/barbaz).\n* ImplementationSpecific: Interpretation of the Path matching is up to\n  the IngressClass. Implementations can treat this as a separate PathType\n  or treat it identically to Prefix or Exact path types.\nImplementations are required to support all path types.",
          "type": "string"
        }
      }
    },
    "v1HTTPIngressRuleValue": {
      "description": "HTTPIngressRuleValue is a list of http selectors pointing to backends.\nIn the example: http://\u003chost\u003e/\u003cpath\u003e?\u003csearchpart\u003e -\u003e backend where\nwhere parts of the url correspond to RFC 3986, this resource will be used\nto match against everything after the last '/' and before the first '?'\nor '#'.",
      "type": "object",
      "properties": {
        "paths": {
          "type": "array",
          "title": "A collection of paths that map requests to backends.\n+listType=atomic",
          "items": {
            "$ref": "#/definitions/v1HTTPIngressPath"
          }
        }
      }
    },
    "v1Handler": {
      "description": "Handler defines a specific action that should be taken\nTODO: pass structured data to these actions, and document that data here.",
      "type": "object",
      "properties": {
        "exec": {
          "$ref": "#/definitions/v1ExecAction"
        },
        "httpGet": {
          "$ref": "#/definitions/v1HTTPGetAction"
        },
        "tcpSocket": {
          "$ref": "#/definitions/v1TCPSocketAction"
        }
      },
      "x-go-package": "k8s.io/api/core/v1"
    },
    "v1HostAlias": {
      "description": "HostAlias holds the mapping between IP and hostnames that will be injected as an entry in the\npod's hosts file.",
      "type": "object",
      "properties": {
        "hostnames": {
          "description": "Hostnames for the above IP address.",
          "type": "array",
          "items": {
            "type": "string"
          },
          "x-go-name": "Hostnames"
        },
        "ip": {
          "description": "IP address of the host file entry.",
          "type": "string",
          "x-go-name": "IP"
        }
      },
      "x-go-package": "k8s.io/api/core/v1"
    },
    "v1HostPathType": {
      "type": "string",
      "x-go-package": "k8s.io/api/core/v1"
    },
    "v1HostPathVolumeSource": {
      "description": "Host path volumes do not support ownership management or SELinux relabeling.",
      "type": "object",
      "title": "Represents a host path mapped into a pod.",
      "properties": {
        "path": {
          "description": "Path of the directory on the host.\nIf the path is a symlink, it will follow the link to the real path.\nMore info: https://kubernetes.io/docs/concepts/storage/volumes#hostpath",
          "type": "string",
          "x-go-name": "Path"
        },
        "type": {
          "$ref": "#/definitions/v1HostPathType"
        }
      },
      "x-go-package": "k8s.io/api/core/v1"
    },
    "v1ISCSIVolumeSource": {
      "description": "ISCSI volumes can only be mounted as read/write once.\nISCSI volumes support ownership management and SELinux relabeling.",
      "type": "object",
      "title": "Represents an ISCSI disk.",
      "properties": {
        "chapAuthDiscovery": {
          "description": "whether support iSCSI Discovery CHAP authentication\n+optional",
          "type": "boolean",
          "x-go-name": "DiscoveryCHAPAuth"
        },
        "chapAuthSession": {
          "description": "whether support iSCSI Session CHAP authentication\n+optional",
          "type": "boolean",
          "x-go-name": "SessionCHAPAuth"
        },
        "fsType": {
          "description": "Filesystem type of the volume that you want to mount.\nTip: Ensure that the filesystem type is supported by the host operating system.\nExamples: \"ext4\", \"xfs\", \"ntfs\". Implicitly inferred to be \"ext4\" if unspecified.\nMore info: https://kubernetes.io/docs/concepts/storage/volumes#iscsi\nTODO: how do we prevent errors in the filesystem from compromising the machine\n+optional",
          "type": "string",
          "x-go-name": "FSType"
        },
        "initiatorName": {
          "description": "Custom iSCSI Initiator Name.\nIf initiatorName is specified with iscsiInterface simultaneously, new iSCSI interface\n\u003ctarget portal\u003e:\u003cvolume name\u003e will be created for the connection.\n+optional",
          "type": "string",
          "x-go-name": "InitiatorName"
        },
        "iqn": {
          "description": "Target iSCSI Qualified Name.",
          "type": "string",
          "x-go-name": "IQN"
        },
        "iscsiInterface": {
          "description": "iSCSI Interface Name that uses an iSCSI transport.\nDefaults to 'default' (tcp).\n+optional",
          "type": "string",
          "x-go-name": "ISCSIInterface"
        },
        "lun": {
          "description": "iSCSI Target Lun number.",
          "type": "integer",
          "format": "int32",
          "x-go-name": "Lun"
        },
        "portals": {
          "description": "iSCSI Target Portal List. The portal is either an IP or ip_addr:port if the port\nis other than default (typically TCP ports 860 and 3260).\n+optional",
          "type": "array",
          "items": {
            "type": "string"
          },
          "x-go-name": "Portals"
        },
        "readOnly": {
          "description": "ReadOnly here will force the ReadOnly setting in VolumeMounts.\nDefaults to false.\n+optional",
          "type": "boolean",
          "x-go-name": "ReadOnly"
        },
        "secretRef": {
          "$ref": "#/definitions/v1LocalObjectReference"
        },
        "targetPortal": {
          "description": "iSCSI Target Portal. The Portal is either an IP or ip_addr:port if the port\nis other than default (typically TCP ports 860 and 3260).",
          "type": "string",
          "x-go-name": "TargetPortal"
        }
      },
      "x-go-package": "k8s.io/api/core/v1"
    },
    "v1Ingress": {
      "description": "Ingress is a collection of rules that allow inbound connections to reach the\nendpoints defined by a backend. An Ingress can be configured to give services\nexternally-reachable urls, load balance traffic, terminate SSL, offer name\nbased virtual hosting etc.",
      "type": "object",
      "properties": {
        "metadata": {
          "title": "Standard object's metadata.\nMore info: https://git.k8s.io/community/contributors/devel/sig-architecture/api-conventions.md#metadata\n+optional",
          "$ref": "#/definitions/v1ObjectMeta"
        },
        "spec": {
          "title": "Spec is the desired state of the Ingress.\nMore info: https://git.k8s.io/community/contributors/devel/sig-architecture/api-conventions.md#spec-and-status\n+optional",
          "$ref": "#/definitions/v1IngressSpec"
        },
        "status": {
          "title": "Status is the current state of the Ingress.\nMore info: https://git.k8s.io/community/contributors/devel/sig-architecture/api-conventions.md#spec-and-status\n+optional",
          "$ref": "#/definitions/v1IngressStatus"
        }
      }
    },
    "v1IngressBackend": {
      "description": "IngressBackend describes all endpoints for a given service and port.",
      "type": "object",
      "properties": {
        "resource": {
          "title": "Resource is an ObjectRef to another Kubernetes resource in the namespace\nof the Ingress object. If resource is specified, a service.Name and\nservice.Port must not be specified.\nThis is a mutually exclusive setting with \"Service\".\n+optional",
          "$ref": "#/definitions/v1TypedLocalObjectReference"
        },
        "service": {
          "title": "Service references a Service as a Backend.\nThis is a mutually exclusive setting with \"Resource\".\n+optional",
          "$ref": "#/definitions/v1IngressServiceBackend"
        }
      }
    },
    "v1IngressRule": {
      "description": "IngressRule represents the rules mapping the paths under a specified host to\nthe related backend services. Incoming requests are first evaluated for a host\nmatch, then routed to the backend associated with the matching IngressRuleValue.",
      "type": "object",
      "properties": {
        "host": {
          "description": "Host is the fully qualified domain name of a network host, as defined by RFC 3986.\nNote the following deviations from the \"host\" part of the\nURI as defined in RFC 3986:\n1. IPs are not allowed. Currently an IngressRuleValue can only apply to\n   the IP in the Spec of the parent Ingress.\n2. The `:` delimiter is not respected because ports are not allowed.\n\t  Currently the port of an Ingress is implicitly :80 for http and\n\t  :443 for https.\nBoth these may change in the future.\nIncoming requests are matched against the host before the\nIngressRuleValue. If the host is unspecified, the Ingress routes all\ntraffic based on the specified IngressRuleValue.\n\nHost can be \"precise\" which is a domain name without the terminating dot of\na network host (e.g. \"foo.bar.com\") or \"wildcard\", which is a domain name\nprefixed with a single wildcard label (e.g. \"*.foo.com\").\nThe wildcard character '*' must appear by itself as the first DNS label and\nmatches only a single label. You cannot have a wildcard label by itself (e.g. Host == \"*\").\nRequests will be matched against the Host field in the following way:\n1. If Host is precise, the request matches this rule if the http host header is equal to Host.\n2. If Host is a wildcard, then the request matches this rule if the http host header\nis to equal to the suffix (removing the first label) of the wildcard rule.\n+optional",
          "type": "string"
        },
        "ingressRuleValue": {
          "title": "IngressRuleValue represents a rule to route requests for this IngressRule.\nIf unspecified, the rule defaults to a http catch-all. Whether that sends\njust traffic matching the host to the default backend or all traffic to the\ndefault backend, is left to the controller fulfilling the Ingress. Http is\ncurrently the only supported IngressRuleValue.\n+optional",
          "$ref": "#/definitions/v1IngressRuleValue"
        }
      }
    },
    "v1IngressRuleValue": {
      "description": "IngressRuleValue represents a rule to apply against incoming requests. If the\nrule is satisfied, the request is routed to the specified backend. Currently\nmixing different types of rules in a single Ingress is disallowed, so exactly\none of the following must be set.",
      "type": "object",
      "properties": {
        "http": {
          "title": "+optional",
          "$ref": "#/definitions/v1HTTPIngressRuleValue"
        }
      }
    },
    "v1IngressServiceBackend": {
      "description": "IngressServiceBackend references a Kubernetes Service as a Backend.",
      "type": "object",
      "properties": {
        "name": {
          "description": "Name is the referenced service. The service must exist in\nthe same namespace as the Ingress object.",
          "type": "string"
        },
        "port": {
          "description": "Port of the referenced service. A port name or port number\nis required for a IngressServiceBackend.",
          "$ref": "#/definitions/v1ServiceBackendPort"
        }
      }
    },
    "v1IngressSpec": {
      "description": "IngressSpec describes the Ingress the user wishes to exist.",
      "type": "object",
      "properties": {
        "defaultBackend": {
          "title": "DefaultBackend is the backend that should handle requests that don't\nmatch any rule. If Rules are not specified, DefaultBackend must be specified.\nIf DefaultBackend is not set, the handling of requests that do not match any\nof the rules will be up to the Ingress controller.\n+optional",
          "$ref": "#/definitions/v1IngressBackend"
        },
        "ingressClassName": {
          "type": "string",
          "title": "IngressClassName is the name of the IngressClass cluster resource. The\nassociated IngressClass defines which controller will implement the\nresource. This replaces the deprecated `kubernetes.io/ingress.class`\nannotation. For backwards compatibility, when that annotation is set, it\nmust be given precedence over this field. The controller may emit a\nwarning if the field and annotation have different values.\nImplementations of this API should ignore Ingresses without a class\nspecified. An IngressClass resource may be marked as default, which can\nbe used to set a default value for this field. For more information,\nrefer to the IngressClass documentation.\n+optional"
        },
        "rules": {
          "type": "array",
          "title": "A list of host rules used to configure the Ingress. If unspecified, or\nno rule matches, all traffic is sent to the default backend.\n+listType=atomic\n+optional",
          "items": {
            "$ref": "#/definitions/v1IngressRule"
          }
        },
        "tls": {
          "type": "array",
          "title": "TLS configuration. Currently the Ingress only supports a single TLS\nport, 443. If multiple members of this list specify different hosts, they\nwill be multiplexed on the same port according to the hostname specified\nthrough the SNI TLS extension, if the ingress controller fulfilling the\ningress supports SNI.\n+listType=atomic\n+optional",
          "items": {
            "$ref": "#/definitions/v1IngressTLS"
          }
        }
      }
    },
    "v1IngressStatus": {
      "description": "IngressStatus describe the current state of the Ingress.",
      "type": "object",
      "properties": {
        "loadBalancer": {
          "title": "LoadBalancer contains the current status of the load-balancer.\n+optional",
          "$ref": "#/definitions/v1LoadBalancerStatus"
        }
      }
    },
    "v1IngressTLS": {
      "description": "IngressTLS describes the transport layer security associated with an Ingress.",
      "type": "object",
      "properties": {
        "hosts": {
          "type": "array",
          "title": "Hosts are a list of hosts included in the TLS certificate. The values in\nthis list must match the name/s used in the tlsSecret. Defaults to the\nwildcard host setting for the loadbalancer controller fulfilling this\nIngress, if left unspecified.\n+listType=atomic\n+optional",
          "items": {
            "type": "string"
          }
        },
        "secretName": {
          "type": "string",
          "title": "SecretName is the name of the secret used to terminate TLS traffic on\nport 443. Field is left optional to allow TLS routing based on SNI\nhostname alone. If the SNI host in a listener conflicts with the \"Host\"\nheader field used by an IngressRule, the SNI host is used for termination\nand value of the Host header is used for routing.\n+optional"
        }
      }
    },
    "v1KeyToPath": {
      "type": "object",
      "title": "Maps a string key to a path within a volume.",
      "properties": {
        "key": {
          "description": "The key to project.",
          "type": "string",
          "x-go-name": "Key"
        },
        "mode": {
          "description": "Optional: mode bits used to set permissions on this file.\nMust be an octal value between 0000 and 0777 or a decimal value between 0 and 511.\nYAML accepts both octal and decimal values, JSON requires decimal values for mode bits.\nIf not specified, the volume defaultMode will be used.\nThis might be in conflict with other options that affect the file\nmode, like fsGroup, and the result can be other mode bits set.\n+optional",
          "type": "integer",
          "format": "int32",
          "x-go-name": "Mode"
        },
        "path": {
          "description": "The relative path of the file to map the key to.\nMay not be an absolute path.\nMay not contain the path element '..'.\nMay not start with the string '..'.",
          "type": "string",
          "x-go-name": "Path"
        }
      },
      "x-go-package": "k8s.io/api/core/v1"
    },
    "v1LabelSelector": {
      "description": "A label selector is a label query over a set of resources. The result of matchLabels and\nmatchExpressions are ANDed. An empty label selector matches all objects. A null\nlabel selector matches no objects.\n+structType=atomic",
      "type": "object",
      "properties": {
        "matchExpressions": {
          "description": "matchExpressions is a list of label selector requirements. The requirements are ANDed.\n+optional",
          "type": "array",
          "items": {
            "$ref": "#/definitions/v1LabelSelectorRequirement"
          },
          "x-go-name": "MatchExpressions"
        },
        "matchLabels": {
          "description": "matchLabels is a map of {key,value} pairs. A single {key,value} in the matchLabels\nmap is equivalent to an element of matchExpressions, whose key field is \"key\", the\noperator is \"In\", and the values array contains only \"value\". The requirements are ANDed.\n+optional",
          "type": "object",
          "additionalProperties": {
            "type": "string"
          },
          "x-go-name": "MatchLabels"
        }
      },
      "x-go-package": "k8s.io/apimachinery/pkg/apis/meta/v1"
    },
    "v1LabelSelectorOperator": {
      "type": "string",
      "title": "A label selector operator is the set of operators that can be used in a selector requirement.",
      "x-go-package": "k8s.io/apimachinery/pkg/apis/meta/v1"
    },
    "v1LabelSelectorRequirement": {
      "description": "A label selector requirement is a selector that contains values, a key, and an operator that\nrelates the key and values.",
      "type": "object",
      "properties": {
        "key": {
          "description": "key is the label key that the selector applies to.\n+patchMergeKey=key\n+patchStrategy=merge",
          "type": "string",
          "x-go-name": "Key"
        },
        "operator": {
          "$ref": "#/definitions/v1LabelSelectorOperator"
        },
        "values": {
          "description": "values is an array of string values. If the operator is In or NotIn,\nthe values array must be non-empty. If the operator is Exists or DoesNotExist,\nthe values array must be empty. This array is replaced during a strategic\nmerge patch.\n+optional",
          "type": "array",
          "items": {
            "type": "string"
          },
          "x-go-name": "Values"
        }
      },
      "x-go-package": "k8s.io/apimachinery/pkg/apis/meta/v1"
    },
    "v1Lifecycle": {
      "description": "Lifecycle describes actions that the management system should take in response to container lifecycle\nevents. For the PostStart and PreStop lifecycle handlers, management of the container blocks\nuntil the action is complete, unless the container process fails, in which case the handler is aborted.",
      "type": "object",
      "properties": {
        "postStart": {
          "$ref": "#/definitions/v1Handler"
        },
        "preStop": {
          "$ref": "#/definitions/v1Handler"
        }
      },
      "x-go-package": "k8s.io/api/core/v1"
    },
    "v1LoadBalancerIngress": {
      "description": "LoadBalancerIngress represents the status of a load-balancer ingress point:\ntraffic intended for the service should be sent to an ingress point.",
      "type": "object",
      "properties": {
        "hostname": {
          "type": "string",
          "title": "Hostname is set for load-balancer ingress points that are DNS based\n(typically AWS load-balancers)\n+optional"
        },
        "ip": {
          "type": "string",
          "title": "IP is set for load-balancer ingress points that are IP based\n(typically GCE or OpenStack load-balancers)\n+optional"
        },
        "ports": {
          "type": "array",
          "title": "Ports is a list of records of service ports\nIf used, every port defined in the service should have an entry in it\n+listType=atomic\n+optional",
          "items": {
            "$ref": "#/definitions/v1PortStatus"
          }
        }
      }
    },
    "v1LoadBalancerStatus": {
      "description": "LoadBalancerStatus represents the status of a load-balancer.",
      "type": "object",
      "properties": {
        "ingress": {
          "type": "array",
          "title": "Ingress is a list containing ingress points for the load-balancer.\nTraffic intended for the service should be sent to these ingress points.\n+optional",
          "items": {
            "$ref": "#/definitions/v1LoadBalancerIngress"
          }
        }
      }
    },
    "v1LocalObjectReference": {
      "description": "LocalObjectReference contains enough information to let you locate the\nreferenced object inside the same namespace.\n+structType=atomic",
      "type": "object",
      "properties": {
        "name": {
          "description": "Name of the referent.\nMore info: https://kubernetes.io/docs/concepts/overview/working-with-objects/names/#names\nTODO: Add other useful fields. apiVersion, kind, uid?\n+optional",
          "type": "string",
          "x-go-name": "Name"
        }
      },
      "x-go-package": "k8s.io/api/core/v1"
    },
    "v1ManagedFieldsEntry": {
      "description": "ManagedFieldsEntry is a workflow-id, a FieldSet and the group version of the resource\nthat the fieldset applies to.",
      "type": "object",
      "properties": {
        "apiVersion": {
          "description": "APIVersion defines the version of this resource that this field set\napplies to. The format is \"group/version\" just like the top-level\nAPIVersion field. It is necessary to track the version of a field\nset because it cannot be automatically converted.",
          "type": "string",
          "x-go-name": "APIVersion"
        },
        "fieldsType": {
          "description": "FieldsType is the discriminator for the different fields format and version.\nThere is currently only one possible value: \"FieldsV1\"",
          "type": "string",
          "x-go-name": "FieldsType"
        },
        "fieldsV1": {
          "$ref": "#/definitions/v1FieldsV1"
        },
        "manager": {
          "description": "Manager is an identifier of the workflow managing these fields.",
          "type": "string",
          "x-go-name": "Manager"
        },
        "operation": {
          "$ref": "#/definitions/v1ManagedFieldsOperationType"
        },
        "subresource": {
          "description": "Subresource is the name of the subresource used to update that object, or\nempty string if the object was updated through the main resource. The\nvalue of this field is used to distinguish between managers, even if they\nshare the same name. For example, a status update will be distinct from a\nregular update using the same manager name.\nNote that the APIVersion field is not related to the Subresource field and\nit always corresponds to the version of the main resource.",
          "type": "string",
          "x-go-name": "Subresource"
        },
        "time": {
          "$ref": "#/definitions/v1Time"
        }
      },
      "x-go-package": "k8s.io/apimachinery/pkg/apis/meta/v1"
    },
    "v1ManagedFieldsOperationType": {
      "type": "string",
      "title": "ManagedFieldsOperationType is the type of operation which lead to a ManagedFieldsEntry being created.",
      "x-go-package": "k8s.io/apimachinery/pkg/apis/meta/v1"
    },
    "v1MountPropagationMode": {
      "type": "string",
      "title": "MountPropagationMode describes mount propagation.",
      "x-go-package": "k8s.io/api/core/v1"
    },
    "v1NFSVolumeSource": {
      "description": "NFS volumes do not support ownership management or SELinux relabeling.",
      "type": "object",
      "title": "Represents an NFS mount that lasts the lifetime of a pod.",
      "properties": {
        "path": {
          "description": "Path that is exported by the NFS server.\nMore info: https://kubernetes.io/docs/concepts/storage/volumes#nfs",
          "type": "string",
          "x-go-name": "Path"
        },
        "readOnly": {
          "description": "ReadOnly here will force\nthe NFS export to be mounted with read-only permissions.\nDefaults to false.\nMore info: https://kubernetes.io/docs/concepts/storage/volumes#nfs\n+optional",
          "type": "boolean",
          "x-go-name": "ReadOnly"
        },
        "server": {
          "description": "Server is the hostname or IP address of the NFS server.\nMore info: https://kubernetes.io/docs/concepts/storage/volumes#nfs",
          "type": "string",
          "x-go-name": "Server"
        }
      },
      "x-go-package": "k8s.io/api/core/v1"
    },
    "v1NodeAffinity": {
      "type": "object",
      "title": "Node affinity is a group of node affinity scheduling rules.",
      "properties": {
        "preferredDuringSchedulingIgnoredDuringExecution": {
          "description": "The scheduler will prefer to schedule pods to nodes that satisfy\nthe affinity expressions specified by this field, but it may choose\na node that violates one or more of the expressions. The node that is\nmost preferred is the one with the greatest sum of weights, i.e.\nfor each node that meets all of the scheduling requirements (resource\nrequest, requiredDuringScheduling affinity expressions, etc.),\ncompute a sum by iterating through the elements of this field and adding\n\"weight\" to the sum if the node matches the corresponding matchExpressions; the\nnode(s) with the highest sum are the most preferred.\n+optional",
          "type": "array",
          "items": {
            "$ref": "#/definitions/v1PreferredSchedulingTerm"
          },
          "x-go-name": "PreferredDuringSchedulingIgnoredDuringExecution"
        },
        "requiredDuringSchedulingIgnoredDuringExecution": {
          "$ref": "#/definitions/v1NodeSelector"
        }
      },
      "x-go-package": "k8s.io/api/core/v1"
    },
    "v1NodeSelector": {
      "description": "A node selector represents the union of the results of one or more label queries\nover a set of nodes; that is, it represents the OR of the selectors represented\nby the node selector terms.\n+structType=atomic",
      "type": "object",
      "properties": {
        "nodeSelectorTerms": {
          "description": "Required. A list of node selector terms. The terms are ORed.",
          "type": "array",
          "items": {
            "$ref": "#/definitions/v1NodeSelectorTerm"
          },
          "x-go-name": "NodeSelectorTerms"
        }
      },
      "x-go-package": "k8s.io/api/core/v1"
    },
    "v1NodeSelectorOperator": {
      "description": "A node selector operator is the set of operators that can be used in\na node selector requirement.",
      "type": "string",
      "x-go-package": "k8s.io/api/core/v1"
    },
    "v1NodeSelectorRequirement": {
      "description": "A node selector requirement is a selector that contains values, a key, and an operator\nthat relates the key and values.",
      "type": "object",
      "properties": {
        "key": {
          "description": "The label key that the selector applies to.",
          "type": "string",
          "x-go-name": "Key"
        },
        "operator": {
          "$ref": "#/definitions/v1NodeSelectorOperator"
        },
        "values": {
          "description": "An array of string values. If the operator is In or NotIn,\nthe values array must be non-empty. If the operator is Exists or DoesNotExist,\nthe values array must be empty. If the operator is Gt or Lt, the values\narray must have a single element, which will be interpreted as an integer.\nThis array is replaced during a strategic merge patch.\n+optional",
          "type": "array",
          "items": {
            "type": "string"
          },
          "x-go-name": "Values"
        }
      },
      "x-go-package": "k8s.io/api/core/v1"
    },
    "v1NodeSelectorTerm": {
      "description": "A null or empty node selector term matches no objects. The requirements of\nthem are ANDed.\nThe TopologySelectorTerm type implements a subset of the NodeSelectorTerm.\n+structType=atomic",
      "type": "object",
      "properties": {
        "matchExpressions": {
          "description": "A list of node selector requirements by node's labels.\n+optional",
          "type": "array",
          "items": {
            "$ref": "#/definitions/v1NodeSelectorRequirement"
          },
          "x-go-name": "MatchExpressions"
        },
        "matchFields": {
          "description": "A list of node selector requirements by node's fields.\n+optional",
          "type": "array",
          "items": {
            "$ref": "#/definitions/v1NodeSelectorRequirement"
          },
          "x-go-name": "MatchFields"
        }
      },
      "x-go-package": "k8s.io/api/core/v1"
    },
    "v1ObjectFieldSelector": {
      "description": "+structType=atomic",
      "type": "object",
      "title": "ObjectFieldSelector selects an APIVersioned field of an object.",
      "properties": {
        "apiVersion": {
          "description": "Version of the schema the FieldPath is written in terms of, defaults to \"v1\".\n+optional",
          "type": "string",
          "x-go-name": "APIVersion"
        },
        "fieldPath": {
          "description": "Path of the field to select in the specified API version.",
          "type": "string",
          "x-go-name": "FieldPath"
        }
      },
      "x-go-package": "k8s.io/api/core/v1"
    },
    "v1ObjectMeta": {
      "description": "ObjectMeta is metadata that all persisted resources must have, which includes all objects\nusers must create.",
      "type": "object",
      "properties": {
        "annotations": {
          "description": "Annotations is an unstructured key value map stored with a resource that may be\nset by external tools to store and retrieve arbitrary metadata. They are not\nqueryable and should be preserved when modifying objects.\nMore info: http://kubernetes.io/docs/user-guide/annotations\n+optional",
          "type": "object",
          "additionalProperties": {
            "type": "string"
          },
          "x-go-name": "Annotations"
        },
        "clusterName": {
          "description": "The name of the cluster which the object belongs to.\nThis is used to distinguish resources with same name and namespace in different clusters.\nThis field is not set anywhere right now and apiserver is going to ignore it if set in create or update request.\n+optional",
          "type": "string",
          "x-go-name": "ClusterName"
        },
        "creationTimestamp": {
          "$ref": "#/definitions/v1Time"
        },
        "deletionGracePeriodSeconds": {
          "description": "Number of seconds allowed for this object to gracefully terminate before\nit will be removed from the system. Only set when deletionTimestamp is also set.\nMay only be shortened.\nRead-only.\n+optional",
          "type": "integer",
          "format": "int64",
          "x-go-name": "DeletionGracePeriodSeconds"
        },
        "deletionTimestamp": {
          "$ref": "#/definitions/v1Time"
        },
        "finalizers": {
          "description": "Must be empty before the object is deleted from the registry. Each entry\nis an identifier for the responsible component that will remove the entry\nfrom the list. If the deletionTimestamp of the object is non-nil, entries\nin this list can only be removed.\nFinalizers may be processed and removed in any order.  Order is NOT enforced\nbecause it introduces significant risk of stuck finalizers.\nfinalizers is a shared field, any actor with permission can reorder it.\nIf the finalizer list is processed in order, then this can lead to a situation\nin which the component responsible for the first finalizer in the list is\nwaiting for a signal (field value, external system, or other) produced by a\ncomponent responsible for a finalizer later in the list, resulting in a deadlock.\nWithout enforced ordering finalizers are free to order amongst themselves and\nare not vulnerable to ordering changes in the list.\n+optional\n+patchStrategy=merge",
          "type": "array",
          "items": {
            "type": "string"
          },
          "x-go-name": "Finalizers"
        },
        "generateName": {
          "description": "GenerateName is an optional prefix, used by the server, to generate a unique\nname ONLY IF the Name field has not been provided.\nIf this field is used, the name returned to the client will be different\nthan the name passed. This value will also be combined with a unique suffix.\nThe provided value has the same validation rules as the Name field,\nand may be truncated by the length of the suffix required to make the value\nunique on the server.\n\nIf this field is specified and the generated name exists, the server will\nNOT return a 409 - instead, it will either return 201 Created or 500 with Reason\nServerTimeout indicating a unique name could not be found in the time allotted, and the client\nshould retry (optionally after the time indicated in the Retry-After header).\n\nApplied only if Name is not specified.\nMore info: https://git.k8s.io/community/contributors/devel/sig-architecture/api-conventions.md#idempotency\n+optional",
          "type": "string",
          "x-go-name": "GenerateName"
        },
        "generation": {
          "description": "A sequence number representing a specific generation of the desired state.\nPopulated by the system. Read-only.\n+optional",
          "type": "integer",
          "format": "int64",
          "x-go-name": "Generation"
        },
        "labels": {
          "description": "Map of string keys and values that can be used to organize and categorize\n(scope and select) objects. May match selectors of replication controllers\nand services.\nMore info: http://kubernetes.io/docs/user-guide/labels\n+optional",
          "type": "object",
          "additionalProperties": {
            "type": "string"
          },
          "x-go-name": "Labels"
        },
        "managedFields": {
          "description": "ManagedFields maps workflow-id and version to the set of fields\nthat are managed by that workflow. This is mostly for internal\nhousekeeping, and users typically shouldn't need to set or\nunderstand this field. A workflow can be the user's name, a\ncontroller's name, or the name of a specific apply path like\n\"ci-cd\". The set of fields is always in the version that the\nworkflow used when modifying the object.\n\n+optional",
          "type": "array",
          "items": {
            "$ref": "#/definitions/v1ManagedFieldsEntry"
          },
          "x-go-name": "ManagedFields"
        },
        "name": {
          "description": "Name must be unique within a namespace. Is required when creating resources, although\nsome resources may allow a client to request the generation of an appropriate name\nautomatically. Name is primarily intended for creation idempotence and configuration\ndefinition.\nCannot be updated.\nMore info: http://kubernetes.io/docs/user-guide/identifiers#names\n+optional",
          "type": "string",
          "x-go-name": "Name"
        },
        "namespace": {
          "description": "Namespace defines the space within which each name must be unique. An empty namespace is\nequivalent to the \"default\" namespace, but \"default\" is the canonical representation.\nNot all objects are required to be scoped to a namespace - the value of this field for\nthose objects will be empty.\n\nMust be a DNS_LABEL.\nCannot be updated.\nMore info: http://kubernetes.io/docs/user-guide/namespaces\n+optional",
          "type": "string",
          "x-go-name": "Namespace"
        },
        "ownerReferences": {
          "description": "List of objects depended by this object. If ALL objects in the list have\nbeen deleted, this object will be garbage collected. If this object is managed by a controller,\nthen an entry in this list will point to this controller, with the controller field set to true.\nThere cannot be more than one managing controller.\n+optional\n+patchMergeKey=uid\n+patchStrategy=merge",
          "type": "array",
          "items": {
            "$ref": "#/definitions/v1OwnerReference"
          },
          "x-go-name": "OwnerReferences"
        },
        "resourceVersion": {
          "description": "An opaque value that represents the internal version of this object that can\nbe used by clients to determine when objects have changed. May be used for optimistic\nconcurrency, change detection, and the watch operation on a resource or set of resources.\nClients must treat these values as opaque and passed unmodified back to the server.\nThey may only be valid for a particular resource or set of resources.\n\nPopulated by the system.\nRead-only.\nValue must be treated as opaque by clients and .\nMore info: https://git.k8s.io/community/contributors/devel/sig-architecture/api-conventions.md#concurrency-control-and-consistency\n+optional",
          "type": "string",
          "x-go-name": "ResourceVersion"
        },
        "selfLink": {
          "description": "SelfLink is a URL representing this object.\nPopulated by the system.\nRead-only.\n\nDEPRECATED\nKubernetes will stop propagating this field in 1.20 release and the field is planned\nto be removed in 1.21 release.\n+optional",
          "type": "string",
          "x-go-name": "SelfLink"
        },
        "uid": {
          "$ref": "#/definitions/typesUID"
        }
      },
      "x-go-package": "k8s.io/apimachinery/pkg/apis/meta/v1"
    },
    "v1OwnerReference": {
      "description": "OwnerReference contains enough information to let you identify an owning\nobject. An owning object must be in the same namespace as the dependent, or\nbe cluster-scoped, so there is no namespace field.\n+structType=atomic",
      "type": "object",
      "properties": {
        "apiVersion": {
          "description": "API version of the referent.",
          "type": "string",
          "x-go-name": "APIVersion"
        },
        "blockOwnerDeletion": {
          "description": "If true, AND if the owner has the \"foregroundDeletion\" finalizer, then\nthe owner cannot be deleted from the key-value store until this\nreference is removed.\nDefaults to false.\nTo set this field, a user needs \"delete\" permission of the owner,\notherwise 422 (Unprocessable Entity) will be returned.\n+optional",
          "type": "boolean",
          "x-go-name": "BlockOwnerDeletion"
        },
        "controller": {
          "description": "If true, this reference points to the managing controller.\n+optional",
          "type": "boolean",
          "x-go-name": "Controller"
        },
        "kind": {
          "description": "Kind of the referent.\nMore info: https://git.k8s.io/community/contributors/devel/sig-architecture/api-conventions.md#types-kinds",
          "type": "string",
          "x-go-name": "Kind"
        },
        "name": {
          "description": "Name of the referent.\nMore info: http://kubernetes.io/docs/user-guide/identifiers#names",
          "type": "string",
          "x-go-name": "Name"
        },
        "uid": {
          "$ref": "#/definitions/typesUID"
        }
      },
      "x-go-package": "k8s.io/apimachinery/pkg/apis/meta/v1"
    },
    "v1PersistentVolumeAccessMode": {
      "type": "string",
      "x-go-package": "k8s.io/api/core/v1"
    },
    "v1PersistentVolumeClaimSpec": {
      "description": "PersistentVolumeClaimSpec describes the common attributes of storage devices\nand allows a Source for provider-specific attributes",
      "type": "object",
      "properties": {
        "accessModes": {
          "description": "AccessModes contains the desired access modes the volume should have.\nMore info: https://kubernetes.io/docs/concepts/storage/persistent-volumes#access-modes-1\n+optional",
          "type": "array",
          "items": {
            "$ref": "#/definitions/v1PersistentVolumeAccessMode"
          },
          "x-go-name": "AccessModes"
        },
        "dataSource": {
          "$ref": "#/definitions/v1TypedLocalObjectReference"
        },
        "dataSourceRef": {
          "$ref": "#/definitions/v1TypedLocalObjectReference"
        },
        "resources": {
          "$ref": "#/definitions/v1ResourceRequirements"
        },
        "selector": {
          "$ref": "#/definitions/v1LabelSelector"
        },
        "storageClassName": {
          "description": "Name of the StorageClass required by the claim.\nMore info: https://kubernetes.io/docs/concepts/storage/persistent-volumes#class-1\n+optional",
          "type": "string",
          "x-go-name": "StorageClassName"
        },
        "volumeMode": {
          "$ref": "#/definitions/v1PersistentVolumeMode"
        },
        "volumeName": {
          "description": "VolumeName is the binding reference to the PersistentVolume backing this claim.\n+optional",
          "type": "string",
          "x-go-name": "VolumeName"
        }
      },
      "x-go-package": "k8s.io/api/core/v1"
    },
    "v1PersistentVolumeClaimTemplate": {
      "description": "PersistentVolumeClaimTemplate is used to produce\nPersistentVolumeClaim objects as part of an EphemeralVolumeSource.",
      "type": "object",
      "properties": {
        "annotations": {
          "description": "Annotations is an unstructured key value map stored with a resource that may be\nset by external tools to store and retrieve arbitrary metadata. They are not\nqueryable and should be preserved when modifying objects.\nMore info: http://kubernetes.io/docs/user-guide/annotations\n+optional",
          "type": "object",
          "additionalProperties": {
            "type": "string"
          },
          "x-go-name": "Annotations"
        },
        "clusterName": {
          "description": "The name of the cluster which the object belongs to.\nThis is used to distinguish resources with same name and namespace in different clusters.\nThis field is not set anywhere right now and apiserver is going to ignore it if set in create or update request.\n+optional",
          "type": "string",
          "x-go-name": "ClusterName"
        },
        "creationTimestamp": {
          "$ref": "#/definitions/v1Time"
        },
        "deletionGracePeriodSeconds": {
          "description": "Number of seconds allowed for this object to gracefully terminate before\nit will be removed from the system. Only set when deletionTimestamp is also set.\nMay only be shortened.\nRead-only.\n+optional",
          "type": "integer",
          "format": "int64",
          "x-go-name": "DeletionGracePeriodSeconds"
        },
        "deletionTimestamp": {
          "$ref": "#/definitions/v1Time"
        },
        "finalizers": {
          "description": "Must be empty before the object is deleted from the registry. Each entry\nis an identifier for the responsible component that will remove the entry\nfrom the list. If the deletionTimestamp of the object is non-nil, entries\nin this list can only be removed.\nFinalizers may be processed and removed in any order.  Order is NOT enforced\nbecause it introduces significant risk of stuck finalizers.\nfinalizers is a shared field, any actor with permission can reorder it.\nIf the finalizer list is processed in order, then this can lead to a situation\nin which the component responsible for the first finalizer in the list is\nwaiting for a signal (field value, external system, or other) produced by a\ncomponent responsible for a finalizer later in the list, resulting in a deadlock.\nWithout enforced ordering finalizers are free to order amongst themselves and\nare not vulnerable to ordering changes in the list.\n+optional\n+patchStrategy=merge",
          "type": "array",
          "items": {
            "type": "string"
          },
          "x-go-name": "Finalizers"
        },
        "generateName": {
          "description": "GenerateName is an optional prefix, used by the server, to generate a unique\nname ONLY IF the Name field has not been provided.\nIf this field is used, the name returned to the client will be different\nthan the name passed. This value will also be combined with a unique suffix.\nThe provided value has the same validation rules as the Name field,\nand may be truncated by the length of the suffix required to make the value\nunique on the server.\n\nIf this field is specified and the generated name exists, the server will\nNOT return a 409 - instead, it will either return 201 Created or 500 with Reason\nServerTimeout indicating a unique name could not be found in the time allotted, and the client\nshould retry (optionally after the time indicated in the Retry-After header).\n\nApplied only if Name is not specified.\nMore info: https://git.k8s.io/community/contributors/devel/sig-architecture/api-conventions.md#idempotency\n+optional",
          "type": "string",
          "x-go-name": "GenerateName"
        },
        "generation": {
          "description": "A sequence number representing a specific generation of the desired state.\nPopulated by the system. Read-only.\n+optional",
          "type": "integer",
          "format": "int64",
          "x-go-name": "Generation"
        },
        "labels": {
          "description": "Map of string keys and values that can be used to organize and categorize\n(scope and select) objects. May match selectors of replication controllers\nand services.\nMore info: http://kubernetes.io/docs/user-guide/labels\n+optional",
          "type": "object",
          "additionalProperties": {
            "type": "string"
          },
          "x-go-name": "Labels"
        },
        "managedFields": {
          "description": "ManagedFields maps workflow-id and version to the set of fields\nthat are managed by that workflow. This is mostly for internal\nhousekeeping, and users typically shouldn't need to set or\nunderstand this field. A workflow can be the user's name, a\ncontroller's name, or the name of a specific apply path like\n\"ci-cd\". The set of fields is always in the version that the\nworkflow used when modifying the object.\n\n+optional",
          "type": "array",
          "items": {
            "$ref": "#/definitions/v1ManagedFieldsEntry"
          },
          "x-go-name": "ManagedFields"
        },
        "name": {
          "description": "Name must be unique within a namespace. Is required when creating resources, although\nsome resources may allow a client to request the generation of an appropriate name\nautomatically. Name is primarily intended for creation idempotence and configuration\ndefinition.\nCannot be updated.\nMore info: http://kubernetes.io/docs/user-guide/identifiers#names\n+optional",
          "type": "string",
          "x-go-name": "Name"
        },
        "namespace": {
          "description": "Namespace defines the space within which each name must be unique. An empty namespace is\nequivalent to the \"default\" namespace, but \"default\" is the canonical representation.\nNot all objects are required to be scoped to a namespace - the value of this field for\nthose objects will be empty.\n\nMust be a DNS_LABEL.\nCannot be updated.\nMore info: http://kubernetes.io/docs/user-guide/namespaces\n+optional",
          "type": "string",
          "x-go-name": "Namespace"
        },
        "ownerReferences": {
          "description": "List of objects depended by this object. If ALL objects in the list have\nbeen deleted, this object will be garbage collected. If this object is managed by a controller,\nthen an entry in this list will point to this controller, with the controller field set to true.\nThere cannot be more than one managing controller.\n+optional\n+patchMergeKey=uid\n+patchStrategy=merge",
          "type": "array",
          "items": {
            "$ref": "#/definitions/v1OwnerReference"
          },
          "x-go-name": "OwnerReferences"
        },
        "resourceVersion": {
          "description": "An opaque value that represents the internal version of this object that can\nbe used by clients to determine when objects have changed. May be used for optimistic\nconcurrency, change detection, and the watch operation on a resource or set of resources.\nClients must treat these values as opaque and passed unmodified back to the server.\nThey may only be valid for a particular resource or set of resources.\n\nPopulated by the system.\nRead-only.\nValue must be treated as opaque by clients and .\nMore info: https://git.k8s.io/community/contributors/devel/sig-architecture/api-conventions.md#concurrency-control-and-consistency\n+optional",
          "type": "string",
          "x-go-name": "ResourceVersion"
        },
        "selfLink": {
          "description": "SelfLink is a URL representing this object.\nPopulated by the system.\nRead-only.\n\nDEPRECATED\nKubernetes will stop propagating this field in 1.20 release and the field is planned\nto be removed in 1.21 release.\n+optional",
          "type": "string",
          "x-go-name": "SelfLink"
        },
        "spec": {
          "$ref": "#/definitions/v1PersistentVolumeClaimSpec"
        },
        "uid": {
          "$ref": "#/definitions/typesUID"
        }
      },
      "x-go-package": "k8s.io/api/core/v1"
    },
    "v1PersistentVolumeClaimVolumeSource": {
      "description": "This volume finds the bound PV and mounts that volume for the pod. A\nPersistentVolumeClaimVolumeSource is, essentially, a wrapper around another\ntype of volume that is owned by someone else (the system).",
      "type": "object",
      "title": "PersistentVolumeClaimVolumeSource references the user's PVC in the same namespace.",
      "properties": {
        "claimName": {
          "description": "ClaimName is the name of a PersistentVolumeClaim in the same namespace as the pod using this volume.\nMore info: https://kubernetes.io/docs/concepts/storage/persistent-volumes#persistentvolumeclaims",
          "type": "string",
          "x-go-name": "ClaimName"
        },
        "readOnly": {
          "description": "Will force the ReadOnly setting in VolumeMounts.\nDefault false.\n+optional",
          "type": "boolean",
          "x-go-name": "ReadOnly"
        }
      },
      "x-go-package": "k8s.io/api/core/v1"
    },
    "v1PersistentVolumeMode": {
      "type": "string",
      "title": "PersistentVolumeMode describes how a volume is intended to be consumed, either Block or Filesystem.",
      "x-go-package": "k8s.io/api/core/v1"
    },
    "v1PhotonPersistentDiskVolumeSource": {
      "type": "object",
      "title": "Represents a Photon Controller persistent disk resource.",
      "properties": {
        "fsType": {
          "description": "Filesystem type to mount.\nMust be a filesystem type supported by the host operating system.\nEx. \"ext4\", \"xfs\", \"ntfs\". Implicitly inferred to be \"ext4\" if unspecified.",
          "type": "string",
          "x-go-name": "FSType"
        },
        "pdID": {
          "description": "ID that identifies Photon Controller persistent disk",
          "type": "string",
          "x-go-name": "PdID"
        }
      },
      "x-go-package": "k8s.io/api/core/v1"
    },
    "v1PodAffinity": {
      "type": "object",
      "title": "Pod affinity is a group of inter pod affinity scheduling rules.",
      "properties": {
        "preferredDuringSchedulingIgnoredDuringExecution": {
          "description": "The scheduler will prefer to schedule pods to nodes that satisfy\nthe affinity expressions specified by this field, but it may choose\na node that violates one or more of the expressions. The node that is\nmost preferred is the one with the greatest sum of weights, i.e.\nfor each node that meets all of the scheduling requirements (resource\nrequest, requiredDuringScheduling affinity expressions, etc.),\ncompute a sum by iterating through the elements of this field and adding\n\"weight\" to the sum if the node has pods which matches the corresponding podAffinityTerm; the\nnode(s) with the highest sum are the most preferred.\n+optional",
          "type": "array",
          "items": {
            "$ref": "#/definitions/v1WeightedPodAffinityTerm"
          },
          "x-go-name": "PreferredDuringSchedulingIgnoredDuringExecution"
        },
        "requiredDuringSchedulingIgnoredDuringExecution": {
          "description": "If the affinity requirements specified by this field are not met at\nscheduling time, the pod will not be scheduled onto the node.\nIf the affinity requirements specified by this field cease to be met\nat some point during pod execution (e.g. due to a pod label update), the\nsystem may or may not try to eventually evict the pod from its node.\nWhen there are multiple elements, the lists of nodes corresponding to each\npodAffinityTerm are intersected, i.e. all terms must be satisfied.\n+optional",
          "type": "array",
          "items": {
            "$ref": "#/definitions/v1PodAffinityTerm"
          },
          "x-go-name": "RequiredDuringSchedulingIgnoredDuringExecution"
        }
      },
      "x-go-package": "k8s.io/api/core/v1"
    },
    "v1PodAffinityTerm": {
      "description": "Defines a set of pods (namely those matching the labelSelector\nrelative to the given namespace(s)) that this pod should be\nco-located (affinity) or not co-located (anti-affinity) with,\nwhere co-located is defined as running on a node whose value of\nthe label with key \u003ctopologyKey\u003e matches that of any node on which\na pod of the set of pods is running",
      "type": "object",
      "properties": {
        "labelSelector": {
          "$ref": "#/definitions/v1LabelSelector"
        },
        "namespaceSelector": {
          "$ref": "#/definitions/v1LabelSelector"
        },
        "namespaces": {
          "description": "namespaces specifies a static list of namespace names that the term applies to.\nThe term is applied to the union of the namespaces listed in this field\nand the ones selected by namespaceSelector.\nnull or empty namespaces list and null namespaceSelector means \"this pod's namespace\"\n+optional",
          "type": "array",
          "items": {
            "type": "string"
          },
          "x-go-name": "Namespaces"
        },
        "topologyKey": {
          "description": "This pod should be co-located (affinity) or not co-located (anti-affinity) with the pods matching\nthe labelSelector in the specified namespaces, where co-located is defined as running on a node\nwhose value of the label with key topologyKey matches that of any node on which any of the\nselected pods is running.\nEmpty topologyKey is not allowed.",
          "type": "string",
          "x-go-name": "TopologyKey"
        }
      },
      "x-go-package": "k8s.io/api/core/v1"
    },
    "v1PodAntiAffinity": {
      "type": "object",
      "title": "Pod anti affinity is a group of inter pod anti affinity scheduling rules.",
      "properties": {
        "preferredDuringSchedulingIgnoredDuringExecution": {
          "description": "The scheduler will prefer to schedule pods to nodes that satisfy\nthe anti-affinity expressions specified by this field, but it may choose\na node that violates one or more of the expressions. The node that is\nmost preferred is the one with the greatest sum of weights, i.e.\nfor each node that meets all of the scheduling requirements (resource\nrequest, requiredDuringScheduling anti-affinity expressions, etc.),\ncompute a sum by iterating through the elements of this field and adding\n\"weight\" to the sum if the node has pods which matches the corresponding podAffinityTerm; the\nnode(s) with the highest sum are the most preferred.\n+optional",
          "type": "array",
          "items": {
            "$ref": "#/definitions/v1WeightedPodAffinityTerm"
          },
          "x-go-name": "PreferredDuringSchedulingIgnoredDuringExecution"
        },
        "requiredDuringSchedulingIgnoredDuringExecution": {
          "description": "If the anti-affinity requirements specified by this field are not met at\nscheduling time, the pod will not be scheduled onto the node.\nIf the anti-affinity requirements specified by this field cease to be met\nat some point during pod execution (e.g. due to a pod label update), the\nsystem may or may not try to eventually evict the pod from its node.\nWhen there are multiple elements, the lists of nodes corresponding to each\npodAffinityTerm are intersected, i.e. all terms must be satisfied.\n+optional",
          "type": "array",
          "items": {
            "$ref": "#/definitions/v1PodAffinityTerm"
          },
          "x-go-name": "RequiredDuringSchedulingIgnoredDuringExecution"
        }
      },
      "x-go-package": "k8s.io/api/core/v1"
    },
    "v1PodConditionType": {
      "description": "PodConditionType is a valid value for PodCondition.Type",
      "type": "string",
      "x-go-package": "k8s.io/api/core/v1"
    },
    "v1PodDNSConfig": {
      "description": "PodDNSConfig defines the DNS parameters of a pod in addition to\nthose generated from DNSPolicy.",
      "type": "object",
      "properties": {
        "nameservers": {
          "description": "A list of DNS name server IP addresses.\nThis will be appended to the base nameservers generated from DNSPolicy.\nDuplicated nameservers will be removed.\n+optional",
          "type": "array",
          "items": {
            "type": "string"
          },
          "x-go-name": "Nameservers"
        },
        "options": {
          "description": "A list of DNS resolver options.\nThis will be merged with the base options generated from DNSPolicy.\nDuplicated entries will be removed. Resolution options given in Options\nwill override those that appear in the base DNSPolicy.\n+optional",
          "type": "array",
          "items": {
            "$ref": "#/definitions/v1PodDNSConfigOption"
          },
          "x-go-name": "Options"
        },
        "searches": {
          "description": "A list of DNS search domains for host-name lookup.\nThis will be appended to the base search paths generated from DNSPolicy.\nDuplicated search paths will be removed.\n+optional",
          "type": "array",
          "items": {
            "type": "string"
          },
          "x-go-name": "Searches"
        }
      },
      "x-go-package": "k8s.io/api/core/v1"
    },
    "v1PodDNSConfigOption": {
      "type": "object",
      "title": "PodDNSConfigOption defines DNS resolver options of a pod.",
      "properties": {
        "name": {
          "description": "Required.",
          "type": "string",
          "x-go-name": "Name"
        },
        "value": {
          "description": "+optional",
          "type": "string",
          "x-go-name": "Value"
        }
      },
      "x-go-package": "k8s.io/api/core/v1"
    },
    "v1PodFSGroupChangePolicy": {
      "description": "PodFSGroupChangePolicy holds policies that will be used for applying fsGroup to a volume\nwhen volume is mounted.",
      "type": "string",
      "x-go-package": "k8s.io/api/core/v1"
    },
    "v1PodReadinessGate": {
      "description": "PodReadinessGate contains the reference to a pod condition",
      "type": "object",
      "properties": {
        "conditionType": {
          "$ref": "#/definitions/v1PodConditionType"
        }
      },
      "x-go-package": "k8s.io/api/core/v1"
    },
    "v1PodSecurityContext": {
      "description": "Some fields are also present in container.securityContext.  Field values of\ncontainer.securityContext take precedence over field values of PodSecurityContext.",
      "type": "object",
      "title": "PodSecurityContext holds pod-level security attributes and common container settings.",
      "properties": {
        "fsGroup": {
          "description": "A special supplemental group that applies to all containers in a pod.\nSome volume types allow the Kubelet to change the ownership of that volume\nto be owned by the pod:\n\n1. The owning GID will be the FSGroup\n2. The setgid bit is set (new files created in the volume will be owned by FSGroup)\n3. The permission bits are OR'd with rw-rw----\n\nIf unset, the Kubelet will not modify the ownership and permissions of any volume.\n+optional",
          "type": "integer",
          "format": "int64",
          "x-go-name": "FSGroup"
        },
        "fsGroupChangePolicy": {
          "$ref": "#/definitions/v1PodFSGroupChangePolicy"
        },
        "runAsGroup": {
          "description": "The GID to run the entrypoint of the container process.\nUses runtime default if unset.\nMay also be set in SecurityContext.  If set in both SecurityContext and\nPodSecurityContext, the value specified in SecurityContext takes precedence\nfor that container.\n+optional",
          "type": "integer",
          "format": "int64",
          "x-go-name": "RunAsGroup"
        },
        "runAsNonRoot": {
          "description": "Indicates that the container must run as a non-root user.\nIf true, the Kubelet will validate the image at runtime to ensure that it\ndoes not run as UID 0 (root) and fail to start the container if it does.\nIf unset or false, no such validation will be performed.\nMay also be set in SecurityContext.  If set in both SecurityContext and\nPodSecurityContext, the value specified in SecurityContext takes precedence.\n+optional",
          "type": "boolean",
          "x-go-name": "RunAsNonRoot"
        },
        "runAsUser": {
          "description": "The UID to run the entrypoint of the container process.\nDefaults to user specified in image metadata if unspecified.\nMay also be set in SecurityContext.  If set in both SecurityContext and\nPodSecurityContext, the value specified in SecurityContext takes precedence\nfor that container.\n+optional",
          "type": "integer",
          "format": "int64",
          "x-go-name": "RunAsUser"
        },
        "seLinuxOptions": {
          "$ref": "#/definitions/v1SELinuxOptions"
        },
        "seccompProfile": {
          "$ref": "#/definitions/v1SeccompProfile"
        },
        "supplementalGroups": {
          "description": "A list of groups applied to the first process run in each container, in addition\nto the container's primary GID.  If unspecified, no groups will be added to\nany container.\n+optional",
          "type": "array",
          "items": {
            "type": "integer",
            "format": "int64"
          },
          "x-go-name": "SupplementalGroups"
        },
        "sysctls": {
          "description": "Sysctls hold a list of namespaced sysctls used for the pod. Pods with unsupported\nsysctls (by the container runtime) might fail to launch.\n+optional",
          "type": "array",
          "items": {
            "$ref": "#/definitions/v1Sysctl"
          },
          "x-go-name": "Sysctls"
        },
        "windowsOptions": {
          "$ref": "#/definitions/v1WindowsSecurityContextOptions"
        }
      },
      "x-go-package": "k8s.io/api/core/v1"
    },
    "v1PodSpec": {
      "type": "object",
      "title": "PodSpec is a description of a pod.",
      "properties": {
        "activeDeadlineSeconds": {
          "description": "Optional duration in seconds the pod may be active on the node relative to\nStartTime before the system will actively try to mark it failed and kill associated containers.\nValue must be a positive integer.\n+optional",
          "type": "integer",
          "format": "int64",
          "x-go-name": "ActiveDeadlineSeconds"
        },
        "affinity": {
          "$ref": "#/definitions/v1Affinity"
        },
        "automountServiceAccountToken": {
          "description": "AutomountServiceAccountToken indicates whether a service account token should be automatically mounted.\n+optional",
          "type": "boolean",
          "x-go-name": "AutomountServiceAccountToken"
        },
        "containers": {
          "description": "List of containers belonging to the pod.\nContainers cannot currently be added or removed.\nThere must be at least one container in a Pod.\nCannot be updated.\n+patchMergeKey=name\n+patchStrategy=merge",
          "type": "array",
          "items": {
            "$ref": "#/definitions/v1Container"
          },
          "x-go-name": "Containers"
        },
        "dnsConfig": {
          "$ref": "#/definitions/v1PodDNSConfig"
        },
        "dnsPolicy": {
          "$ref": "#/definitions/v1DNSPolicy"
        },
        "enableServiceLinks": {
          "description": "EnableServiceLinks indicates whether information about services should be injected into pod's\nenvironment variables, matching the syntax of Docker links.\nOptional: Defaults to true.\n+optional",
          "type": "boolean",
          "x-go-name": "EnableServiceLinks"
        },
        "ephemeralContainers": {
          "description": "List of ephemeral containers run in this pod. Ephemeral containers may be run in an existing\npod to perform user-initiated actions such as debugging. This list cannot be specified when\ncreating a pod, and it cannot be modified by updating the pod spec. In order to add an\nephemeral container to an existing pod, use the pod's ephemeralcontainers subresource.\nThis field is alpha-level and is only honored by servers that enable the EphemeralContainers feature.\n+optional\n+patchMergeKey=name\n+patchStrategy=merge",
          "type": "array",
          "items": {
            "$ref": "#/definitions/v1EphemeralContainer"
          },
          "x-go-name": "EphemeralContainers"
        },
        "hostAliases": {
          "description": "HostAliases is an optional list of hosts and IPs that will be injected into the pod's hosts\nfile if specified. This is only valid for non-hostNetwork pods.\n+optional\n+patchMergeKey=ip\n+patchStrategy=merge",
          "type": "array",
          "items": {
            "$ref": "#/definitions/v1HostAlias"
          },
          "x-go-name": "HostAliases"
        },
        "hostIPC": {
          "description": "Use the host's ipc namespace.\nOptional: Default to false.\n+k8s:conversion-gen=false\n+optional",
          "type": "boolean",
          "x-go-name": "HostIPC"
        },
        "hostNetwork": {
          "description": "Host networking requested for this pod. Use the host's network namespace.\nIf this option is set, the ports that will be used must be specified.\nDefault to false.\n+k8s:conversion-gen=false\n+optional",
          "type": "boolean",
          "x-go-name": "HostNetwork"
        },
        "hostPID": {
          "description": "Use the host's pid namespace.\nOptional: Default to false.\n+k8s:conversion-gen=false\n+optional",
          "type": "boolean",
          "x-go-name": "HostPID"
        },
        "hostname": {
          "description": "Specifies the hostname of the Pod\nIf not specified, the pod's hostname will be set to a system-defined value.\n+optional",
          "type": "string",
          "x-go-name": "Hostname"
        },
        "imagePullSecrets": {
          "description": "ImagePullSecrets is an optional list of references to secrets in the same namespace to use for pulling any of the images used by this PodSpec.\nIf specified, these secrets will be passed to individual puller implementations for them to use. For example,\nin the case of docker, only DockerConfig type secrets are honored.\nMore info: https://kubernetes.io/docs/concepts/containers/images#specifying-imagepullsecrets-on-a-pod\n+optional\n+patchMergeKey=name\n+patchStrategy=merge",
          "type": "array",
          "items": {
            "$ref": "#/definitions/v1LocalObjectReference"
          },
          "x-go-name": "ImagePullSecrets"
        },
        "initContainers": {
          "description": "List of initialization containers belonging to the pod.\nInit containers are executed in order prior to containers being started. If any\ninit container fails, the pod is considered to have failed and is handled according\nto its restartPolicy. The name for an init container or normal container must be\nunique among all containers.\nInit containers may not have Lifecycle actions, Readiness probes, Liveness probes, or Startup probes.\nThe resourceRequirements of an init container are taken into account during scheduling\nby finding the highest request/limit for each resource type, and then using the max of\nof that value or the sum of the normal containers. Limits are applied to init containers\nin a similar fashion.\nInit containers cannot currently be added or removed.\nCannot be updated.\nMore info: https://kubernetes.io/docs/concepts/workloads/pods/init-containers/\n+patchMergeKey=name\n+patchStrategy=merge",
          "type": "array",
          "items": {
            "$ref": "#/definitions/v1Container"
          },
          "x-go-name": "InitContainers"
        },
        "nodeName": {
          "description": "NodeName is a request to schedule this pod onto a specific node. If it is non-empty,\nthe scheduler simply schedules this pod onto that node, assuming that it fits resource\nrequirements.\n+optional",
          "type": "string",
          "x-go-name": "NodeName"
        },
        "nodeSelector": {
          "description": "NodeSelector is a selector which must be true for the pod to fit on a node.\nSelector which must match a node's labels for the pod to be scheduled on that node.\nMore info: https://kubernetes.io/docs/concepts/configuration/assign-pod-node/\n+optional\n+mapType=atomic",
          "type": "object",
          "additionalProperties": {
            "type": "string"
          },
          "x-go-name": "NodeSelector"
        },
        "overhead": {
          "$ref": "#/definitions/v1ResourceList"
        },
        "preemptionPolicy": {
          "$ref": "#/definitions/v1PreemptionPolicy"
        },
        "priority": {
          "description": "The priority value. Various system components use this field to find the\npriority of the pod. When Priority Admission Controller is enabled, it\nprevents users from setting this field. The admission controller populates\nthis field from PriorityClassName.\nThe higher the value, the higher the priority.\n+optional",
          "type": "integer",
          "format": "int32",
          "x-go-name": "Priority"
        },
        "priorityClassName": {
          "description": "If specified, indicates the pod's priority. \"system-node-critical\" and\n\"system-cluster-critical\" are two special keywords which indicate the\nhighest priorities with the former being the highest priority. Any other\nname must be defined by creating a PriorityClass object with that name.\nIf not specified, the pod priority will be default or zero if there is no\ndefault.\n+optional",
          "type": "string",
          "x-go-name": "PriorityClassName"
        },
        "readinessGates": {
          "description": "If specified, all readiness gates will be evaluated for pod readiness.\nA pod is ready when all its containers are ready AND\nall conditions specified in the readiness gates have status equal to \"True\"\nMore info: https://git.k8s.io/enhancements/keps/sig-network/580-pod-readiness-gates\n+optional",
          "type": "array",
          "items": {
            "$ref": "#/definitions/v1PodReadinessGate"
          },
          "x-go-name": "ReadinessGates"
        },
        "restartPolicy": {
          "$ref": "#/definitions/v1RestartPolicy"
        },
        "runtimeClassName": {
          "description": "RuntimeClassName refers to a RuntimeClass object in the node.k8s.io group, which should be used\nto run this pod.  If no RuntimeClass resource matches the named class, the pod will not be run.\nIf unset or empty, the \"legacy\" RuntimeClass will be used, which is an implicit class with an\nempty definition that uses the default runtime handler.\nMore info: https://git.k8s.io/enhancements/keps/sig-node/585-runtime-class\nThis is a beta feature as of Kubernetes v1.14.\n+optional",
          "type": "string",
          "x-go-name": "RuntimeClassName"
        },
        "schedulerName": {
          "description": "If specified, the pod will be dispatched by specified scheduler.\nIf not specified, the pod will be dispatched by default scheduler.\n+optional",
          "type": "string",
          "x-go-name": "SchedulerName"
        },
        "securityContext": {
          "$ref": "#/definitions/v1PodSecurityContext"
        },
        "serviceAccount": {
          "description": "DeprecatedServiceAccount is a depreciated alias for ServiceAccountName.\nDeprecated: Use serviceAccountName instead.\n+k8s:conversion-gen=false\n+optional",
          "type": "string",
          "x-go-name": "DeprecatedServiceAccount"
        },
        "serviceAccountName": {
          "description": "ServiceAccountName is the name of the ServiceAccount to use to run this pod.\nMore info: https://kubernetes.io/docs/tasks/configure-pod-container/configure-service-account/\n+optional",
          "type": "string",
          "x-go-name": "ServiceAccountName"
        },
        "setHostnameAsFQDN": {
          "description": "If true the pod's hostname will be configured as the pod's FQDN, rather than the leaf name (the default).\nIn Linux containers, this means setting the FQDN in the hostname field of the kernel (the nodename field of struct utsname).\nIn Windows containers, this means setting the registry value of hostname for the registry key HKEY_LOCAL_MACHINE\\\\SYSTEM\\\\CurrentControlSet\\\\Services\\\\Tcpip\\\\Parameters to FQDN.\nIf a pod does not have FQDN, this has no effect.\nDefault to false.\n+optional",
          "type": "boolean",
          "x-go-name": "SetHostnameAsFQDN"
        },
        "shareProcessNamespace": {
          "description": "Share a single process namespace between all of the containers in a pod.\nWhen this is set containers will be able to view and signal processes from other containers\nin the same pod, and the first process in each container will not be assigned PID 1.\nHostPID and ShareProcessNamespace cannot both be set.\nOptional: Default to false.\n+k8s:conversion-gen=false\n+optional",
          "type": "boolean",
          "x-go-name": "ShareProcessNamespace"
        },
        "subdomain": {
          "description": "If specified, the fully qualified Pod hostname will be \"\u003chostname\u003e.\u003csubdomain\u003e.\u003cpod namespace\u003e.svc.\u003ccluster domain\u003e\".\nIf not specified, the pod will not have a domainname at all.\n+optional",
          "type": "string",
          "x-go-name": "Subdomain"
        },
        "terminationGracePeriodSeconds": {
          "description": "Optional duration in seconds the pod needs to terminate gracefully. May be decreased in delete request.\nValue must be non-negative integer. The value zero indicates stop immediately via\nthe kill signal (no opportunity to shut down).\nIf this value is nil, the default grace period will be used instead.\nThe grace period is the duration in seconds after the processes running in the pod are sent\na termination signal and the time when the processes are forcibly halted with a kill signal.\nSet this value longer than the expected cleanup time for your process.\nDefaults to 30 seconds.\n+optional",
          "type": "integer",
          "format": "int64",
          "x-go-name": "TerminationGracePeriodSeconds"
        },
        "tolerations": {
          "description": "If specified, the pod's tolerations.\n+optional",
          "type": "array",
          "items": {
            "$ref": "#/definitions/v1Toleration"
          },
          "x-go-name": "Tolerations"
        },
        "topologySpreadConstraints": {
          "description": "TopologySpreadConstraints describes how a group of pods ought to spread across topology\ndomains. Scheduler will schedule pods in a way which abides by the constraints.\nAll topologySpreadConstraints are ANDed.\n+optional\n+patchMergeKey=topologyKey\n+patchStrategy=merge\n+listType=map\n+listMapKey=topologyKey\n+listMapKey=whenUnsatisfiable",
          "type": "array",
          "items": {
            "$ref": "#/definitions/v1TopologySpreadConstraint"
          },
          "x-go-name": "TopologySpreadConstraints"
        },
        "volumes": {
          "description": "List of volumes that can be mounted by containers belonging to the pod.\nMore info: https://kubernetes.io/docs/concepts/storage/volumes\n+optional\n+patchMergeKey=name\n+patchStrategy=merge,retainKeys",
          "type": "array",
          "items": {
            "$ref": "#/definitions/v1Volume"
          },
          "x-go-name": "Volumes"
        }
      },
      "x-go-package": "k8s.io/api/core/v1"
    },
    "v1PortStatus": {
      "type": "object",
      "properties": {
        "error": {
          "type": "string",
          "title": "Error is to record the problem with the service port\nThe format of the error shall comply with the following rules:\n- built-in error values shall be specified in this file and those shall use\n  CamelCase names\n- cloud provider specific error values must have names that comply with the\n  format foo.example.com/CamelCase.\n---\nThe regex it matches is (dns1123SubdomainFmt/)?(qualifiedNameFmt)\n+optional\n+kubebuilder:validation:Required\n+kubebuilder:validation:Pattern=`^([a-z0-9]([-a-z0-9]*[a-z0-9])?(\\.[a-z0-9]([-a-z0-9]*[a-z0-9])?)*/)?(([A-Za-z0-9][-A-Za-z0-9_.]*)?[A-Za-z0-9])$`\n+kubebuilder:validation:MaxLength=316"
        },
        "port": {
          "type": "integer",
          "format": "int32",
          "title": "Port is the port number of the service port of which status is recorded here"
        },
        "protocol": {
          "type": "string",
          "title": "Protocol is the protocol of the service port of which status is recorded here\nThe supported values are: \"TCP\", \"UDP\", \"SCTP\""
        }
      }
    },
    "v1PortworxVolumeSource": {
      "type": "object",
      "title": "PortworxVolumeSource represents a Portworx volume resource.",
      "properties": {
        "fsType": {
          "description": "FSType represents the filesystem type to mount\nMust be a filesystem type supported by the host operating system.\nEx. \"ext4\", \"xfs\". Implicitly inferred to be \"ext4\" if unspecified.",
          "type": "string",
          "x-go-name": "FSType"
        },
        "readOnly": {
          "description": "Defaults to false (read/write). ReadOnly here will force\nthe ReadOnly setting in VolumeMounts.\n+optional",
          "type": "boolean",
          "x-go-name": "ReadOnly"
        },
        "volumeID": {
          "description": "VolumeID uniquely identifies a Portworx volume",
          "type": "string",
          "x-go-name": "VolumeID"
        }
      },
      "x-go-package": "k8s.io/api/core/v1"
    },
    "v1PreemptionPolicy": {
      "type": "string",
      "title": "PreemptionPolicy describes a policy for if/when to preempt a pod.",
      "x-go-package": "k8s.io/api/core/v1"
    },
    "v1PreferredSchedulingTerm": {
      "description": "An empty preferred scheduling term matches all objects with implicit weight 0\n(i.e. it's a no-op). A null preferred scheduling term matches no objects (i.e. is also a no-op).",
      "type": "object",
      "properties": {
        "preference": {
          "$ref": "#/definitions/v1NodeSelectorTerm"
        },
        "weight": {
          "description": "Weight associated with matching the corresponding nodeSelectorTerm, in the range 1-100.",
          "type": "integer",
          "format": "int32",
          "x-go-name": "Weight"
        }
      },
      "x-go-package": "k8s.io/api/core/v1"
    },
    "v1Probe": {
      "description": "Probe describes a health check to be performed against a container to determine whether it is\nalive or ready to receive traffic.",
      "type": "object",
      "properties": {
        "exec": {
          "$ref": "#/definitions/v1ExecAction"
        },
        "failureThreshold": {
          "description": "Minimum consecutive failures for the probe to be considered failed after having succeeded.\nDefaults to 3. Minimum value is 1.\n+optional",
          "type": "integer",
          "format": "int32",
          "x-go-name": "FailureThreshold"
        },
        "httpGet": {
          "$ref": "#/definitions/v1HTTPGetAction"
        },
        "initialDelaySeconds": {
          "description": "Number of seconds after the container has started before liveness probes are initiated.\nMore info: https://kubernetes.io/docs/concepts/workloads/pods/pod-lifecycle#container-probes\n+optional",
          "type": "integer",
          "format": "int32",
          "x-go-name": "InitialDelaySeconds"
        },
        "periodSeconds": {
          "description": "How often (in seconds) to perform the probe.\nDefault to 10 seconds. Minimum value is 1.\n+optional",
          "type": "integer",
          "format": "int32",
          "x-go-name": "PeriodSeconds"
        },
        "successThreshold": {
          "description": "Minimum consecutive successes for the probe to be considered successful after having failed.\nDefaults to 1. Must be 1 for liveness and startup. Minimum value is 1.\n+optional",
          "type": "integer",
          "format": "int32",
          "x-go-name": "SuccessThreshold"
        },
        "tcpSocket": {
          "$ref": "#/definitions/v1TCPSocketAction"
        },
        "terminationGracePeriodSeconds": {
          "description": "Optional duration in seconds the pod needs to terminate gracefully upon probe failure.\nThe grace period is the duration in seconds after the processes running in the pod are sent\na termination signal and the time when the processes are forcibly halted with a kill signal.\nSet this value longer than the expected cleanup time for your process.\nIf this value is nil, the pod's terminationGracePeriodSeconds will be used. Otherwise, this\nvalue overrides the value provided by the pod spec.\nValue must be non-negative integer. The value zero indicates stop immediately via\nthe kill signal (no opportunity to shut down).\nThis is a beta field and requires enabling ProbeTerminationGracePeriod feature gate.\nMinimum value is 1. spec.terminationGracePeriodSeconds is used if unset.\n+optional",
          "type": "integer",
          "format": "int64",
          "x-go-name": "TerminationGracePeriodSeconds"
        },
        "timeoutSeconds": {
          "description": "Number of seconds after which the probe times out.\nDefaults to 1 second. Minimum value is 1.\nMore info: https://kubernetes.io/docs/concepts/workloads/pods/pod-lifecycle#container-probes\n+optional",
          "type": "integer",
          "format": "int32",
          "x-go-name": "TimeoutSeconds"
        }
      },
      "x-go-package": "k8s.io/api/core/v1"
    },
    "v1ProcMountType": {
      "type": "string",
      "x-go-package": "k8s.io/api/core/v1"
    },
    "v1ProjectedVolumeSource": {
      "description": "Represents a projected volume source",
      "type": "object",
      "properties": {
        "defaultMode": {
          "description": "Mode bits used to set permissions on created files by default.\nMust be an octal value between 0000 and 0777 or a decimal value between 0 and 511.\nYAML accepts both octal and decimal values, JSON requires decimal values for mode bits.\nDirectories within the path are not affected by this setting.\nThis might be in conflict with other options that affect the file\nmode, like fsGroup, and the result can be other mode bits set.\n+optional",
          "type": "integer",
          "format": "int32",
          "x-go-name": "DefaultMode"
        },
        "sources": {
          "description": "list of volume projections\n+optional",
          "type": "array",
          "items": {
            "$ref": "#/definitions/v1VolumeProjection"
          },
          "x-go-name": "Sources"
        }
      },
      "x-go-package": "k8s.io/api/core/v1"
    },
    "v1Protocol": {
      "type": "string",
      "title": "Protocol defines network protocols supported for things like container ports.",
      "x-go-package": "k8s.io/api/core/v1"
    },
    "v1PullPolicy": {
      "description": "PullPolicy describes a policy for if/when to pull a container image",
      "type": "string",
      "x-go-package": "k8s.io/api/core/v1"
    },
    "v1QuobyteVolumeSource": {
      "description": "Quobyte volumes do not support ownership management or SELinux relabeling.",
      "type": "object",
      "title": "Represents a Quobyte mount that lasts the lifetime of a pod.",
      "properties": {
        "group": {
          "description": "Group to map volume access to\nDefault is no group\n+optional",
          "type": "string",
          "x-go-name": "Group"
        },
        "readOnly": {
          "description": "ReadOnly here will force the Quobyte volume to be mounted with read-only permissions.\nDefaults to false.\n+optional",
          "type": "boolean",
          "x-go-name": "ReadOnly"
        },
        "registry": {
          "description": "Registry represents a single or multiple Quobyte Registry services\nspecified as a string as host:port pair (multiple entries are separated with commas)\nwhich acts as the central registry for volumes",
          "type": "string",
          "x-go-name": "Registry"
        },
        "tenant": {
          "description": "Tenant owning the given Quobyte volume in the Backend\nUsed with dynamically provisioned Quobyte volumes, value is set by the plugin\n+optional",
          "type": "string",
          "x-go-name": "Tenant"
        },
        "user": {
          "description": "User to map volume access to\nDefaults to serivceaccount user\n+optional",
          "type": "string",
          "x-go-name": "User"
        },
        "volume": {
          "description": "Volume is a string that references an already created Quobyte volume by name.",
          "type": "string",
          "x-go-name": "Volume"
        }
      },
      "x-go-package": "k8s.io/api/core/v1"
    },
    "v1RBDVolumeSource": {
      "description": "RBD volumes support ownership management and SELinux relabeling.",
      "type": "object",
      "title": "Represents a Rados Block Device mount that lasts the lifetime of a pod.",
      "properties": {
        "fsType": {
          "description": "Filesystem type of the volume that you want to mount.\nTip: Ensure that the filesystem type is supported by the host operating system.\nExamples: \"ext4\", \"xfs\", \"ntfs\". Implicitly inferred to be \"ext4\" if unspecified.\nMore info: https://kubernetes.io/docs/concepts/storage/volumes#rbd\nTODO: how do we prevent errors in the filesystem from compromising the machine\n+optional",
          "type": "string",
          "x-go-name": "FSType"
        },
        "image": {
          "description": "The rados image name.\nMore info: https://examples.k8s.io/volumes/rbd/README.md#how-to-use-it",
          "type": "string",
          "x-go-name": "RBDImage"
        },
        "keyring": {
          "description": "Keyring is the path to key ring for RBDUser.\nDefault is /etc/ceph/keyring.\nMore info: https://examples.k8s.io/volumes/rbd/README.md#how-to-use-it\n+optional",
          "type": "string",
          "x-go-name": "Keyring"
        },
        "monitors": {
          "description": "A collection of Ceph monitors.\nMore info: https://examples.k8s.io/volumes/rbd/README.md#how-to-use-it",
          "type": "array",
          "items": {
            "type": "string"
          },
          "x-go-name": "CephMonitors"
        },
        "pool": {
          "description": "The rados pool name.\nDefault is rbd.\nMore info: https://examples.k8s.io/volumes/rbd/README.md#how-to-use-it\n+optional",
          "type": "string",
          "x-go-name": "RBDPool"
        },
        "readOnly": {
          "description": "ReadOnly here will force the ReadOnly setting in VolumeMounts.\nDefaults to false.\nMore info: https://examples.k8s.io/volumes/rbd/README.md#how-to-use-it\n+optional",
          "type": "boolean",
          "x-go-name": "ReadOnly"
        },
        "secretRef": {
          "$ref": "#/definitions/v1LocalObjectReference"
        },
        "user": {
          "description": "The rados user name.\nDefault is admin.\nMore info: https://examples.k8s.io/volumes/rbd/README.md#how-to-use-it\n+optional",
          "type": "string",
          "x-go-name": "RadosUser"
        }
      },
      "x-go-package": "k8s.io/api/core/v1"
    },
    "v1ResourceFieldSelector": {
      "description": "ResourceFieldSelector represents container resources (cpu, memory) and their output format\n+structType=atomic",
      "type": "object",
      "properties": {
        "containerName": {
          "description": "Container name: required for volumes, optional for env vars\n+optional",
          "type": "string",
          "x-go-name": "ContainerName"
        },
        "divisor": {
          "$ref": "#/definitions/resourceQuantity"
        },
        "resource": {
          "description": "Required: resource to select",
          "type": "string",
          "x-go-name": "Resource"
        }
      },
      "x-go-package": "k8s.io/api/core/v1"
    },
    "v1ResourceList": {
      "type": "object",
      "title": "ResourceList is a set of (resource name, quantity) pairs.",
      "additionalProperties": {
        "$ref": "#/definitions/resourceQuantity"
      },
      "x-go-package": "k8s.io/api/core/v1"
    },
    "v1ResourceRequirements": {
      "type": "object",
      "title": "ResourceRequirements describes the compute resource requirements.",
      "properties": {
        "limits": {
          "$ref": "#/definitions/v1ResourceList"
        },
        "requests": {
          "$ref": "#/definitions/v1ResourceList"
        }
      },
      "x-go-package": "k8s.io/api/core/v1"
    },
    "v1RestartPolicy": {
      "description": "Only one of the following restart policies may be specified.\nIf none of the following policies is specified, the default one\nis RestartPolicyAlways.",
      "type": "string",
      "title": "RestartPolicy describes how the container should be restarted.",
      "x-go-package": "k8s.io/api/core/v1"
    },
    "v1SELinuxOptions": {
      "description": "SELinuxOptions are the labels to be applied to the container",
      "type": "object",
      "properties": {
        "level": {
          "description": "Level is SELinux level label that applies to the container.\n+optional",
          "type": "string",
          "x-go-name": "Level"
        },
        "role": {
          "description": "Role is a SELinux role label that applies to the container.\n+optional",
          "type": "string",
          "x-go-name": "Role"
        },
        "type": {
          "description": "Type is a SELinux type label that applies to the container.\n+optional",
          "type": "string",
          "x-go-name": "Type"
        },
        "user": {
          "description": "User is a SELinux user label that applies to the container.\n+optional",
          "type": "string",
          "x-go-name": "User"
        }
      },
      "x-go-package": "k8s.io/api/core/v1"
    },
    "v1ScaleIOVolumeSource": {
      "description": "ScaleIOVolumeSource represents a persistent ScaleIO volume",
      "type": "object",
      "properties": {
        "fsType": {
          "description": "Filesystem type to mount.\nMust be a filesystem type supported by the host operating system.\nEx. \"ext4\", \"xfs\", \"ntfs\".\nDefault is \"xfs\".\n+optional",
          "type": "string",
          "x-go-name": "FSType"
        },
        "gateway": {
          "description": "The host address of the ScaleIO API Gateway.",
          "type": "string",
          "x-go-name": "Gateway"
        },
        "protectionDomain": {
          "description": "The name of the ScaleIO Protection Domain for the configured storage.\n+optional",
          "type": "string",
          "x-go-name": "ProtectionDomain"
        },
        "readOnly": {
          "description": "Defaults to false (read/write). ReadOnly here will force\nthe ReadOnly setting in VolumeMounts.\n+optional",
          "type": "boolean",
          "x-go-name": "ReadOnly"
        },
        "secretRef": {
          "$ref": "#/definitions/v1LocalObjectReference"
        },
        "sslEnabled": {
          "description": "Flag to enable/disable SSL communication with Gateway, default false\n+optional",
          "type": "boolean",
          "x-go-name": "SSLEnabled"
        },
        "storageMode": {
          "description": "Indicates whether the storage for a volume should be ThickProvisioned or ThinProvisioned.\nDefault is ThinProvisioned.\n+optional",
          "type": "string",
          "x-go-name": "StorageMode"
        },
        "storagePool": {
          "description": "The ScaleIO Storage Pool associated with the protection domain.\n+optional",
          "type": "string",
          "x-go-name": "StoragePool"
        },
        "system": {
          "description": "The name of the storage system as configured in ScaleIO.",
          "type": "string",
          "x-go-name": "System"
        },
        "volumeName": {
          "description": "The name of a volume already created in the ScaleIO system\nthat is associated with this volume source.",
          "type": "string",
          "x-go-name": "VolumeName"
        }
      },
      "x-go-package": "k8s.io/api/core/v1"
    },
    "v1SeccompProfile": {
      "description": "Only one profile source may be set.\n+union",
      "type": "object",
      "title": "SeccompProfile defines a pod/container's seccomp profile settings.",
      "properties": {
        "localhostProfile": {
          "description": "localhostProfile indicates a profile defined in a file on the node should be used.\nThe profile must be preconfigured on the node to work.\nMust be a descending path, relative to the kubelet's configured seccomp profile location.\nMust only be set if type is \"Localhost\".\n+optional",
          "type": "string",
          "x-go-name": "LocalhostProfile"
        },
        "type": {
          "$ref": "#/definitions/v1SeccompProfileType"
        }
      },
      "x-go-package": "k8s.io/api/core/v1"
    },
    "v1SeccompProfileType": {
      "type": "string",
      "title": "SeccompProfileType defines the supported seccomp profile types.",
      "x-go-package": "k8s.io/api/core/v1"
    },
    "v1SecretEnvSource": {
      "description": "The contents of the target Secret's Data field will represent the\nkey-value pairs as environment variables.",
      "type": "object",
      "title": "SecretEnvSource selects a Secret to populate the environment\nvariables with.",
      "properties": {
        "name": {
          "description": "Name of the referent.\nMore info: https://kubernetes.io/docs/concepts/overview/working-with-objects/names/#names\nTODO: Add other useful fields. apiVersion, kind, uid?\n+optional",
          "type": "string",
          "x-go-name": "Name"
        },
        "optional": {
          "description": "Specify whether the Secret must be defined\n+optional",
          "type": "boolean",
          "x-go-name": "Optional"
        }
      },
      "x-go-package": "k8s.io/api/core/v1"
    },
    "v1SecretKeySelector": {
      "description": "+structType=atomic",
      "type": "object",
      "title": "SecretKeySelector selects a key of a Secret.",
      "properties": {
        "key": {
          "description": "The key of the secret to select from.  Must be a valid secret key.",
          "type": "string",
          "x-go-name": "Key"
        },
        "name": {
          "description": "Name of the referent.\nMore info: https://kubernetes.io/docs/concepts/overview/working-with-objects/names/#names\nTODO: Add other useful fields. apiVersion, kind, uid?\n+optional",
          "type": "string",
          "x-go-name": "Name"
        },
        "optional": {
          "description": "Specify whether the Secret or its key must be defined\n+optional",
          "type": "boolean",
          "x-go-name": "Optional"
        }
      },
      "x-go-package": "k8s.io/api/core/v1"
    },
    "v1SecretProjection": {
      "description": "The contents of the target Secret's Data field will be presented in a\nprojected volume as files using the keys in the Data field as the file names.\nNote that this is identical to a secret volume source without the default\nmode.",
      "type": "object",
      "title": "Adapts a secret into a projected volume.",
      "properties": {
        "items": {
          "description": "If unspecified, each key-value pair in the Data field of the referenced\nSecret will be projected into the volume as a file whose name is the\nkey and content is the value. If specified, the listed keys will be\nprojected into the specified paths, and unlisted keys will not be\npresent. If a key is specified which is not present in the Secret,\nthe volume setup will error unless it is marked optional. Paths must be\nrelative and may not contain the '..' path or start with '..'.\n+optional",
          "type": "array",
          "items": {
            "$ref": "#/definitions/v1KeyToPath"
          },
          "x-go-name": "Items"
        },
        "name": {
          "description": "Name of the referent.\nMore info: https://kubernetes.io/docs/concepts/overview/working-with-objects/names/#names\nTODO: Add other useful fields. apiVersion, kind, uid?\n+optional",
          "type": "string",
          "x-go-name": "Name"
        },
        "optional": {
          "description": "Specify whether the Secret or its key must be defined\n+optional",
          "type": "boolean",
          "x-go-name": "Optional"
        }
      },
      "x-go-package": "k8s.io/api/core/v1"
    },
    "v1SecretVolumeSource": {
      "description": "The contents of the target Secret's Data field will be presented in a volume\nas files using the keys in the Data field as the file names.\nSecret volumes support ownership management and SELinux relabeling.",
      "type": "object",
      "title": "Adapts a Secret into a volume.",
      "properties": {
        "defaultMode": {
          "description": "Optional: mode bits used to set permissions on created files by default.\nMust be an octal value between 0000 and 0777 or a decimal value between 0 and 511.\nYAML accepts both octal and decimal values, JSON requires decimal values\nfor mode bits. Defaults to 0644.\nDirectories within the path are not affected by this setting.\nThis might be in conflict with other options that affect the file\nmode, like fsGroup, and the result can be other mode bits set.\n+optional",
          "type": "integer",
          "format": "int32",
          "x-go-name": "DefaultMode"
        },
        "items": {
          "description": "If unspecified, each key-value pair in the Data field of the referenced\nSecret will be projected into the volume as a file whose name is the\nkey and content is the value. If specified, the listed keys will be\nprojected into the specified paths, and unlisted keys will not be\npresent. If a key is specified which is not present in the Secret,\nthe volume setup will error unless it is marked optional. Paths must be\nrelative and may not contain the '..' path or start with '..'.\n+optional",
          "type": "array",
          "items": {
            "$ref": "#/definitions/v1KeyToPath"
          },
          "x-go-name": "Items"
        },
        "optional": {
          "description": "Specify whether the Secret or its keys must be defined\n+optional",
          "type": "boolean",
          "x-go-name": "Optional"
        },
        "secretName": {
          "description": "Name of the secret in the pod's namespace to use.\nMore info: https://kubernetes.io/docs/concepts/storage/volumes#secret\n+optional",
          "type": "string",
          "x-go-name": "SecretName"
        }
      },
      "x-go-package": "k8s.io/api/core/v1"
    },
    "v1SecurityContext": {
      "description": "Some fields are present in both SecurityContext and PodSecurityContext.  When both\nare set, the values in SecurityContext take precedence.",
      "type": "object",
      "title": "SecurityContext holds security configuration that will be applied to a container.",
      "properties": {
        "allowPrivilegeEscalation": {
          "description": "AllowPrivilegeEscalation controls whether a process can gain more\nprivileges than its parent process. This bool directly controls if\nthe no_new_privs flag will be set on the container process.\nAllowPrivilegeEscalation is true always when the container is:\n1) run as Privileged\n2) has CAP_SYS_ADMIN\n+optional",
          "type": "boolean",
          "x-go-name": "AllowPrivilegeEscalation"
        },
        "capabilities": {
          "$ref": "#/definitions/v1Capabilities"
        },
        "privileged": {
          "description": "Run container in privileged mode.\nProcesses in privileged containers are essentially equivalent to root on the host.\nDefaults to false.\n+optional",
          "type": "boolean",
          "x-go-name": "Privileged"
        },
        "procMount": {
          "$ref": "#/definitions/v1ProcMountType"
        },
        "readOnlyRootFilesystem": {
          "description": "Whether this container has a read-only root filesystem.\nDefault is false.\n+optional",
          "type": "boolean",
          "x-go-name": "ReadOnlyRootFilesystem"
        },
        "runAsGroup": {
          "description": "The GID to run the entrypoint of the container process.\nUses runtime default if unset.\nMay also be set in PodSecurityContext.  If set in both SecurityContext and\nPodSecurityContext, the value specified in SecurityContext takes precedence.\n+optional",
          "type": "integer",
          "format": "int64",
          "x-go-name": "RunAsGroup"
        },
        "runAsNonRoot": {
          "description": "Indicates that the container must run as a non-root user.\nIf true, the Kubelet will validate the image at runtime to ensure that it\ndoes not run as UID 0 (root) and fail to start the container if it does.\nIf unset or false, no such validation will be performed.\nMay also be set in PodSecurityContext.  If set in both SecurityContext and\nPodSecurityContext, the value specified in SecurityContext takes precedence.\n+optional",
          "type": "boolean",
          "x-go-name": "RunAsNonRoot"
        },
        "runAsUser": {
          "description": "The UID to run the entrypoint of the container process.\nDefaults to user specified in image metadata if unspecified.\nMay also be set in PodSecurityContext.  If set in both SecurityContext and\nPodSecurityContext, the value specified in SecurityContext takes precedence.\n+optional",
          "type": "integer",
          "format": "int64",
          "x-go-name": "RunAsUser"
        },
        "seLinuxOptions": {
          "$ref": "#/definitions/v1SELinuxOptions"
        },
        "seccompProfile": {
          "$ref": "#/definitions/v1SeccompProfile"
        },
        "windowsOptions": {
          "$ref": "#/definitions/v1WindowsSecurityContextOptions"
        }
      },
      "x-go-package": "k8s.io/api/core/v1"
    },
    "v1Service": {
      "description": "Service is a named abstraction of software service (for example, mysql) consisting of local port\n(for example 3306) that the proxy listens on, and the selector that determines which pods\nwill answer requests sent through the proxy.",
      "type": "object",
      "properties": {
        "metadata": {
          "title": "Standard object's metadata.\nMore info: https://git.k8s.io/community/contributors/devel/sig-architecture/api-conventions.md#metadata\n+optional",
          "$ref": "#/definitions/v1ObjectMeta"
        },
        "spec": {
          "title": "Spec defines the behavior of a service.\nhttps://git.k8s.io/community/contributors/devel/sig-architecture/api-conventions.md#spec-and-status\n+optional",
          "$ref": "#/definitions/v1ServiceSpec"
        },
        "status": {
          "title": "Most recently observed status of the service.\nPopulated by the system.\nRead-only.\nMore info: https://git.k8s.io/community/contributors/devel/sig-architecture/api-conventions.md#spec-and-status\n+optional",
          "$ref": "#/definitions/v1ServiceStatus"
        }
      }
    },
    "v1ServiceAccountTokenProjection": {
      "description": "ServiceAccountTokenProjection represents a projected service account token\nvolume. This projection can be used to insert a service account token into\nthe pods runtime filesystem for use against APIs (Kubernetes API Server or\notherwise).",
      "type": "object",
      "properties": {
        "audience": {
          "description": "Audience is the intended audience of the token. A recipient of a token\nmust identify itself with an identifier specified in the audience of the\ntoken, and otherwise should reject the token. The audience defaults to the\nidentifier of the apiserver.\n+optional",
          "type": "string",
          "x-go-name": "Audience"
        },
        "expirationSeconds": {
          "description": "ExpirationSeconds is the requested duration of validity of the service\naccount token. As the token approaches expiration, the kubelet volume\nplugin will proactively rotate the service account token. The kubelet will\nstart trying to rotate the token if the token is older than 80 percent of\nits time to live or if the token is older than 24 hours.Defaults to 1 hour\nand must be at least 10 minutes.\n+optional",
          "type": "integer",
          "format": "int64",
          "x-go-name": "ExpirationSeconds"
        },
        "path": {
          "description": "Path is the path relative to the mount point of the file to project the\ntoken into.",
          "type": "string",
          "x-go-name": "Path"
        }
      },
      "x-go-package": "k8s.io/api/core/v1"
    },
    "v1ServiceBackendPort": {
      "description": "ServiceBackendPort is the service port being referenced.",
      "type": "object",
      "properties": {
        "name": {
          "type": "string",
          "title": "Name is the name of the port on the Service.\nThis is a mutually exclusive setting with \"Number\".\n+optional"
        },
        "number": {
          "type": "integer",
          "format": "int32",
          "title": "Number is the numerical port number (e.g. 80) on the Service.\nThis is a mutually exclusive setting with \"Name\".\n+optional"
        }
      }
    },
    "v1ServicePort": {
      "description": "ServicePort contains information on service's port.",
      "type": "object",
      "properties": {
        "appProtocol": {
          "type": "string",
          "title": "The application protocol for this port.\nThis field follows standard Kubernetes label syntax.\nUn-prefixed names are reserved for IANA standard service names (as per\nRFC-6335 and http://www.iana.org/assignments/service-names).\nNon-standard protocols should use prefixed names such as\nmycompany.com/my-custom-protocol.\n+optional"
        },
        "name": {
          "type": "string",
          "title": "The name of this port within the service. This must be a DNS_LABEL.\nAll ports within a ServiceSpec must have unique names. When considering\nthe endpoints for a Service, this must match the 'name' field in the\nEndpointPort.\nOptional if only one ServicePort is defined on this service.\n+optional"
        },
        "nodePort": {
          "type": "integer",
          "format": "int32",
          "title": "The port on each node on which this service is exposed when type is\nNodePort or LoadBalancer.  Usually assigned by the system. If a value is\nspecified, in-range, and not in use it will be used, otherwise the\noperation will fail.  If not specified, a port will be allocated if this\nService requires one.  If this field is specified when creating a\nService which does not need it, creation will fail. This field will be\nwiped when updating a Service to no longer need it (e.g. changing type\nfrom NodePort to ClusterIP).\nMore info: https://kubernetes.io/docs/concepts/services-networking/service/#type-nodeport\n+optional"
        },
        "port": {
          "description": "The port that will be exposed by this service.",
          "type": "integer",
          "format": "int32"
        },
        "protocol": {
          "type": "string",
          "title": "The IP protocol for this port. Supports \"TCP\", \"UDP\", and \"SCTP\".\nDefault is TCP.\n+default=\"TCP\"\n+optional"
        },
        "targetPort": {
          "title": "Number or name of the port to access on the pods targeted by the service.\nNumber must be in the range 1 to 65535. Name must be an IANA_SVC_NAME.\nIf this is a string, it will be looked up as a named port in the\ntarget Pod's container ports. If this is not specified, the value\nof the 'port' field is used (an identity map).\nThis field is ignored for services with clusterIP=None, and should be\nomitted or set equal to the 'port' field.\nMore info: https://kubernetes.io/docs/concepts/services-networking/service/#defining-a-service\n+optional",
          "$ref": "#/definitions/intstrIntOrString"
        }
      }
    },
    "v1ServiceSpec": {
      "description": "ServiceSpec describes the attributes that a user creates on a service.",
      "type": "object",
      "properties": {
        "allocateLoadBalancerNodePorts": {
          "type": "boolean",
          "title": "allocateLoadBalancerNodePorts defines if NodePorts will be automatically\nallocated for services with type LoadBalancer.  Default is \"true\". It\nmay be set to \"false\" if the cluster load-balancer does not rely on\nNodePorts.  If the caller requests specific NodePorts (by specifying a\nvalue), those requests will be respected, regardless of this field.\nThis field may only be set for services with type LoadBalancer and will\nbe cleared if the type is changed to any other type.\nThis field is beta-level and is only honored by servers that enable the ServiceLBNodePortControl feature.\n+featureGate=ServiceLBNodePortControl\n+optional"
        },
        "clusterIP": {
          "type": "string",
          "title": "clusterIP is the IP address of the service and is usually assigned\nrandomly. If an address is specified manually, is in-range (as per\nsystem configuration), and is not in use, it will be allocated to the\nservice; otherwise creation of the service will fail. This field may not\nbe changed through updates unless the type field is also being changed\nto ExternalName (which requires this field to be blank) or the type\nfield is being changed from ExternalName (in which case this field may\noptionally be specified, as describe above).  Valid values are \"None\",\nempty string (\"\"), or a valid IP address. Setting this to \"None\" makes a\n\"headless service\" (no virtual IP), which is useful when direct endpoint\nconnections are preferred and proxying is not required.  Only applies to\ntypes ClusterIP, NodePort, and LoadBalancer. If this field is specified\nwhen creating a Service of type ExternalName, creation will fail. This\nfield will be wiped when updating a Service to type ExternalName.\nMore info: https://kubernetes.io/docs/concepts/services-networking/service/#virtual-ips-and-service-proxies\n+optional"
        },
        "clusterIPs": {
          "description": "ClusterIPs is a list of IP addresses assigned to this service, and are\nusually assigned randomly.  If an address is specified manually, is\nin-range (as per system configuration), and is not in use, it will be\nallocated to the service; otherwise creation of the service will fail.\nThis field may not be changed through updates unless the type field is\nalso being changed to ExternalName (which requires this field to be\nempty) or the type field is being changed from ExternalName (in which\ncase this field may optionally be specified, as describe above).  Valid\nvalues are \"None\", empty string (\"\"), or a valid IP address.  Setting\nthis to \"None\" makes a \"headless service\" (no virtual IP), which is\nuseful when direct endpoint connections are preferred and proxying is\nnot required.  Only applies to types ClusterIP, NodePort, and\nLoadBalancer. If this field is specified when creating a Service of type\nExternalName, creation will fail. This field will be wiped when updating\na Service to type ExternalName.  If this field is not specified, it will\nbe initialized from the clusterIP field.  If this field is specified,\nclients must ensure that clusterIPs[0] and clusterIP have the same\nvalue.\n\nUnless the \"IPv6DualStack\" feature gate is enabled, this field is\nlimited to one value, which must be the same as the clusterIP field.  If\nthe feature gate is enabled, this field may hold a maximum of two\nentries (dual-stack IPs, in either order).  These IPs must correspond to\nthe values of the ipFamilies field. Both clusterIPs and ipFamilies are\ngoverned by the ipFamilyPolicy field.\nMore info: https://kubernetes.io/docs/concepts/services-networking/service/#virtual-ips-and-service-proxies\n+listType=atomic\n+optional",
          "type": "array",
          "items": {
            "type": "string"
          }
        },
        "externalIPs": {
          "type": "array",
          "title": "externalIPs is a list of IP addresses for which nodes in the cluster\nwill also accept traffic for this service.  These IPs are not managed by\nKubernetes.  The user is responsible for ensuring that traffic arrives\nat a node with this IP.  A common example is external load-balancers\nthat are not part of the Kubernetes system.\n+optional",
          "items": {
            "type": "string"
          }
        },
        "externalName": {
          "type": "string",
          "title": "externalName is the external reference that discovery mechanisms will\nreturn as an alias for this service (e.g. a DNS CNAME record). No\nproxying will be involved.  Must be a lowercase RFC-1123 hostname\n(https://tools.ietf.org/html/rfc1123) and requires `type` to be \"ExternalName\".\n+optional"
        },
        "externalTrafficPolicy": {
          "type": "string",
          "title": "externalTrafficPolicy denotes if this Service desires to route external\ntraffic to node-local or cluster-wide endpoints. \"Local\" preserves the\nclient source IP and avoids a second hop for LoadBalancer and Nodeport\ntype services, but risks potentially imbalanced traffic spreading.\n\"Cluster\" obscures the client source IP and may cause a second hop to\nanother node, but should have good overall load-spreading.\n+optional"
        },
        "healthCheckNodePort": {
          "type": "integer",
          "format": "int32",
          "title": "healthCheckNodePort specifies the healthcheck nodePort for the service.\nThis only applies when type is set to LoadBalancer and\nexternalTrafficPolicy is set to Local. If a value is specified, is\nin-range, and is not in use, it will be used.  If not specified, a value\nwill be automatically allocated.  External systems (e.g. load-balancers)\ncan use this port to determine if a given node holds endpoints for this\nservice or not.  If this field is specified when creating a Service\nwhich does not need it, creation will fail. This field will be wiped\nwhen updating a Service to no longer need it (e.g. changing type).\n+optional"
        },
        "internalTrafficPolicy": {
          "type": "string",
          "title": "InternalTrafficPolicy specifies if the cluster internal traffic\nshould be routed to all endpoints or node-local endpoints only.\n\"Cluster\" routes internal traffic to a Service to all endpoints.\n\"Local\" routes traffic to node-local endpoints only, traffic is\ndropped if no node-local endpoints are ready.\nThe default value is \"Cluster\".\n+featureGate=ServiceInternalTrafficPolicy\n+optional"
        },
        "ipFamilies": {
          "description": "IPFamilies is a list of IP families (e.g. IPv4, IPv6) assigned to this\nservice, and is gated by the \"IPv6DualStack\" feature gate.  This field\nis usually assigned automatically based on cluster configuration and the\nipFamilyPolicy field. If this field is specified manually, the requested\nfamily is available in the cluster, and ipFamilyPolicy allows it, it\nwill be used; otherwise creation of the service will fail.  This field\nis conditionally mutable: it allows for adding or removing a secondary\nIP family, but it does not allow changing the primary IP family of the\nService.  Valid values are \"IPv4\" and \"IPv6\".  This field only applies\nto Services of types ClusterIP, NodePort, and LoadBalancer, and does\napply to \"headless\" services.  This field will be wiped when updating a\nService to type ExternalName.\n\nThis field may hold a maximum of two entries (dual-stack families, in\neither order).  These families must correspond to the values of the\nclusterIPs field, if specified. Both clusterIPs and ipFamilies are\ngoverned by the ipFamilyPolicy field.\n+listType=atomic\n+optional",
          "type": "array",
          "items": {
            "type": "string"
          }
        },
        "ipFamilyPolicy": {
          "type": "string",
          "title": "IPFamilyPolicy represents the dual-stack-ness requested or required by\nthis Service, and is gated by the \"IPv6DualStack\" feature gate.  If\nthere is no value provided, then this field will be set to SingleStack.\nServices can be \"SingleStack\" (a single IP family), \"PreferDualStack\"\n(two IP families on dual-stack configured clusters or a single IP family\non single-stack clusters), or \"RequireDualStack\" (two IP families on\ndual-stack configured clusters, otherwise fail). The ipFamilies and\nclusterIPs fields depend on the value of this field.  This field will be\nwiped when updating a service to type ExternalName.\n+optional"
        },
        "loadBalancerClass": {
          "type": "string",
          "title": "loadBalancerClass is the class of the load balancer implementation this Service belongs to.\nIf specified, the value of this field must be a label-style identifier, with an optional prefix,\ne.g. \"internal-vip\" or \"example.com/internal-vip\". Unprefixed names are reserved for end-users.\nThis field can only be set when the Service type is 'LoadBalancer'. If not set, the default load\nbalancer implementation is used, today this is typically done through the cloud provider integration,\nbut should apply for any default implementation. If set, it is assumed that a load balancer\nimplementation is watching for Services with a matching class. Any default load balancer\nimplementation (e.g. cloud providers) should ignore Services that set this field.\nThis field can only be set when creating or updating a Service to type 'LoadBalancer'.\nOnce set, it can not be changed. This field will be wiped when a service is updated to a non 'LoadBalancer' type.\n+featureGate=LoadBalancerClass\n+optional"
        },
        "loadBalancerIP": {
          "type": "string",
          "title": "Only applies to Service Type: LoadBalancer\nLoadBalancer will get created with the IP specified in this field.\nThis feature depends on whether the underlying cloud-provider supports specifying\nthe loadBalancerIP when a load balancer is created.\nThis field will be ignored if the cloud-provider does not support the feature.\n+optional"
        },
        "loadBalancerSourceRanges": {
          "type": "array",
          "title": "If specified and supported by the platform, this will restrict traffic through the cloud-provider\nload-balancer will be restricted to the specified client IPs. This field will be ignored if the\ncloud-provider does not support the feature.\"\nMore info: https://kubernetes.io/docs/tasks/access-application-cluster/create-external-load-balancer/\n+optional",
          "items": {
            "type": "string"
          }
        },
        "ports": {
          "type": "array",
          "title": "The list of ports that are exposed by this service.\nMore info: https://kubernetes.io/docs/concepts/services-networking/service/#virtual-ips-and-service-proxies\n+patchMergeKey=port\n+patchStrategy=merge\n+listType=map\n+listMapKey=port\n+listMapKey=protocol",
          "items": {
            "$ref": "#/definitions/v1ServicePort"
          }
        },
        "publishNotReadyAddresses": {
          "type": "boolean",
          "title": "publishNotReadyAddresses indicates that any agent which deals with endpoints for this\nService should disregard any indications of ready/not-ready.\nThe primary use case for setting this field is for a StatefulSet's Headless Service to\npropagate SRV DNS records for its Pods for the purpose of peer discovery.\nThe Kubernetes controllers that generate Endpoints and EndpointSlice resources for\nServices interpret this to mean that all endpoints are considered \"ready\" even if the\nPods themselves are not. Agents which consume only Kubernetes generated endpoints\nthrough the Endpoints or EndpointSlice resources can safely assume this behavior.\n+optional"
        },
        "selector": {
          "type": "object",
          "title": "Route service traffic to pods with label keys and values matching this\nselector. If empty or not present, the service is assumed to have an\nexternal process managing its endpoints, which Kubernetes will not\nmodify. Only applies to types ClusterIP, NodePort, and LoadBalancer.\nIgnored if type is ExternalName.\nMore info: https://kubernetes.io/docs/concepts/services-networking/service/\n+optional\n+mapType=atomic",
          "additionalProperties": {
            "type": "string"
          }
        },
        "sessionAffinity": {
          "type": "string",
          "title": "Supports \"ClientIP\" and \"None\". Used to maintain session affinity.\nEnable client IP based session affinity.\nMust be ClientIP or None.\nDefaults to None.\nMore info: https://kubernetes.io/docs/concepts/services-networking/service/#virtual-ips-and-service-proxies\n+optional"
        },
        "sessionAffinityConfig": {
          "title": "sessionAffinityConfig contains the configurations of session affinity.\n+optional",
          "$ref": "#/definitions/v1SessionAffinityConfig"
        },
        "type": {
          "type": "string",
          "title": "type determines how the Service is exposed. Defaults to ClusterIP. Valid\noptions are ExternalName, ClusterIP, NodePort, and LoadBalancer.\n\"ClusterIP\" allocates a cluster-internal IP address for load-balancing\nto endpoints. Endpoints are determined by the selector or if that is not\nspecified, by manual construction of an Endpoints object or\nEndpointSlice objects. If clusterIP is \"None\", no virtual IP is\nallocated and the endpoints are published as a set of endpoints rather\nthan a virtual IP.\n\"NodePort\" builds on ClusterIP and allocates a port on every node which\nroutes to the same endpoints as the clusterIP.\n\"LoadBalancer\" builds on NodePort and creates an external load-balancer\n(if supported in the current cloud) which routes to the same endpoints\nas the clusterIP.\n\"ExternalName\" aliases this service to the specified externalName.\nSeveral other fields do not apply to ExternalName services.\nMore info: https://kubernetes.io/docs/concepts/services-networking/service/#publishing-services-service-types\n+optional"
        }
      }
    },
    "v1ServiceStatus": {
      "description": "ServiceStatus represents the current status of a service.",
      "type": "object",
      "properties": {
        "conditions": {
          "type": "array",
          "title": "Current service state\n+optional\n+patchMergeKey=type\n+patchStrategy=merge\n+listType=map\n+listMapKey=type",
          "items": {
            "$ref": "#/definitions/v1Condition"
          }
        },
        "loadBalancer": {
          "title": "LoadBalancer contains the current status of the load-balancer,\nif one is present.\n+optional",
          "$ref": "#/definitions/v1LoadBalancerStatus"
        }
      }
    },
    "v1SessionAffinityConfig": {
      "description": "SessionAffinityConfig represents the configurations of session affinity.",
      "type": "object",
      "properties": {
        "clientIP": {
          "title": "clientIP contains the configurations of Client IP based session affinity.\n+optional",
          "$ref": "#/definitions/v1ClientIPConfig"
        }
      }
    },
    "v1StorageMedium": {
      "type": "string",
      "title": "StorageMedium defines ways that storage can be allocated to a volume.",
      "x-go-package": "k8s.io/api/core/v1"
    },
    "v1StorageOSVolumeSource": {
      "type": "object",
      "title": "Represents a StorageOS persistent volume resource.",
      "properties": {
        "fsType": {
          "description": "Filesystem type to mount.\nMust be a filesystem type supported by the host operating system.\nEx. \"ext4\", \"xfs\", \"ntfs\". Implicitly inferred to be \"ext4\" if unspecified.\n+optional",
          "type": "string",
          "x-go-name": "FSType"
        },
        "readOnly": {
          "description": "Defaults to false (read/write). ReadOnly here will force\nthe ReadOnly setting in VolumeMounts.\n+optional",
          "type": "boolean",
          "x-go-name": "ReadOnly"
        },
        "secretRef": {
          "$ref": "#/definitions/v1LocalObjectReference"
        },
        "volumeName": {
          "description": "VolumeName is the human-readable name of the StorageOS volume.  Volume\nnames are only unique within a namespace.",
          "type": "string",
          "x-go-name": "VolumeName"
        },
        "volumeNamespace": {
          "description": "VolumeNamespace specifies the scope of the volume within StorageOS.  If no\nnamespace is specified then the Pod's namespace will be used.  This allows the\nKubernetes name scoping to be mirrored within StorageOS for tighter integration.\nSet VolumeName to any name to override the default behaviour.\nSet to \"default\" if you are not using namespaces within StorageOS.\nNamespaces that do not pre-exist within StorageOS will be created.\n+optional",
          "type": "string",
          "x-go-name": "VolumeNamespace"
        }
      },
      "x-go-package": "k8s.io/api/core/v1"
    },
    "v1Sysctl": {
      "description": "Sysctl defines a kernel parameter to be set",
      "type": "object",
      "properties": {
        "name": {
          "description": "Name of a property to set",
          "type": "string",
          "x-go-name": "Name"
        },
        "value": {
          "description": "Value of a property to set",
          "type": "string",
          "x-go-name": "Value"
        }
      },
      "x-go-package": "k8s.io/api/core/v1"
    },
    "v1TCPSocketAction": {
      "description": "TCPSocketAction describes an action based on opening a socket",
      "type": "object",
      "properties": {
        "host": {
          "description": "Optional: Host name to connect to, defaults to the pod IP.\n+optional",
          "type": "string",
          "x-go-name": "Host"
        },
        "port": {
          "$ref": "#/definitions/intstrIntOrString"
        }
      },
      "x-go-package": "k8s.io/api/core/v1"
    },
    "v1TaintEffect": {
      "type": "string",
      "x-go-package": "k8s.io/api/core/v1"
    },
    "v1TerminationMessagePolicy": {
      "type": "string",
      "title": "TerminationMessagePolicy describes how termination messages are retrieved from a container.",
      "x-go-package": "k8s.io/api/core/v1"
    },
    "v1Time": {
      "description": "Programs using times should typically store and pass them as values,\nnot pointers. That is, time variables and struct fields should be of\ntype time.Time, not *time.Time.\n\nA Time value can be used by multiple goroutines simultaneously except\nthat the methods GobDecode, UnmarshalBinary, UnmarshalJSON and\nUnmarshalText are not concurrency-safe.\n\nTime instants can be compared using the Before, After, and Equal methods.\nThe Sub method subtracts two instants, producing a Duration.\nThe Add method adds a Time and a Duration, producing a Time.\n\nThe zero value of type Time is January 1, year 1, 00:00:00.000000000 UTC.\nAs this time is unlikely to come up in practice, the IsZero method gives\na simple way of detecting a time that has not been initialized explicitly.\n\nEach Time has associated with it a Location, consulted when computing the\npresentation form of the time, such as in the Format, Hour, and Year methods.\nThe methods Local, UTC, and In return a Time with a specific location.\nChanging the location in this way changes only the presentation; it does not\nchange the instant in time being denoted and therefore does not affect the\ncomputations described in earlier paragraphs.\n\nRepresentations of a Time value saved by the GobEncode, MarshalBinary,\nMarshalJSON, and MarshalText methods store the Time.Location's offset, but not\nthe location name. They therefore lose information about Daylight Saving Time.\n\nIn addition to the required “wall clock” reading, a Time may contain an optional\nreading of the current process's monotonic clock, to provide additional precision\nfor comparison or subtraction.\nSee the “Monotonic Clocks” section in the package documentation for details.\n\nNote that the Go == operator compares not just the time instant but also the\nLocation and the monotonic clock reading. Therefore, Time values should not\nbe used as map or database keys without first guaranteeing that the\nidentical Location has been set for all values, which can be achieved\nthrough use of the UTC or Local method, and that the monotonic clock reading\nhas been stripped by setting t = t.Round(0). In general, prefer t.Equal(u)\nto t == u, since t.Equal uses the most accurate comparison available and\ncorrectly handles the case when only one of its arguments has a monotonic\nclock reading.",
      "type": "string",
      "format": "date-time",
      "title": "A Time represents an instant in time with nanosecond precision.",
      "x-go-package": "k8s.io/apimachinery/pkg/apis/meta/v1"
    },
    "v1Toleration": {
      "description": "The pod this Toleration is attached to tolerates any taint that matches\nthe triple \u003ckey,value,effect\u003e using the matching operator \u003coperator\u003e.",
      "type": "object",
      "properties": {
        "effect": {
          "$ref": "#/definitions/v1TaintEffect"
        },
        "key": {
          "description": "Key is the taint key that the toleration applies to. Empty means match all taint keys.\nIf the key is empty, operator must be Exists; this combination means to match all values and all keys.\n+optional",
          "type": "string",
          "x-go-name": "Key"
        },
        "operator": {
          "$ref": "#/definitions/v1TolerationOperator"
        },
        "tolerationSeconds": {
          "description": "TolerationSeconds represents the period of time the toleration (which must be\nof effect NoExecute, otherwise this field is ignored) tolerates the taint. By default,\nit is not set, which means tolerate the taint forever (do not evict). Zero and\nnegative values will be treated as 0 (evict immediately) by the system.\n+optional",
          "type": "integer",
          "format": "int64",
          "x-go-name": "TolerationSeconds"
        },
        "value": {
          "description": "Value is the taint value the toleration matches to.\nIf the operator is Exists, the value should be empty, otherwise just a regular string.\n+optional",
          "type": "string",
          "x-go-name": "Value"
        }
      },
      "x-go-package": "k8s.io/api/core/v1"
    },
    "v1TolerationOperator": {
      "type": "string",
      "title": "A toleration operator is the set of operators that can be used in a toleration.",
      "x-go-package": "k8s.io/api/core/v1"
    },
    "v1TopologySpreadConstraint": {
      "type": "object",
      "title": "TopologySpreadConstraint specifies how to spread matching pods among the given topology.",
      "properties": {
        "labelSelector": {
          "$ref": "#/definitions/v1LabelSelector"
        },
        "maxSkew": {
          "description": "MaxSkew describes the degree to which pods may be unevenly distributed.\nWhen `whenUnsatisfiable=DoNotSchedule`, it is the maximum permitted difference\nbetween the number of matching pods in the target topology and the global minimum.\nFor example, in a 3-zone cluster, MaxSkew is set to 1, and pods with the same\nlabelSelector spread as 1/1/0:\n+-------+-------+-------+\n zone1 | zone2 | zone3 |\n+-------+-------+-------+\n   P   |   P   |       |\n+-------+-------+-------+\nif MaxSkew is 1, incoming pod can only be scheduled to zone3 to become 1/1/1;\nscheduling it onto zone1(zone2) would make the ActualSkew(2-0) on zone1(zone2)\nviolate MaxSkew(1).\nif MaxSkew is 2, incoming pod can be scheduled onto any zone.\nWhen `whenUnsatisfiable=ScheduleAnyway`, it is used to give higher precedence\nto topologies that satisfy it.\nIt's a required field. Default value is 1 and 0 is not allowed.",
          "type": "integer",
          "format": "int32",
          "x-go-name": "MaxSkew"
        },
        "topologyKey": {
          "description": "TopologyKey is the key of node labels. Nodes that have a label with this key\nand identical values are considered to be in the same topology.\nWe consider each \u003ckey, value\u003e as a \"bucket\", and try to put balanced number\nof pods into each bucket.\nIt's a required field.",
          "type": "string",
          "x-go-name": "TopologyKey"
        },
        "whenUnsatisfiable": {
          "$ref": "#/definitions/v1UnsatisfiableConstraintAction"
        }
      },
      "x-go-package": "k8s.io/api/core/v1"
    },
    "v1TypedLocalObjectReference": {
      "description": "TypedLocalObjectReference contains enough information to let you locate the\ntyped referenced object inside the same namespace.\n+structType=atomic",
      "type": "object",
      "properties": {
        "apiGroup": {
          "description": "APIGroup is the group for the resource being referenced.\nIf APIGroup is not specified, the specified Kind must be in the core API group.\nFor any other third-party types, APIGroup is required.\n+optional",
          "type": "string",
          "x-go-name": "APIGroup"
        },
        "kind": {
          "description": "Kind is the type of resource being referenced",
          "type": "string",
          "x-go-name": "Kind"
        },
        "name": {
          "description": "Name is the name of resource being referenced",
          "type": "string",
          "x-go-name": "Name"
        }
      },
      "x-go-package": "k8s.io/api/core/v1"
    },
    "v1URIScheme": {
      "description": "URIScheme identifies the scheme used for connection to a host for Get actions",
      "type": "string",
      "x-go-package": "k8s.io/api/core/v1"
    },
    "v1UnsatisfiableConstraintAction": {
      "type": "string",
      "x-go-package": "k8s.io/api/core/v1"
    },
    "v1Volume": {
      "type": "object",
      "title": "Volume represents a named volume in a pod that may be accessed by any container in the pod.",
      "properties": {
        "awsElasticBlockStore": {
          "$ref": "#/definitions/v1AWSElasticBlockStoreVolumeSource"
        },
        "azureDisk": {
          "$ref": "#/definitions/v1AzureDiskVolumeSource"
        },
        "azureFile": {
          "$ref": "#/definitions/v1AzureFileVolumeSource"
        },
        "cephfs": {
          "$ref": "#/definitions/v1CephFSVolumeSource"
        },
        "cinder": {
          "$ref": "#/definitions/v1CinderVolumeSource"
        },
        "configMap": {
          "$ref": "#/definitions/v1ConfigMapVolumeSource"
        },
        "csi": {
          "$ref": "#/definitions/v1CSIVolumeSource"
        },
        "downwardAPI": {
          "$ref": "#/definitions/v1DownwardAPIVolumeSource"
        },
        "emptyDir": {
          "$ref": "#/definitions/v1EmptyDirVolumeSource"
        },
        "ephemeral": {
          "$ref": "#/definitions/v1EphemeralVolumeSource"
        },
        "fc": {
          "$ref": "#/definitions/v1FCVolumeSource"
        },
        "flexVolume": {
          "$ref": "#/definitions/v1FlexVolumeSource"
        },
        "flocker": {
          "$ref": "#/definitions/v1FlockerVolumeSource"
        },
        "gcePersistentDisk": {
          "$ref": "#/definitions/v1GCEPersistentDiskVolumeSource"
        },
        "gitRepo": {
          "$ref": "#/definitions/v1GitRepoVolumeSource"
        },
        "glusterfs": {
          "$ref": "#/definitions/v1GlusterfsVolumeSource"
        },
        "hostPath": {
          "$ref": "#/definitions/v1HostPathVolumeSource"
        },
        "iscsi": {
          "$ref": "#/definitions/v1ISCSIVolumeSource"
        },
        "name": {
          "description": "Volume's name.\nMust be a DNS_LABEL and unique within the pod.\nMore info: https://kubernetes.io/docs/concepts/overview/working-with-objects/names/#names",
          "type": "string",
          "x-go-name": "Name"
        },
        "nfs": {
          "$ref": "#/definitions/v1NFSVolumeSource"
        },
        "persistentVolumeClaim": {
          "$ref": "#/definitions/v1PersistentVolumeClaimVolumeSource"
        },
        "photonPersistentDisk": {
          "$ref": "#/definitions/v1PhotonPersistentDiskVolumeSource"
        },
        "portworxVolume": {
          "$ref": "#/definitions/v1PortworxVolumeSource"
        },
        "projected": {
          "$ref": "#/definitions/v1ProjectedVolumeSource"
        },
        "quobyte": {
          "$ref": "#/definitions/v1QuobyteVolumeSource"
        },
        "rbd": {
          "$ref": "#/definitions/v1RBDVolumeSource"
        },
        "scaleIO": {
          "$ref": "#/definitions/v1ScaleIOVolumeSource"
        },
        "secret": {
          "$ref": "#/definitions/v1SecretVolumeSource"
        },
        "storageos": {
          "$ref": "#/definitions/v1StorageOSVolumeSource"
        },
        "vsphereVolume": {
          "$ref": "#/definitions/v1VsphereVirtualDiskVolumeSource"
        }
      },
      "x-go-package": "k8s.io/api/core/v1"
    },
    "v1VolumeDevice": {
      "type": "object",
      "title": "volumeDevice describes a mapping of a raw block device within a container.",
      "properties": {
        "devicePath": {
          "description": "devicePath is the path inside of the container that the device will be mapped to.",
          "type": "string",
          "x-go-name": "DevicePath"
        },
        "name": {
          "description": "name must match the name of a persistentVolumeClaim in the pod",
          "type": "string",
          "x-go-name": "Name"
        }
      },
      "x-go-package": "k8s.io/api/core/v1"
    },
    "v1VolumeMount": {
      "type": "object",
      "title": "VolumeMount describes a mounting of a Volume within a container.",
      "properties": {
        "mountPath": {
          "description": "Path within the container at which the volume should be mounted.  Must\nnot contain ':'.",
          "type": "string",
          "x-go-name": "MountPath"
        },
        "mountPropagation": {
          "$ref": "#/definitions/v1MountPropagationMode"
        },
        "name": {
          "description": "This must match the Name of a Volume.",
          "type": "string",
          "x-go-name": "Name"
        },
        "readOnly": {
          "description": "Mounted read-only if true, read-write otherwise (false or unspecified).\nDefaults to false.\n+optional",
          "type": "boolean",
          "x-go-name": "ReadOnly"
        },
        "subPath": {
          "description": "Path within the volume from which the container's volume should be mounted.\nDefaults to \"\" (volume's root).\n+optional",
          "type": "string",
          "x-go-name": "SubPath"
        },
        "subPathExpr": {
          "description": "Expanded path within the volume from which the container's volume should be mounted.\nBehaves similarly to SubPath but environment variable references $(VAR_NAME) are expanded using the container's environment.\nDefaults to \"\" (volume's root).\nSubPathExpr and SubPath are mutually exclusive.\n+optional",
          "type": "string",
          "x-go-name": "SubPathExpr"
        }
      },
      "x-go-package": "k8s.io/api/core/v1"
    },
    "v1VolumeProjection": {
      "description": "Projection that may be projected along with other supported volume types",
      "type": "object",
      "properties": {
        "configMap": {
          "$ref": "#/definitions/v1ConfigMapProjection"
        },
        "downwardAPI": {
          "$ref": "#/definitions/v1DownwardAPIProjection"
        },
        "secret": {
          "$ref": "#/definitions/v1SecretProjection"
        },
        "serviceAccountToken": {
          "$ref": "#/definitions/v1ServiceAccountTokenProjection"
        }
      },
      "x-go-package": "k8s.io/api/core/v1"
    },
    "v1VsphereVirtualDiskVolumeSource": {
      "type": "object",
      "title": "Represents a vSphere volume resource.",
      "properties": {
        "fsType": {
          "description": "Filesystem type to mount.\nMust be a filesystem type supported by the host operating system.\nEx. \"ext4\", \"xfs\", \"ntfs\". Implicitly inferred to be \"ext4\" if unspecified.\n+optional",
          "type": "string",
          "x-go-name": "FSType"
        },
        "storagePolicyID": {
          "description": "Storage Policy Based Management (SPBM) profile ID associated with the StoragePolicyName.\n+optional",
          "type": "string",
          "x-go-name": "StoragePolicyID"
        },
        "storagePolicyName": {
          "description": "Storage Policy Based Management (SPBM) profile name.\n+optional",
          "type": "string",
          "x-go-name": "StoragePolicyName"
        },
        "volumePath": {
          "description": "Path that identifies vSphere volume vmdk",
          "type": "string",
          "x-go-name": "VolumePath"
        }
      },
      "x-go-package": "k8s.io/api/core/v1"
    },
    "v1WeightedPodAffinityTerm": {
      "description": "The weights of all of the matched WeightedPodAffinityTerm fields are added per-node to find the most preferred node(s)",
      "type": "object",
      "properties": {
        "podAffinityTerm": {
          "$ref": "#/definitions/v1PodAffinityTerm"
        },
        "weight": {
          "description": "weight associated with matching the corresponding podAffinityTerm,\nin the range 1-100.",
          "type": "integer",
          "format": "int32",
          "x-go-name": "Weight"
        }
      },
      "x-go-package": "k8s.io/api/core/v1"
    },
    "v1WindowsSecurityContextOptions": {
      "type": "object",
      "title": "WindowsSecurityContextOptions contain Windows-specific options and credentials.",
      "properties": {
        "gmsaCredentialSpec": {
          "description": "GMSACredentialSpec is where the GMSA admission webhook\n(https://github.com/kubernetes-sigs/windows-gmsa) inlines the contents of the\nGMSA credential spec named by the GMSACredentialSpecName field.\n+optional",
          "type": "string",
          "x-go-name": "GMSACredentialSpec"
        },
        "gmsaCredentialSpecName": {
          "description": "GMSACredentialSpecName is the name of the GMSA credential spec to use.\n+optional",
          "type": "string",
          "x-go-name": "GMSACredentialSpecName"
        },
        "hostProcess": {
          "description": "HostProcess determines if a container should be run as a 'Host Process' container.\nThis field is alpha-level and will only be honored by components that enable the\nWindowsHostProcessContainers feature flag. Setting this field without the feature\nflag will result in errors when validating the Pod. All of a Pod's containers must\nhave the same effective HostProcess value (it is not allowed to have a mix of HostProcess\ncontainers and non-HostProcess containers).  In addition, if HostProcess is true\nthen HostNetwork must also be set to true.\n+optional",
          "type": "boolean",
          "x-go-name": "HostProcess"
        },
        "runAsUserName": {
          "description": "The UserName in Windows to run the entrypoint of the container process.\nDefaults to the user specified in image metadata if unspecified.\nMay also be set in PodSecurityContext. If set in both SecurityContext and\nPodSecurityContext, the value specified in SecurityContext takes precedence.\n+optional",
          "type": "string",
          "x-go-name": "RunAsUserName"
        }
      },
      "x-go-package": "k8s.io/api/core/v1"
    }
  }
}<|MERGE_RESOLUTION|>--- conflicted
+++ resolved
@@ -202,41 +202,25 @@
         }
       }
     },
-<<<<<<< HEAD
-    "/v1/job/preempt": {
-      "post": {
-        "tags": [
-          "Submit"
-        ],
-        "operationId": "PreemptJobs",
-=======
     "/v1/job/jobdetails": {
       "post": {
         "tags": [
           "Jobs"
         ],
         "operationId": "GetJobDetails",
->>>>>>> 294cd1a3
         "parameters": [
           {
             "name": "body",
             "in": "body",
             "required": true,
             "schema": {
-<<<<<<< HEAD
-              "$ref": "#/definitions/apiJobPreemptRequest"
-=======
               "$ref": "#/definitions/apiJobDetailsRequest"
->>>>>>> 294cd1a3
             }
           }
         ],
         "responses": {
           "200": {
             "description": "A successful response.",
-<<<<<<< HEAD
-            "schema": {}
-=======
             "schema": {
               "$ref": "#/definitions/apiJobDetailsResponse"
             }
@@ -304,7 +288,36 @@
             "schema": {
               "$ref": "#/definitions/apiJobStatusResponse"
             }
->>>>>>> 294cd1a3
+          },
+          "default": {
+            "description": "An unexpected error response.",
+            "schema": {
+              "$ref": "#/definitions/runtimeError"
+            }
+          }
+        }
+      }
+    },
+    "/v1/job/preempt": {
+      "post": {
+        "tags": [
+          "Submit"
+        ],
+        "operationId": "PreemptJobs",
+        "parameters": [
+          {
+            "name": "body",
+            "in": "body",
+            "required": true,
+            "schema": {
+              "$ref": "#/definitions/apiJobPreemptRequest"
+            }
+          }
+        ],
+        "responses": {
+          "200": {
+            "description": "A successful response.",
+            "schema": {}
           },
           "default": {
             "description": "An unexpected error response.",
