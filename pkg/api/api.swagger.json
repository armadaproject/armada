--- conflicted
+++ resolved
@@ -5454,13 +5454,6 @@
       "x-go-package": "k8s.io/api/core/v1"
     },
     "v1Time": {
-<<<<<<< HEAD
-      "description": "Programs using times should typically store and pass them as values,\nnot pointers. That is, time variables and struct fields should be of\ntype time.Time, not *time.Time.\n\nA Time value can be used by multiple goroutines simultaneously except\nthat the methods GobDecode, UnmarshalBinary, UnmarshalJSON and\nUnmarshalText are not concurrency-safe.\n\nTime instants can be compared using the Before, After, and Equal methods.\nThe Sub method subtracts two instants, producing a Duration.\nThe Add method adds a Time and a Duration, producing a Time.\n\nThe zero value of type Time is January 1, year 1, 00:00:00.000000000 UTC.\nAs this time is unlikely to come up in practice, the IsZero method gives\na simple way of detecting a time that has not been initialized explicitly.\n\nEach time has an associated Location. The methods Local, UTC, and In return a\nTime with a specific Location. Changing the Location of a Time value with\nthese methods does not change the actual instant it represents, only the time\nzone in which to interpret it.\n\nRepresentations of a Time value saved by the GobEncode, MarshalBinary,\nMarshalJSON, and MarshalText methods store the Time.Location's offset, but not\nthe location name. They therefore lose information about Daylight Saving Time.\n\nIn addition to the required “wall clock” reading, a Time may contain an optional\nreading of the current process's monotonic clock, to provide additional precision\nfor comparison or subtraction.\nSee the “Monotonic Clocks” section in the package documentation for details.\n\nNote that the Go == operator compares not just the time instant but also the\nLocation and the monotonic clock reading. Therefore, Time values should not\nbe used as map or database keys without first guaranteeing that the\nidentical Location has been set for all values, which can be achieved\nthrough use of the UTC or Local method, and that the monotonic clock reading\nhas been stripped by setting t = t.Round(0). In general, prefer t.Equal(u)\nto t == u, since t.Equal uses the most accurate comparison available and\ncorrectly handles the case when only one of its arguments has a monotonic\nclock reading.",
-      "type": "string",
-      "format": "date-time",
-      "title": "A Time represents an instant in time with nanosecond precision.",
-      "x-go-package": "k8s.io/apimachinery/pkg/apis/meta/v1"
-=======
       "description": "Time is a wrapper around time.Time which supports correct\nmarshaling to YAML and JSON.  Wrappers are provided for many\nof the factory methods that the time package offers.\n\n+protobuf.options.marshal=false\n+protobuf.as=Timestamp\n+protobuf.options.(gogoproto.goproto_stringer)=false",
       "type": "object",
       "properties": {
@@ -5475,7 +5468,6 @@
           "format": "int64"
         }
       }
->>>>>>> 85d2ce3e
     },
     "v1Toleration": {
       "description": "The pod this Toleration is attached to tolerates any taint that matches\nthe triple \u003ckey,value,effect\u003e using the matching operator \u003coperator\u003e.",
