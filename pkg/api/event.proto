syntax = 'proto3';

package api;
option go_package = "github.com/armadaproject/armada/pkg/api";
option csharp_namespace = "ArmadaProject.Io.Api";

import "google/protobuf/timestamp.proto";
import "pkg/api/submit.proto";
import "pkg/api/health.proto";
import "google/protobuf/empty.proto";
import "github.com/gogo/protobuf/gogoproto/gogo.proto";
import "google/api/annotations.proto";
import "k8s.io/apimachinery/pkg/api/resource/generated.proto";

option (gogoproto.goproto_stringer_all) = false;
option (gogoproto.stringer_all) = true;

message JobSubmittedEvent {
    string job_id = 1;
    string job_set_id = 2;
    string queue = 3;
    google.protobuf.Timestamp created = 4;
<<<<<<< HEAD
    Job job = 5;
=======
    Job job = 5 [(gogoproto.nullable) = false];
>>>>>>> 3dbdb28e
}

message JobQueuedEvent {
    string job_id = 1;
    string job_set_id = 2;
    string queue = 3;
    google.protobuf.Timestamp created = 4;
}

message JobLeasedEvent {
    string job_id = 1;
    string job_set_id = 2;
    string queue = 3;
    google.protobuf.Timestamp created = 4;
    string cluster_id = 5;
}

message JobLeaseReturnedEvent {
    string job_id = 1;
    string job_set_id = 2;
    string queue = 3;
    google.protobuf.Timestamp created = 4;
    string cluster_id = 5;
    string reason = 6;
    string kubernetes_id = 7;
    int32  pod_number = 8;
    bool run_attempted = 9;
}

message JobLeaseExpiredEvent {
    string job_id = 1;
    string job_set_id = 2;
    string queue = 3;
    google.protobuf.Timestamp created = 4;
}

message JobPendingEvent {
    string job_id = 1;
    string job_set_id = 2;
    string queue = 3;
    google.protobuf.Timestamp created = 4;
    string cluster_id = 5;
    string kubernetes_id = 6;
    int32 pod_number = 7;
    string pod_name = 8;
    string pod_namespace = 9;
}

message JobRunningEvent {
    string job_id = 1;
    string job_set_id = 2;
    string queue = 3;
    google.protobuf.Timestamp created = 4;
    string cluster_id = 5;
    string kubernetes_id = 6;
    string node_name = 7;
    int32 pod_number = 8;
    string pod_name = 9;
    string pod_namespace = 10;
}

message JobIngressInfoEvent {
    string job_id = 1;
    string job_set_id = 2;
    string queue = 3;
    google.protobuf.Timestamp created = 4;
    string cluster_id = 5;
    string kubernetes_id = 6;
    string node_name = 7;
    int32 pod_number = 8;
    string pod_name = 10;
    string pod_namespace = 11;
    map<int32, string> ingress_addresses = 9;
}

message JobUnableToScheduleEvent {
    string job_id = 1;
    string job_set_id = 2;
    string queue = 3;
    google.protobuf.Timestamp created = 4;
    string cluster_id = 5;
    string reason = 6;
    string kubernetes_id = 7;
    string node_name = 8;
    int32 pod_number = 9;
    string pod_name = 10;
    string pod_namespace = 11;
}

message JobFailedEvent {
    string job_id = 1;
    string job_set_id = 2;
    string queue = 3;
    google.protobuf.Timestamp created = 4;
    string cluster_id = 5;
    string reason = 6;
    map<string, int32> exit_codes = 7 [deprecated = true];
    string kubernetes_id = 8;
    string node_name = 9;
    int32 pod_number = 10;
    string pod_name = 13;
    string pod_namespace = 14;
    repeated ContainerStatus container_statuses = 11;
    Cause cause = 12;
}

message JobPreemptingEvent {
  string job_id = 1;
  string job_set_id = 2;
  string queue = 3;
  google.protobuf.Timestamp created = 4;
  string requestor = 5;
}

message JobPreemptedEvent {
    string job_id = 1;
    string job_set_id = 2;
    string queue = 3;
    google.protobuf.Timestamp created = 4;
    string cluster_id = 5;
    string run_id = 6;
    string preemptive_job_id = 7;
    string preemptive_run_id = 8;
}

message JobSucceededEvent {
    string job_id = 1;
    string job_set_id = 2;
    string queue = 3;
    google.protobuf.Timestamp created = 4;
    string cluster_id = 5;
    string kubernetes_id = 6;
    string node_name = 7;
    int32 pod_number = 8;
    string pod_name = 9;
    string pod_namespace = 10;
}

message JobUtilisationEvent {
    string job_id = 1;
    string job_set_id = 2;
    string queue = 3;
    google.protobuf.Timestamp created = 4;
    string cluster_id = 5;
    string kubernetes_id = 6;
    map<string, k8s.io.apimachinery.pkg.api.resource.Quantity> MaxResourcesForPeriod = 7;
    string node_name = 8;
    int32 pod_number = 9;
    string pod_name = 10;
    string pod_namespace = 11;
    map<string, k8s.io.apimachinery.pkg.api.resource.Quantity> total_cumulative_usage = 12;
}

message JobReprioritizingEvent {
    string job_id = 1;
    string job_set_id = 2;
    string queue = 3;
    google.protobuf.Timestamp created = 4;
    double new_priority = 5;
    string requestor = 6;
}

message JobReprioritizedEvent {
    string job_id = 1;
    string job_set_id = 2;
    string queue = 3;
    google.protobuf.Timestamp created = 4;
    double new_priority = 5;
    string requestor = 6;
}

message JobCancellingEvent {
    string job_id = 1;
    string job_set_id = 2;
    string queue = 3;
    google.protobuf.Timestamp created = 4;
    string requestor = 5;
    string reason = 6;
}

message JobCancelledEvent {
    string job_id = 1;
    string job_set_id = 2;
    string queue = 3;
    google.protobuf.Timestamp created = 4;
    string requestor = 5;
    string reason = 6;
}

message JobTerminatedEvent {
    string job_id = 1;
    string job_set_id = 2;
    string queue = 3;
    google.protobuf.Timestamp created = 4;
    string cluster_id = 5;
    string kubernetes_id = 6;
    int32 pod_number = 7;
    string pod_name = 9;
    string pod_namespace = 10;
    string reason = 8;
}


message EventMessage {
    oneof events {
        JobSubmittedEvent submitted = 1;
        JobQueuedEvent queued = 2;
        JobLeasedEvent leased = 3;
        JobLeaseReturnedEvent lease_returned = 4;
        JobLeaseExpiredEvent lease_expired = 5;
        JobPendingEvent pending = 6;
        JobRunningEvent running = 7;
        JobUnableToScheduleEvent unable_to_schedule = 8;
        JobFailedEvent failed = 9;
        JobSucceededEvent succeeded = 10;
        JobReprioritizedEvent reprioritized = 11;
        JobCancellingEvent cancelling = 12;
        JobCancelledEvent cancelled = 13;
        JobTerminatedEvent terminated = 14;
        JobUtilisationEvent utilisation = 15;
        JobIngressInfoEvent ingress_info = 17;
        JobReprioritizingEvent reprioritizing = 18;
        JobPreemptedEvent preempted = 21;
        JobPreemptingEvent preempting = 22;
    }
}

enum Cause {
    Error = 0;
    Evicted = 1;
    OOM = 2;
    DeadlineExceeded = 3;
    Rejected  = 4;
}

message ContainerStatus {
    string name = 1;
    int32 exitCode = 2;
    string message = 3;
    string reason = 4;
    Cause cause = 5;
}

// swagger:model
message EventStreamMessage {
    string id = 1;
    EventMessage message = 2;
}

// swagger:model
message JobSetRequest {
    string id = 1;
    bool watch = 2;
    string from_message_id = 3;
    string queue = 4;
    bool errorIfMissing = 5;
}

message WatchRequest {
    string queue = 1;
    string job_set_id = 2;
    string from_id = 3;
}

service Event {
    rpc GetJobSetEvents (JobSetRequest) returns (stream EventStreamMessage) {
        option (google.api.http) = {
            post: "/v1/job-set/{queue}/{id}"
            body: "*"
        };
    }
    rpc Watch (WatchRequest) returns (stream EventStreamMessage) {
        option deprecated = true;
    }
    rpc Health(google.protobuf.Empty) returns (HealthCheckResponse);
}<|MERGE_RESOLUTION|>--- conflicted
+++ resolved
@@ -20,11 +20,7 @@
     string job_set_id = 2;
     string queue = 3;
     google.protobuf.Timestamp created = 4;
-<<<<<<< HEAD
-    Job job = 5;
-=======
     Job job = 5 [(gogoproto.nullable) = false];
->>>>>>> 3dbdb28e
 }
 
 message JobQueuedEvent {
@@ -170,12 +166,12 @@
     google.protobuf.Timestamp created = 4;
     string cluster_id = 5;
     string kubernetes_id = 6;
-    map<string, k8s.io.apimachinery.pkg.api.resource.Quantity> MaxResourcesForPeriod = 7;
+    map<string, k8s.io.apimachinery.pkg.api.resource.Quantity> MaxResourcesForPeriod = 7 [(gogoproto.nullable) = false];
     string node_name = 8;
     int32 pod_number = 9;
     string pod_name = 10;
     string pod_namespace = 11;
-    map<string, k8s.io.apimachinery.pkg.api.resource.Quantity> total_cumulative_usage = 12;
+    map<string, k8s.io.apimachinery.pkg.api.resource.Quantity> total_cumulative_usage = 12 [(gogoproto.nullable) = false];
 }
 
 message JobReprioritizingEvent {
