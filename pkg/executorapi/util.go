--- conflicted
+++ resolved
@@ -3,18 +3,13 @@
 import (
 	"time"
 
+	"github.com/pkg/errors"
 	v1 "k8s.io/api/core/v1"
 	"k8s.io/apimachinery/pkg/api/resource"
 
-<<<<<<< HEAD
-=======
+	"github.com/armadaproject/armada/internal/common/armadaerrors"
 	armadamaps "github.com/armadaproject/armada/internal/common/maps"
->>>>>>> 91a346f0
 	armadaslices "github.com/armadaproject/armada/internal/common/slices"
-
-	"github.com/pkg/errors"
-
-	"github.com/armadaproject/armada/internal/common/armadaerrors"
 	"github.com/armadaproject/armada/internal/scheduler/schedulerobjects"
 	"github.com/armadaproject/armada/pkg/api"
 )
@@ -79,16 +74,6 @@
 }
 
 func ResourceListFromProtoResources(r map[string]*resource.Quantity) schedulerobjects.ResourceList {
-<<<<<<< HEAD
-	resources := make(map[string]resource.Quantity, len(r))
-	for k, v := range r {
-		if v != nil {
-			r := v.DeepCopy()
-			resources[k] = r
-		}
-	}
-	return schedulerobjects.ResourceList{Resources: resources}
-=======
 	return schedulerobjects.ResourceList{
 		Resources: armadamaps.MapValues(r, func(v *resource.Quantity) resource.Quantity {
 			if v != nil {
@@ -97,7 +82,6 @@
 			return resource.Quantity{}
 		}),
 	}
->>>>>>> 91a346f0
 }
 
 func ComputeResourceFromProtoResources(r map[string]resource.Quantity) *ComputeResource {
