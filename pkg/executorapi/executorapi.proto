--- conflicted
+++ resolved
@@ -49,20 +49,12 @@
   repeated armadaevents.Uuid job_run_ids_to_cancel = 1;
 }
 
-<<<<<<< HEAD
-// indicates that the given job run ids should be preempted
-=======
 // Indicates that the job runs with the given ids should be preempted.
->>>>>>> ab48d1f4
 message PreemptRuns{
   repeated armadaevents.Uuid job_run_ids_to_preempt = 1;
 }
 
-<<<<<<< HEAD
-// indicates the end of the lease stream
-=======
 // Indicates the end of the lease stream.
->>>>>>> ab48d1f4
 message EndMarker{}
 
 message LeaseStreamMessage{
