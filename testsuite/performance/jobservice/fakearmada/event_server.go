--- conflicted
+++ resolved
@@ -53,11 +53,7 @@
 						JobSetId: request.Id,
 						Queue:    request.Queue,
 						Created:  types.TimestampNow(),
-<<<<<<< HEAD
-						Job: &api.Job{
-=======
 						Job: api.Job{
->>>>>>> 3dbdb28e
 							Id:        "fake_job_id",
 							ClientId:  "",
 							Queue:     request.Queue,
