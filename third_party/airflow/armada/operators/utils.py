import os
import time

from airflow.exceptions import AirflowFailException
from typing import Optional, Tuple
from enum import Enum

from armada.operators.jobservice import JobServiceClient
from armada.jobservice import jobservice_pb2


def airflow_error(job_state: str, name: str, job_id: str):
    """Throw an error on a terminal event if job errored out

    :param job_state: A string representation of state
    :param name: The name of your armada job
    :param job_id: The job id that armada assigns to it
    :return: No Return or an AirflowFailException.

    AirflowFailException tells Airflow Schedule to not reschedule the task

    """
    if job_state == "succeeded":
        return
    if job_state == "failed" or job_state == "cancelled":
        raise AirflowFailException(f"The Armada job {name}:{job_id} {job_state}")


def default_job_status_callable(
    queue: str,
    job_set_id: str,
    job_id: str,
    job_service_client: Optional[JobServiceClient],
) -> jobservice_pb2.JobServiceResponse:

    return_value =  job_service_client.get_job_status(
        queue=queue, job_id=job_id, job_set_id=job_set_id)
    return return_value


class JobStateEnum(Enum):
    SUCCEEDED = 1
    FAILED = 2
    CANCELLED = 3
    JOB_ID_NOT_FOUND = 4


def search_for_job_complete(
    queue: str,
    job_set_id: str,
    airflow_task_name: str,
    job_id: str,
    job_service_client: Optional[JobServiceClient] = None,
    job_status_callable=default_job_status_callable,
    time_out_for_failure: int = 7200,
) -> Tuple[JobStateEnum, str]:
    """

    Poll JobService cache until you get a terminated event.

    A terminated event is SUCCEEDED, FAILED or CANCELLED

    :param job_set_id: Your job_set_id
    :param airflow_task_name: The name of your armada job
    :param job_id: The name of the job id that armada assigns to it
    :param job_service_client: A JobServiceClient that is used for polling.
                                It is optional only for testing
    :param job_status_callable: A callable object for test injection.
    :param time_out_for_failure: The amount of time a job
                                    can be in job_id_not_found
                                    before we decide it was a invalid job
    :return: A tuple of JobStateEnum, message
    """
    start_time = time.time()
    # Overwrite time_out_for_failure by environment variable for configuration
    armada_time_out_env = os.getenv("ARMADA_AIRFLOW_TIME_OUT_JOB_ID")
    if armada_time_out_env:
        time_out_for_failure = int(armada_time_out_env)
    while True:
        # The else statement is for testing purposes.
        # We want to allow a test callable to be passed
        time.sleep(1.0)
        if job_service_client:
            job_status_return = job_status_callable(
                queue=queue,
                job_id=job_id,
                job_set_id=job_set_id,
                job_service_client=job_service_client,
            )
        else:
            job_status_return = job_status_callable(
                queue=queue, job_id=job_id, job_set_id=job_set_id
            )
<<<<<<< HEAD
        print(job_status_return)
=======
>>>>>>> 30e62c7a
        if job_status_return.state == jobservice_pb2.JobServiceResponse.SUCCEEDED:
            job_state = JobStateEnum.SUCCEEDED
            job_message = f"Armada {airflow_task_name}:{job_id} succeeded"
            break
        if job_status_return.state == jobservice_pb2.JobServiceResponse.FAILED:
            job_state = JobStateEnum.FAILED
            job_message = (
                f"Armada {airflow_task_name}:{job_id} failed\n"
                f"failed with reason {job_status_return.error}"
            )

            break
        if job_status_return.state == jobservice_pb2.JobServiceResponse.CANCELLED:
            job_state = JobStateEnum.CANCELLED
            job_message = f"Armada {airflow_task_name}:{job_id} cancelled"
            break
        if (
            job_status_return.state
            == jobservice_pb2.JobServiceResponse.JOB_ID_NOT_FOUND
        ):
            end_time = time.time()
            time_elasped = int(end_time) - int(start_time)
            if time_elasped > time_out_for_failure:
                job_state = JobStateEnum.JOB_ID_NOT_FOUND
                job_message = (
                    f"Armada {airflow_task_name}:{job_id} could not find a job id and\n"
                    f"hit a timeout"
                )
                break

    return job_state, job_message<|MERGE_RESOLUTION|>--- conflicted
+++ resolved
@@ -91,10 +91,6 @@
             job_status_return = job_status_callable(
                 queue=queue, job_id=job_id, job_set_id=job_set_id
             )
-<<<<<<< HEAD
-        print(job_status_return)
-=======
->>>>>>> 30e62c7a
         if job_status_return.state == jobservice_pb2.JobServiceResponse.SUCCEEDED:
             job_state = JobStateEnum.SUCCEEDED
             job_message = f"Armada {airflow_task_name}:{job_id} succeeded"
