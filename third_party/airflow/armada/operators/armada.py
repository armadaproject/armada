#
# Licensed to the Apache Software Foundation (ASF) under one
# or more contributor license agreements.  See the NOTICE file
# distributed with this work for additional information
# regarding copyright ownership.  The ASF licenses this file
# to you under the Apache License, Version 2.0 (the
# "License"); you may not use this file except in compliance
# with the License.  You may obtain a copy of the License at
#
#   http://www.apache.org/licenses/LICENSE-2.0
#
# Unless required by applicable law or agreed to in writing,
# software distributed under the License is distributed on an
# "AS IS" BASIS, WITHOUT WARRANTIES OR CONDITIONS OF ANY
# KIND, either express or implied.  See the License for the
# specific language governing permissions and limitations
# under the License.

import logging
import os
from typing import List

from airflow.models import BaseOperator
from airflow.exceptions import AirflowException

from armada_client.client import ArmadaClient
from armada_client.armada import submit_pb2
from armada.operators.jobservice import JobServiceClient

from armada.operators.utils import airflow_error, search_for_job_complete
from armada.jobservice import jobservice_pb2


armada_logger = logging.getLogger("airflow.task")

ANNOTATION_KEY_TASK_ID = "armadaproject.io/taskId"


class ArmadaOperator(BaseOperator):
    """
    Implementation of an ArmadaOperator for airflow.

    Airflow operators inherit from BaseOperator.

    :param name: The name of the airflow task
    :param armada_client: The Armada Python GRPC client
                        that is used for interacting with Armada
    :param job_service_client: The JobServiceClient that is used for polling
    :param armada_queue: The queue name for Armada.
    :param job_request_items: A PodSpec that is used by Armada for submitting a job
    :param lookout_url_template: A URL template to be used to provide users
        a valid link to the related lookout job in this operator's log.
        The format should be:
        "https://lookout.armada.domain/jobs?job_id=<job_id>" where <job_id> will
        be replaced with the actual job ID.

    :return: a job service client instance
    """

    def __init__(
        self,
        name: str,
        armada_client: ArmadaClient,
        job_service_client: JobServiceClient,
        armada_queue: str,
        job_request_items,
        lookout_url_template: str,
        **kwargs,
    ) -> None:
        super().__init__(**kwargs)
        self.name = name
        self.armada_client = armada_client
        self.job_service = job_service_client
        self.armada_queue = armada_queue
        self.job_request_items = job_request_items
        self.lookout_url_template = lookout_url_template

    def execute(self, context) -> None:
        """
        Executes the Armada Operator.

        Runs an Armada job and calls the job_service_client for polling.

        :param context: The airflow context.

        :return: None
        """
        # Health Check
        health = self.job_service.health()
        if health.status != jobservice_pb2.HealthCheckResponse.SERVING:
            armada_logger.warn("Armada Job Service is not health")
        # This allows us to use a unique id from airflow
        # and have all jobs in a dag correspond to same jobset
        job_set_id = context["run_id"]
        job = self.armada_client.submit_jobs(
            queue=self.armada_queue,
            job_set_id=job_set_id,
            job_request_items=annotate_job_request_items(
                context, self.job_request_items
            ),
        )

        try:
            job_id = job.job_response_items[0].job_id
        except Exception:
            raise AirflowException("Armada has issues submitting job")

        armada_logger.info("Running Armada job %s with id %s", self.name, job_id)

        lookout_url = self._get_lookout_url(job_id)
        if len(lookout_url) > 0:
            armada_logger.info("Lookout URL: %s", lookout_url)

        job_state, job_message = search_for_job_complete(
            job_service_client=self.job_service,
            armada_queue=self.armada_queue,
            job_set_id=job_set_id,
            airflow_task_name=self.name,
            job_id=job_id,
        )
        armada_logger.info(
            "Armada Job finished with %s and message: %s", job_state, job_message
        )
        airflow_error(job_state, self.name, job_id)

<<<<<<< HEAD

def annotate_job_request_items(
    context, job_request_items: List[submit_pb2.JobSubmitRequestItem]
) -> List[submit_pb2.JobSubmitRequestItem]:
    """
    Annotates the inbound job request items with the context task ID

    :param context: The airflow context.

    :param job_request_items: The job request items we plan to send to armada

    :return: annotated job request items for armada
    """
    task_instance = context["ti"]
    task_id = task_instance.task_id

    for item in job_request_items:
        item.annotations[get_annotation_key_task_id()] = task_id

    return job_request_items


def get_annotation_key_task_id() -> str:
    """
    Provides they annotation key for armada task id,
    which can be specified in env var ANNOTATION_KEY_TASK_ID.
    A default is provided if the env var is not defined

    :return: string annotation key
    """
    env_var_name = "ANNOTATION_KEY_TASK_ID"
    if env_var_name in os.environ:
        return f"{os.environ.get(env_var_name)}"
    else:
        return ANNOTATION_KEY_TASK_ID
=======
    def _get_lookout_url(self, job_id: str) -> str:
        return self.lookout_url_template.replace("<job_id>", job_id)
>>>>>>> 1e87b0d4
<|MERGE_RESOLUTION|>--- conflicted
+++ resolved
@@ -123,7 +123,6 @@
         )
         airflow_error(job_state, self.name, job_id)
 
-<<<<<<< HEAD
 
 def annotate_job_request_items(
     context, job_request_items: List[submit_pb2.JobSubmitRequestItem]
@@ -145,6 +144,8 @@
 
     return job_request_items
 
+    def _get_lookout_url(self, job_id: str) -> str:
+        return self.lookout_url_template.replace("<job_id>", job_id)
 
 def get_annotation_key_task_id() -> str:
     """
@@ -158,8 +159,4 @@
     if env_var_name in os.environ:
         return f"{os.environ.get(env_var_name)}"
     else:
-        return ANNOTATION_KEY_TASK_ID
-=======
-    def _get_lookout_url(self, job_id: str) -> str:
-        return self.lookout_url_template.replace("<job_id>", job_id)
->>>>>>> 1e87b0d4
+        return ANNOTATION_KEY_TASK_ID