from airflow import DAG
from airflow.models.taskinstance import TaskInstance
from airflow.utils.context import Context
from armada_client.client import ArmadaClient
from armada_client.k8s.io.api.core.v1 import generated_pb2 as core_v1
from armada_client.k8s.io.apimachinery.pkg.api.resource import (
    generated_pb2 as api_resource,
)

import grpc
from concurrent import futures
from armada_client.armada import submit_pb2_grpc, submit_pb2, event_pb2_grpc

import pendulum
import pytest
from armada.operators.armada import ArmadaOperator, annotate_job_request_items
from armada.operators.jobservice import JobServiceClient
from armada.operators.utils import JobState, search_for_job_complete
from armada.jobservice import jobservice_pb2_grpc, jobservice_pb2
from armada_client_mock import SubmitService, EventService
from job_service_mock import JobService

import unittest
from armada_client.client import ArmadaClient


@pytest.fixture(scope="session", autouse=True)
def server_mock():
    server = grpc.server(futures.ThreadPoolExecutor(max_workers=10))
    submit_pb2_grpc.add_SubmitServicer_to_server(SubmitService(), server)
    event_pb2_grpc.add_EventServicer_to_server(EventService(), server)
    server.add_insecure_port("[::]:50099")
    server.start()

    yield
    server.stop(False)


@pytest.fixture(scope="session", autouse=True)
def job_service_mock():
    server = grpc.server(futures.ThreadPoolExecutor(max_workers=10))
    jobservice_pb2_grpc.add_JobServiceServicer_to_server(JobService(), server)
    server.add_insecure_port("[::]:60081")
    server.start()

    yield
    server.stop(False)


tester_client = ArmadaClient(
    grpc.insecure_channel(
        target="127.0.0.1:50099",
    )
)
tester_jobservice = JobServiceClient(grpc.insecure_channel(target="127.0.0.1:60081"))


def generate_pod_spec(name: str = "container-1") -> core_v1.PodSpec:
    ps = core_v1.PodSpec(
        containers=[
            core_v1.Container(
                name=name,
                image="busybox",
                args=["sleep", "10s"],
                securityContext=core_v1.SecurityContext(runAsUser=1000),
                resources=core_v1.ResourceRequirements(
                    requests={
                        "cpu": api_resource.Quantity(string="120m"),
                        "memory": api_resource.Quantity(string="510Mi"),
                    },
                    limits={
                        "cpu": api_resource.Quantity(string="120m"),
                        "memory": api_resource.Quantity(string="510Mi"),
                    },
                ),
            )
        ],
    )
    return ps


def sleep_job():
    pod = generate_pod_spec()
    return [submit_pb2.JobSubmitRequestItem(priority=0, pod_spec=pod)]


def pre_template_sleep_job():
    pod = generate_pod_spec(name="name-{{ run_id }}")
    return [submit_pb2.JobSubmitRequestItem(priority=0, pod_spec=pod)]


def expected_sleep_job():
    pod = generate_pod_spec(name="name-another-run-id")
    return [submit_pb2.JobSubmitRequestItem(priority=0, pod_spec=pod)]


def test_job_service_health():
    health = tester_jobservice.health()
    assert health.status == jobservice_pb2.HealthCheckResponse.SERVING


def test_mock_success_job():
    tester_client.submit_jobs(
        queue="test",
        job_set_id="test",
        job_request_items=sleep_job(),
    )

    job_state, job_message = search_for_job_complete(
        job_service_client=tester_jobservice,
        armada_queue="test",
        job_set_id="test",
        airflow_task_name="test-mock",
        job_id="test_succeeded",
    )
    assert job_state == JobState.SUCCEEDED
    assert job_message == "Armada test-mock:test_succeeded succeeded"


def test_mock_failed_job():
    tester_client.submit_jobs(
        queue="test",
        job_set_id="test",
        job_request_items=sleep_job(),
    )

    job_state, job_message = search_for_job_complete(
        job_service_client=tester_jobservice,
        armada_queue="test",
        job_set_id="test",
        airflow_task_name="test-mock",
        job_id="test_failed",
    )
    assert job_state == JobState.FAILED
    assert job_message.startswith("Armada test-mock:test_failed failed")


def test_mock_cancelled_job():
    tester_client.submit_jobs(
        queue="test",
        job_set_id="test",
        job_request_items=sleep_job(),
    )

    job_state, job_message = search_for_job_complete(
        job_service_client=tester_jobservice,
        armada_queue="test",
        job_set_id="test",
        airflow_task_name="test-mock",
        job_id="test_cancelled",
    )
    assert job_state == JobState.CANCELLED
    assert job_message == "Armada test-mock:test_cancelled cancelled"


def test_annotate_job_request_items():
    no_auth_client = ArmadaClient(
        channel=grpc.insecure_channel(target="127.0.0.1:50051")
    )
    job_service_client = JobServiceClient(
        channel=grpc.insecure_channel(target="127.0.0.1:60003")
    )

    job_request_items = sleep_job()
    task_id = "58896abbfr9"
    operator = ArmadaOperator(
        task_id=task_id,
        name="armada-task",
        armada_queue="test",
        job_service_client=job_service_client,
        armada_client=no_auth_client,
        job_request_items=job_request_items,
        lookout_url_template="http://127.0.0.1:8089",
    )

    task_instance = TaskInstance(operator)
    dag = DAG(
        dag_id="hello_armada",
        start_date=pendulum.datetime(2016, 1, 1, tz="UTC"),
        schedule_interval="@daily",
        catchup=False,
        default_args={"retries": 2},
    )
    context = {"ti": task_instance, "dag": dag, "run_id": "some-run-id"}

    result = annotate_job_request_items(context, job_request_items)
    assert result[0].annotations == {
        "armadaproject.io/taskId": task_id,
        "armadaproject.io/taskRunId": "some-run-id",
        "armadaproject.io/dagId": "hello_armada",
    }

<<<<<<< HEAD
class TestArmadaOperatorIntegration(unittest.TestCase):
    def test_on_kill(self):
        armada_client = ArmadaClient()  # Initialize the Armada client
        job_service_client = MagicMock()  # Mock the Jobservice client
        armada_queue = "armada_queue"
        job_request_items = [...]  # Define the job request items

        operator = ArmadaOperator(
            name="test_operator",
            armada_client=armada_client,
            job_service_client=job_service_client,
            armada_queue=armada_queue,
            job_request_items=job_request_items,
            poll_interval=30,
        )

        # Execute the operator's on_kill() method
        operator.on_kill()

        # Assert the expected interactions between Armada and Jobservice
        job_service_client.cancel_job.assert_called_once_with(
            job_set_id=operator.job_set_id, queue=armada_queue
        )

if __name__ == "__main__":
    unittest.main()
=======

def test_parameterize_armada_operator():
    no_auth_client = ArmadaClient(
        channel=grpc.insecure_channel(target="127.0.0.1:50051")
    )
    job_service_client = JobServiceClient(
        channel=grpc.insecure_channel(target="127.0.0.1:60003")
    )

    submitted_job_request_items = pre_template_sleep_job()
    expected_job_request_items = expected_sleep_job()
    task_id = "123456789ab"
    operator = ArmadaOperator(
        task_id=task_id,
        name="armada-task",
        armada_queue="test",
        job_service_client=job_service_client,
        armada_client=no_auth_client,
        job_request_items=submitted_job_request_items,
        lookout_url_template="http://127.0.0.1:8089",
    )
    task_instance = TaskInstance(operator)
    dag = DAG(
        dag_id="hello_armada",
        start_date=pendulum.datetime(2016, 1, 1, tz="UTC"),
        schedule_interval="@daily",
        catchup=False,
        default_args={"retries": 2},
    )
    context = Context(ti=task_instance, dag=dag, run_id="another-run-id")

    assert operator.job_request_items != expected_job_request_items

    operator.render_template_fields(context)

    assert operator.job_request_items == expected_job_request_items
>>>>>>> 24fb0529
<|MERGE_RESOLUTION|>--- conflicted
+++ resolved
@@ -190,7 +190,6 @@
         "armadaproject.io/dagId": "hello_armada",
     }
 
-<<<<<<< HEAD
 class TestArmadaOperatorIntegration(unittest.TestCase):
     def test_on_kill(self):
         armada_client = ArmadaClient()  # Initialize the Armada client
@@ -217,41 +216,3 @@
 
 if __name__ == "__main__":
     unittest.main()
-=======
-
-def test_parameterize_armada_operator():
-    no_auth_client = ArmadaClient(
-        channel=grpc.insecure_channel(target="127.0.0.1:50051")
-    )
-    job_service_client = JobServiceClient(
-        channel=grpc.insecure_channel(target="127.0.0.1:60003")
-    )
-
-    submitted_job_request_items = pre_template_sleep_job()
-    expected_job_request_items = expected_sleep_job()
-    task_id = "123456789ab"
-    operator = ArmadaOperator(
-        task_id=task_id,
-        name="armada-task",
-        armada_queue="test",
-        job_service_client=job_service_client,
-        armada_client=no_auth_client,
-        job_request_items=submitted_job_request_items,
-        lookout_url_template="http://127.0.0.1:8089",
-    )
-    task_instance = TaskInstance(operator)
-    dag = DAG(
-        dag_id="hello_armada",
-        start_date=pendulum.datetime(2016, 1, 1, tz="UTC"),
-        schedule_interval="@daily",
-        catchup=False,
-        default_args={"retries": 2},
-    )
-    context = Context(ti=task_instance, dag=dag, run_id="another-run-id")
-
-    assert operator.job_request_items != expected_job_request_items
-
-    operator.render_template_fields(context)
-
-    assert operator.job_request_items == expected_job_request_items
->>>>>>> 24fb0529
